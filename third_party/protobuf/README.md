--- conflicted
+++ resolved
@@ -3,74 +3,9 @@
 1. Go to http://search.maven.org/
 2. Search for g:"com.google.protobuf"
 3. Download the "jar" link from protobuf-java and put them in `<Bazel tree>/third_party/protobuf/<version>`
-<<<<<<< HEAD
-4. Download all binaries from "protoc" and put them in `<Bazel tree>/third_party/protobuf/<version>`
-5. Set executable bit: `chmod +x *.exe`
 
 * * *
-### Updating the Linux 64-bit proto compiler
-The 64-bit Linux version of the proto compiler is linked statically. To update it, do
-the following steps on an x86_64 machine:
 
-1. `git clone http://github.com/google/protobuf.git`
-2. `git checkout <tag or commithash>` (e.g. `v3.0.0` or `e8ae137`)
-3. `./autogen.sh`
-4. `LDFLAGS=-static ./configure`
-5. Change `LDFLAGS = -static` to `LDFLAGS = -all-static` in  `src/Makefile`.
-6. `make`
-7. `cp src/protoc <Bazel tree>/third_party/protobuf/<version>/protoc-<version>-linux-x86_64.exe` .
-
-Steps to build proto compiler for ppc64le linux are same as above except the name of the executable
-to be protoc-<version>-linux-ppc64le.exe.
-
-* * *
-### Updating the MinGW proto compiler (64-bit)
-Do this from a MinGW shell ([https://sourceforge.net/projects/msys2/files/]) on
-a Windows machine.
-
-1. Clone the protobuf repo and check out the right commit
-
-   ```sh
-   git clone http://github.com/google/protobuf.git
-   git checkout <tag or commithash>   # e.g. `v3.0.0` or `e8ae137`
-   ```
-
-2. Close all other MSYS/MinGW/Cygwin windows. Kill all running background jobs.
-   This step is optional, but if you have other terminal windows open the next
-   step may print some error messages (though it still seems to work).
-
-3. Install necessary MinGW packages
-
-   ```sh
-   pacman -Syuu autoconf automake libtool curl make gcc unzip
-   ```
-
-4. Configure for static linking and build like you would for Unix
-
-   ```sh
-   ./autogen.sh
-   ./configure --disable-shared   # takes about 2 minutes
-   ./make                         # takes about 11 minutes
-   ```
-
-5. Copy resulting binary
-
-   ```sh
-   cp src/protoc.exe <bazel tree>/third_party/protobuf/protoc-mingw.exe
-   ```
-
-* * *
-### Updating the Linux s390x 64-bit proto compiler
-To add 64-bit Linux s390x version of the statically linked proto compiler, use below steps:
-
-1. Build Protobuf compiler (v3.0.0-beta-2) from https://github.com/google/protobuf.
-2. `cp src/protoc <Bazel tree>/third_party/protobuf/protoc-linux-s390x_64.exe`
-3. `cp src/protoc <Bazel tree>/third_party/protobuf/<version>/protoc-linux-s390x_64.exe`
-
-=======
->>>>>>> 5a308aad
-
-* * *
 ### Updating `protobuf.bzl` and the `src/` directory:
 
 1. `git clone http://github.com/google/protobuf.git`
