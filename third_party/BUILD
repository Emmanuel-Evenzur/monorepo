load("@rules_java//java:defs.bzl", "java_import", "java_library", "java_plugin")
load("//tools/distributions:distribution_rules.bzl", "distrib_jar_filegroup", "distrib_java_import")

package(default_visibility = ["//visibility:public"])

filegroup(
    name = "srcs",
    srcs = glob(["**"]) + [
        "//third_party/allocation_instrumenter:srcs",
        "//third_party/animal_sniffer:srcs",
        "//third_party/antlr:srcs",
        "//third_party/bazel-toolchains:srcs",
        "//third_party/checker_framework_dataflow:srcs",
        "//third_party/checker_framework_javacutil:srcs",
        "//third_party/css/bootstrap:srcs",
        "//third_party/css/font_awesome:srcs",
        "//third_party/def_parser:srcs",
        "//third_party/grpc:srcs",
        "//third_party/ijar:srcs",
        "//third_party/jarjar:srcs",
        "//third_party/java/android_databinding:srcs",
        "//third_party/java/aosp_gradle_core:srcs",
        "//third_party/java/j2objc-annotations:srcs",
        "//third_party/java/j2objc:srcs",
        "//third_party/java/jacoco:srcs",
        "//third_party/java/javapoet:srcs",
        "//third_party/java/jcommander:srcs",
        "//third_party/java/jdk/langtools:srcs",
        "//third_party/java/proguard:srcs",
        "//third_party/javascript/bootstrap:srcs",
        "//third_party/jaxb:srcs",
        "//third_party/jetbrains_annotations:srcs",
        "//third_party/jetifier:srcs",
        "//third_party/jformatstring:srcs",
        "//third_party/juniversalchardet:srcs",
        "//third_party/kotlin_stdlib:srcs",
        "//third_party/pprof:srcs",
        "//third_party/protobuf:srcs",
        "//third_party/py/abseil:srcs",
        "//third_party/py/concurrent:srcs",
        "//third_party/py/dataclasses:srcs",
        "//third_party/py/frozendict:srcs",
        "//third_party/py/mock:srcs",
        "//third_party/py/six:srcs",
        "//third_party/rules_python:srcs",
        "//third_party/zlib:srcs",
        "@googleapis//:srcs",
        "@remoteapis//:srcs",
    ],
)

# Filegroup to ship the sources to the Bazel embededded tools
# This filegroup should contains all GPL with classpath exception
# and LGPL code that we use in Bazel.
filegroup(
    name = "gpl-srcs",
    srcs = [
        "//third_party/jformatstring:srcs",
    ],
)

# This target only contains the jars that are used for building / running Bazel.
# The target below is for the Android tools that are not shipped with Bazel.
distrib_java_import(
    name = "android_common_25_0_0_lite",
    enable_distributions = ["debian"],
    jars = [
        "android_common/com.android.tools.layoutlib_layoutlib_26.1.2-stripped.jar",
        "android_common/com.android.tools_sdk-common_25.0.0-patched-stripped.jar",
        "android_common/com.android.tools_repository_25.0.0.jar",
    ],
    deps = [
        "//third_party/jaxb",
    ],
)

java_import(
    name = "android-annotations",
    jars = ["android_common/com.android_annotations_25.0.0.jar"],
)

java_import(
    name = "android_common_25_0_0",
    jars = [
        "android_common/com.android_annotations_25.0.0.jar",
        "android_common/com.android.tools.build_builder_2.0.0.jar",
        "android_common/com.android.tools.build_builder-model_2.0.0.jar",
        "android_common/com.android.tools.build_builder-test-api_2.0.0.jar",
        "android_common/com.android.tools.build_manifest-merger_25.0.0-patched.jar",
        "android_common/com.android.tools.external.lombok_lombok-ast_0.2.3.jar",
        # layoutlib has been upgraded to 26.1.2 *just* for font resource support.
        # We are unable to upgrade the other libraries yet due to internal
        # constraints with Blaze. See
        # https://github.com/bazelbuild/bazel/issues/4381
        # TODO(bazel-team): Upgrade entire android_common suite to 26+ after
        # resolving internal constraint.
        "android_common/com.android.tools.layoutlib_layoutlib_26.1.2.jar",
        "android_common/com.android.tools.lint_lint-api_25.0.0.jar",
        "android_common/com.android.tools.lint_lint-checks_25.0.0.jar",
        "android_common/com.android.tools_common_25.0.0.jar",
        "android_common/com.android.tools_dvlib_25.0.0.jar",
        "android_common/com.android.tools_repository_25.0.0.jar",
        "android_common/com.android.tools_sdk-common_25.0.0-patched.jar",
        "android_common/com.android.tools_sdklib_25.0.0.jar",
    ],
    runtime_deps = [
        ":asm",
        ":asm-analysis",
        ":asm-tree",
    ],
    deps = [
        "//third_party/jaxb",
    ],
)

java_import(
    name = "apache_commons_codec",
    jars = ["apache_commons_codec/commons-codec-1.10.jar"],
)

distrib_java_import(
    name = "apache_commons_collections",
    enable_distributions = ["debian"],
    jars = ["apache_commons_collections/commons-collections-3.2.2.jar"],
)

java_import(
    name = "apache_commons_io",
    jars = ["apache_commons_io/commons-io-2.4.jar"],
)

distrib_java_import(
    name = "apache_commons_lang",
    enable_distributions = ["debian"],
    jars = ["apache_commons_lang/commons-lang-2.6.jar"],
)

distrib_java_import(
    name = "apache_commons_compress",
    enable_distributions = ["debian"],
    jars = ["apache_commons_compress/apache-commons-compress-1.19.jar"],
)

distrib_java_import(
    name = "apache_commons_pool2",
    enable_distributions = ["debian"],
    jars = ["apache_commons_pool2/commons-pool2-2.8.0.jar"],
)

distrib_java_import(
    name = "apache_velocity",
    enable_distributions = ["debian"],
    jars = ["apache_velocity/velocity-1.7.jar"],
    deps = [
        ":apache_commons_collections",
        ":apache_commons_lang",
    ],
)

distrib_java_import(
    name = "api_client",
    enable_distributions = ["debian"],
    jars = [
        "api_client/google-api-client-1.22.0.jar",
        "api_client/google-api-client-jackson2-1.22.0.jar",
        "api_client/google-http-client-1.22.0-SNAPSHOT.jar",
        "api_client/google-http-client-jackson2-1.22.0.jar",
    ],
    runtime_deps = [
        ":jackson2",
    ],
)

distrib_java_import(
    name = "asm",
    enable_distributions = ["debian"],
    jars = ["asm/asm-9.2.jar"],
    srcjar = "asm/asm-9.2-sources.jar",
)

java_import(
    name = "asm-analysis",
    jars = ["asm/asm-analysis-9.2.jar"],
    srcjar = "asm/asm-analysis-9.2-sources.jar",
    runtime_deps = [":asm-tree"],
)

java_import(
    name = "asm-commons",
    jars = ["asm/asm-commons-9.2.jar"],
    srcjar = "asm/asm-commons-9.2-sources.jar",
    runtime_deps = [":asm-tree"],
)

java_import(
    name = "asm-tree",
    jars = ["asm/asm-tree-9.2.jar"],
    srcjar = "asm/asm-tree-9.2-sources.jar",
    runtime_deps = [":asm"],
)

java_import(
    name = "asm-util",
    jars = ["asm/asm-util-9.2.jar"],
    srcjar = "asm/asm-util-9.2-sources.jar",
    runtime_deps = [":asm-tree"],
)

distrib_java_import(
    name = "auth",
    enable_distributions = ["debian"],
    jars = [
        "auth/google-auth-library-oauth2-http-0.17.1.jar",
        "auth/google-auth-library-credentials-0.17.1.jar",
    ],
    runtime_deps = [
        ":api_client",
        ":guava",
    ],
)

java_plugin(
    name = "auto_annotation_plugin",
    processor_class = "com.google.auto.value.processor.AutoAnnotationProcessor",
    deps = [
        ":apache_commons_collections",
        ":apache_velocity",
        ":asm",
        ":auto_common",
        ":auto_service_lib",
        ":auto_value_value",
        ":guava",
        ":jsr305",
        ":tomcat_annotations_api",
    ],
)

distrib_java_import(
    name = "auto_common",
    enable_distributions = ["debian"],
    jars = ["auto/auto-common-1.1.2.jar"],
)

java_library(
    name = "auto_service",
    exported_plugins = [
        ":auto_service_plugin",
    ],
    exports = [
        ":auto_service_lib",
    ],
)

java_plugin(
    name = "auto_service_plugin",
    processor_class = "com.google.auto.service.processor.AutoServiceProcessor",
    deps = [
        ":auto_common",
        ":auto_service_lib",
        ":guava",
    ],
)

distrib_java_import(
    name = "auto_service_lib",
    enable_distributions = ["debian"],
    jars = [
        "auto/auto-service-1.0-rc7.jar",
        "auto/auto-service-annotations-1.0-rc7.jar",
    ],
)

java_plugin(
    name = "auto_value_plugin",
    processor_class = "com.google.auto.value.processor.AutoValueProcessor",
    deps = [
        ":apache_commons_collections",
        ":apache_velocity",
        ":asm",
        ":auto_common",
        ":auto_service_lib",
        ":auto_value_value",
        ":guava",
        ":tomcat_annotations_api",
    ],
)

java_library(
    name = "auto_value",
    exported_plugins = [
        ":auto_annotation_plugin",
        ":auto_value_plugin",
    ],
    exports = [
        ":auto_value_value",
        ":tomcat_annotations_api",
    ],
)

distrib_java_import(
    name = "auto_value_value",
    enable_distributions = ["debian"],
    jars = [
        "auto/auto-value-1.8.2.jar",
        "auto/auto-value-annotations-1.8.2.jar",
    ],
)

# For bootstrapping JavaBuilder
distrib_jar_filegroup(
    name = "auto_value-jars",
    srcs = [
        "auto/auto-value-1.8.2.jar",
        "auto/auto-value-annotations-1.8.2.jar",
    ],
    enable_distributions = ["debian"],
)

java_import(
    name = "byte_buddy",
    jars = [
        "bytebuddy/byte-buddy-1.9.7.jar",
        "bytebuddy/byte-buddy-agent-1.9.7.jar",
    ],
)

distrib_java_import(
    name = "checker_framework_annotations",
    enable_distributions = ["debian"],
    jars = ["checker_framework_annotations/checker-qual-3.2.0.jar"],
    srcjar = "checker_framework_annotations/checker-qual-3.2.0-sources.jar",
)

java_import(
    name = "compile_testing",
    jars = ["compile_testing/compile-testing-0.18.jar"],
)

distrib_java_import(
    name = "gson",
    enable_distributions = ["debian"],
    jars = ["gson/gson-2.8.6.jar"],
)

java_import(
    name = "caffeine",
    jars = ["caffeine/caffeine-2.9.2.jar"],
)

java_import(
    name = "hungarian_algorithm",
    jars = ["hungarian_algorithm/software-and-algorithms-1.0.jar"],
    srcjar = "hungarian_algorithm/software-and-algorithms-1.0-src.jar",
)

java_import(
    name = "threeten",
    jars = [
        "error_prone/threeten-extra-1.5.0.jar",
    ],
)

distrib_java_import(
    name = "error_prone_annotations",
    enable_distributions = ["debian"],
    jars = [
        "error_prone/error_prone_annotations-2.11.0.jar",
        "error_prone/error_prone_type_annotations-2.11.0.jar",
    ],
)

distrib_jar_filegroup(
    name = "error_prone_annotations-jar",
    srcs = [
        "error_prone/error_prone_annotations-2.11.0.jar",
        "error_prone/threeten-extra-1.5.0.jar",
    ],
    enable_distributions = ["debian"],
)

java_import(
    name = "error_prone",
    jars = [
        "error_prone/error_prone_annotation-2.11.0.jar",
        "error_prone/error_prone_check_api-2.11.0.jar",
        "error_prone/error_prone_core-2.11.0.jar",
    ],
    exports = [
        ":error_prone_annotations",
    ],
    deps = [
        ":auto_common",
        ":caffeine",
        ":guava",
        ":hungarian_algorithm",
        ":jcip_annotations",
        ":jsr305",
        ":pcollections",
        ":threeten",
        "//third_party/checker_framework_dataflow",
        "//third_party/jformatstring",
    ],
)

distrib_java_import(
    name = "jackson2",
    enable_distributions = ["debian"],
    jars = [
        "jackson2/jackson-core-2.8.6.jar",
    ],
)

distrib_java_import(
    name = "jcip_annotations",
    enable_distributions = ["debian"],
    jars = [
        "jcip_annotations/jcip-annotations-1.0-1.jar",
    ],
)

# For bootstrapping JavaBuilder
distrib_jar_filegroup(
    name = "jcip_annotations-jars",
    srcs = [
        "jcip_annotations/jcip-annotations-1.0-1.jar",
    ],
    enable_distributions = ["debian"],
)

java_import(
    name = "pcollections",
    jars = [
        "pcollections/pcollections-2.1.2.jar",
    ],
)

# For bootstrapping JavaBuilder
filegroup(
    name = "bootstrap_guava_and_error_prone-jars",
    srcs = [
        ":error_prone_annotations-jar",
        ":guava-jars",
        ":jcip_annotations-jars",
        ":jsr305-jars",
    ],
)

distrib_java_import(
    name = "guava",
    enable_distributions = ["debian"],
    jars = [
        "guava/failureaccess-1.0.1.jar",
        "guava/guava-31.1-jre.jar",
    ],
    exports = [
        ":error_prone_annotations",
        ":jcip_annotations",
        ":jsr305",
    ],
)

distrib_java_import(
    name = "flogger",
    enable_distributions = ["debian"],
    jars = [
        "flogger/flogger-0.5.1.jar",
        "flogger/flogger-system-backend-0.5.1.jar",
        "flogger/google-extensions-0.5.1.jar",
    ],
)

distrib_jar_filegroup(
    name = "flogger-jars",
    srcs = [
        "flogger/flogger-0.5.1.jar",
        "flogger/flogger-system-backend-0.5.1.jar",
        "flogger/google-extensions-0.5.1.jar",
    ],
    enable_distributions = ["debian"],
)

distrib_java_import(
    name = "opencensus-api",
    enable_distributions = ["debian"],
    jars = [
        "opencensus/opencensus-api-0.24.0.jar",
        "opencensus/opencensus-contrib-grpc-metrics-0.24.0.jar",
    ],
)

distrib_java_import(
    name = "perfmark-api",
    enable_distributions = ["debian"],
    jars = [
        "perfmark/perfmark-api-0.19.0.jar",
    ],
)

# For bootstrapping JavaBuilder
distrib_jar_filegroup(
    name = "guava-jars",
<<<<<<< HEAD
    srcs = [
      "guava/failureaccess-1.0.1.jar",
      "guava/guava-31.1-jre.jar",
    ],
=======
    srcs = ["guava/guava-31.1-jre.jar"],
>>>>>>> 584280d4
    enable_distributions = ["debian"],
)

java_import(
    name = "javax_activation",
    jars = ["javax_activation/javax.activation-api-1.2.0.jar"],
    srcjar = "javax_activation/javax.activation-api-1.2.0-sources.jar",
)

# javax.annotation.Generated is not included in the default root modules in 9,
# see: http://openjdk.java.net/jeps/320.
distrib_java_import(
    name = "javax_annotations",
    enable_distributions = ["debian"],
    jars = ["javax_annotations/javax.annotation-api-1.3.2.jar"],
    neverlink = 1,  # @Generated is source-retention
    srcjar = "javax_annotations/javax.annotation-api-1.3.2-sources.jar",
)

distrib_java_import(
    name = "reactive_streams",
    enable_distributions = ["debian"],
    jars = ["reactive_streams/reactive-streams-1.0.3.jar"],
)

distrib_java_import(
    name = "rxjava3",
    enable_distributions = ["debian"],
    jars = ["rxjava3/rxjava-3.1.2.jar"],
    exports = [":reactive_streams"],
    deps = [":reactive_streams"],
)

java_import(
    name = "jimfs",
    jars = ["jimfs/jimfs-1.1.jar"],
)

distrib_java_import(
    name = "jsr305",
    enable_distributions = ["debian"],
    jars = ["jsr305/jsr-305.jar"],
)

# For bootstrapping JavaBuilder
distrib_jar_filegroup(
    name = "jsr305-jars",
    srcs = ["jsr305/jsr-305.jar"],
    enable_distributions = ["debian"],
)

java_import(
    name = "jsr330_inject",
    jars = ["jsr330_inject/javax.inject.jar"],
)

UNNECESSARY_DYNAMIC_LIBRARIES = select({
    "//src/conditions:windows": "*.so *.jnilib",
    "//src/conditions:darwin": "*.so *.dll",
    "//src/conditions:linux_x86_64": "*.jnilib *.dll",
    # The .so file is an x86 one, so we can just remove it if the CPU is not x86
    "//src/conditions:arm": "*.so *.jnilib *.dll",
    "//src/conditions:linux_aarch64": "*.so *.jnilib *.dll",
    "//src/conditions:linux_ppc": "*.so *.jnilib *.dll",
    "//src/conditions:linux_s390x": "*.so *.jnilib *.dll",
    "//src/conditions:freebsd": "*.so *.jnilib *.dll",
    "//src/conditions:openbsd": "*.so *.jnilib *.dll",
    # Default is to play it safe -- better have a big binary than a slow binary
    #   The empty string means nothing is to be removed from the library;
    #   the rule command tests for the empty string explictly to avoid
    #   zip erroring when it finds nothing to remove.
    "//conditions:default": "",
})

# Remove native libraries that are for a platform different from the one we are
# building Bazel for.
genrule(
    name = "filter_netty_dynamic_libs",
    srcs = select({
        "//src/conditions:darwin_arm64": ["netty_tcnative/netty-tcnative-boringssl-static-2.0.44.Final-osx-aarch_64.jar"],
        "//src/conditions:darwin_x86_64": ["netty_tcnative/netty-tcnative-boringssl-static-2.0.44.Final-osx-x86_64.jar"],
        "//src/conditions:linux_aarch64": ["netty_tcnative/netty-tcnative-boringssl-static-2.0.44.Final-linux-aarch_64.jar"],
        "//src/conditions:linux_x86_64": ["netty_tcnative/netty-tcnative-boringssl-static-2.0.44.Final-linux-x86_64.jar"],
        "//src/conditions:windows": ["netty_tcnative/netty-tcnative-boringssl-static-2.0.44.Final-windows-x86_64.jar"],
        "//conditions:default": ["netty_tcnative/netty-tcnative-boringssl-static-2.0.44.Final.jar"],
    }),
    outs = ["netty_tcnative/netty-tcnative-filtered.jar"],
    cmd = "cp $< $@ && " +
          # Make sure we can write the output file, even if the input isn't writable.
          "chmod +w $@ && " +
          "zip -qd $@ */license/* " + UNNECESSARY_DYNAMIC_LIBRARIES,
)

distrib_java_import(
    name = "netty",
    enable_distributions = ["debian"],
    jars = [
        "netty/netty-buffer-4.1.69.Final.jar",
        "netty/netty-codec-4.1.69.Final.jar",
        "netty/netty-codec-http2-4.1.69.Final.jar",
        "netty/netty-codec-http-4.1.69.Final.jar",
        "netty/netty-common-4.1.69.Final.jar",
        "netty/netty-handler-4.1.69.Final.jar",
        "netty/netty-handler-proxy-4.1.69.Final.jar",
        "netty/netty-resolver-4.1.69.Final.jar",
        "netty/netty-resolver-dns-4.1.69.Final.jar",
        "netty/netty-transport-4.1.69.Final.jar",
        "netty/netty-transport-sctp-4.1.69.Final.jar",
    ] + select({
        "//src/conditions:darwin_arm64": ["netty/netty-transport-native-unix-common-4.1.69.Final-osx-aarch_64.jar"],
        "//src/conditions:darwin_x86_64": ["netty/netty-transport-native-unix-common-4.1.69.Final-osx-x86_64.jar"],
        "//src/conditions:linux_aarch64": ["netty/netty-transport-native-unix-common-4.1.69.Final-linux-aarch_64.jar"],
        "//src/conditions:linux_x86_64": ["netty/netty-transport-native-unix-common-4.1.69.Final-linux-x86_64.jar"],
        "//conditions:default": ["netty/netty-transport-native-unix-common-4.1.69.Final.jar"],
    }) + select({
        "//src/conditions:darwin_arm64": ["netty/netty-transport-native-kqueue-4.1.69.Final-osx-aarch_64.jar"],
        "//src/conditions:darwin_x86_64": ["netty/netty-transport-native-kqueue-4.1.69.Final-osx-x86_64.jar"],
        "//conditions:default": ["netty/netty-transport-native-kqueue-4.1.69.Final.jar"],
    }) + select({
        "//src/conditions:linux_aarch64": ["netty/netty-transport-native-epoll-4.1.69.Final-linux-aarch_64.jar"],
        "//src/conditions:linux_x86_64": ["netty/netty-transport-native-epoll-4.1.69.Final-linux-x86_64.jar"],
        "//conditions:default": ["netty/netty-transport-native-epoll-4.1.69.Final.jar"],
    }),
)

distrib_java_import(
    name = "netty_tcnative",
    enable_distributions = ["debian"],
    jars = [":netty_tcnative/netty-tcnative-filtered.jar"],
)

distrib_java_import(
    name = "tomcat_annotations_api",
    enable_distributions = ["debian"],
    jars = ["tomcat_annotations_api/tomcat-annotations-api-8.0.5.jar"],
)

# For bootstrapping JavaBuilder
distrib_jar_filegroup(
    name = "tomcat_annotations_api-jars",
    srcs = ["tomcat_annotations_api/tomcat-annotations-api-8.0.5.jar"],
    enable_distributions = ["debian"],
)

distrib_java_import(
    name = "java-diff-utils",
    enable_distributions = ["debian"],
    jars = ["java-diff-utils/java-diff-utils-4.0.jar"],
)

# Testing

# TODO: Remove this target after migrating to java-diff-utils
java_import(
    name = "diffutils",
    jars = ["diffutils/diffutils-1.3.0.jar"],
)

java_import(
    name = "guava-testlib",
    jars = ["guava/guava-testlib-31.1-jre.jar"],
)

distrib_java_import(
    name = "junit4",
    enable_distributions = ["debian"],
    jars = [
        "hamcrest/hamcrest-core-1.3.jar",
        "junit/junit-4.13.jar",
    ],
)

java_import(
    name = "mockito",
    jars = ["mockito/mockito-core-3.12.4.jar"],
    deps = [
        ":byte_buddy",
        ":objenesis",
    ],
)

java_import(
    name = "objenesis",
    jars = ["objenesis/objenesis-1_3.jar"],
)

filegroup(
    name = "turbine_direct",
    srcs = ["turbine/turbine_direct.jar"],
)

java_import(
    name = "turbine",
    jars = ["turbine/turbine_direct.jar"],
)

java_import(
    name = "truth",
    jars = ["truth/truth-1.0.1.jar"],
    exports = [
        ":truth8",
        ":truth_proto",
    ],
    deps = [
        ":diffutils",
    ],
)

java_import(
    name = "truth8",
    jars = ["truth8/truth-java8-extension-1.0.1.jar"],
)

java_import(
    name = "truth_proto",
    jars = [
        "truth_proto/truth-liteproto-extension-1.0.1.jar",
        "truth_proto/truth-proto-extension-1.0.1.jar",
    ],
)

distrib_java_import(
    name = "xz",
    enable_distributions = ["debian"],
    jars = ["xz/xz-1.9.jar"],
)

# To be used by the skylark example.
filegroup(
    name = "junit4-jars",
    srcs = [
        "hamcrest/hamcrest-core-1.3.jar",
        "junit/junit-4.13.jar",
    ],
)

load(":compiler_config_setting.bzl", "create_compiler_config_setting")

create_compiler_config_setting(
    name = "windows_mingw",
    value = "windows_mingw",
)

create_compiler_config_setting(
    name = "windows_msys64",
    value = "windows_msys64",
)

create_compiler_config_setting(
    name = "windows_msys64_mingw64",
    value = "windows_msys64_mingw64",
)

create_compiler_config_setting(
    name = "windows_clang",
    value = "windows_clang",
)

config_setting(
    name = "darwin",
    values = {"host_cpu": "darwin"},
)

config_setting(
    name = "k8",
    values = {"host_cpu": "k8"},
)

config_setting(
    name = "piii",
    values = {"host_cpu": "piii"},
)

config_setting(
    name = "arm",
    values = {"host_cpu": "arm"},
)

config_setting(
    name = "aarch64",
    values = {"host_cpu": "aarch64"},
)

config_setting(
    name = "freebsd",
    values = {"host_cpu": "freebsd"},
)

config_setting(
    name = "openbsd",
    values = {"host_cpu": "openbsd"},
)

config_setting(
    name = "s390x",
    values = {"host_cpu": "s390x"},
)

config_setting(
    name = "ppc",
    values = {"host_cpu": "ppc"},
)

test_suite(
    name = "all_windows_tests",
    tests = [
        "//third_party/def_parser:windows_tests",
    ],
    visibility = ["//src:__pkg__"],
)<|MERGE_RESOLUTION|>--- conflicted
+++ resolved
@@ -499,14 +499,11 @@
 # For bootstrapping JavaBuilder
 distrib_jar_filegroup(
     name = "guava-jars",
-<<<<<<< HEAD
     srcs = [
       "guava/failureaccess-1.0.1.jar",
       "guava/guava-31.1-jre.jar",
     ],
-=======
     srcs = ["guava/guava-31.1-jre.jar"],
->>>>>>> 584280d4
     enable_distributions = ["debian"],
 )
 
