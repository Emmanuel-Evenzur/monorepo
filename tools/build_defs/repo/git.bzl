--- conflicted
+++ resolved
@@ -133,7 +133,6 @@
     return result
 
 _common_attrs = {
-<<<<<<< HEAD
     "remote": attr.string(mandatory = True),
     "commit": attr.string(default = ""),
     "shallow_since": attr.string(default = ""),
@@ -141,7 +140,6 @@
     "tag": attr.string(default = ""),
     "branch": attr.string(default = ""),
     "init_submodules": attr.bool(default = False),
-=======
     "remote": attr.string(
         mandatory = True,
         doc = "The URI of the remote Git repository",
@@ -162,6 +160,14 @@
             "repository, saving bandwidth " +
             "and wall-clock time.",
     ),
+    "single_branch": attr.string(
+        default = "",
+        doc = "An optional branch to use with Git's --single-branch flag. " +
+              "Passing this flag will only clone history for that branch, " +
+              "rather than all branches in the repo, which can make cloning " +
+              "faster. The specified commit/branch/tag must be part of the " +
+              'history of the branch given to "single_branch".',
+    ),
     "tag": attr.string(
         default = "",
         doc =
@@ -178,7 +184,6 @@
         default = False,
         doc = "Whether to clone submodules in the repository.",
     ),
->>>>>>> ae1f389d
     "verbose": attr.bool(default = False),
     "strip_prefix": attr.string(
         default = "",
@@ -260,65 +265,8 @@
 commit actually checked out and its date, and return a dict with parameters
 that provide a reproducible version of this rule (which a tag not necessarily
 is).
-<<<<<<< HEAD
-
-Args:
-  name: A unique name for this repository.
-
-  build_file: The file to use as the BUILD file for this repository.
-    Either build_file or build_file_content must be specified.
-
-    This attribute is an absolute label (use '@//' for the main repo). The file
-    does not need to be named BUILD, but can be (something like
-    BUILD.new-repo-name may work well for distinguishing it from the
-    repository's actual BUILD files.
-
-  build_file_content: The content for the BUILD file for this repository.
-    Either build_file or build_file_content must be specified.
-
-  workspace_file: The file to use as the `WORKSPACE` file for this repository.
-
-    Either `workspace_file` or `workspace_file_content` can be specified, or
-    neither, but not both.
-  workspace_file_content: The content for the WORKSPACE file for this repository.
-
-    Either `workspace_file` or `workspace_file_content` can be specified, or
-    neither, but not both.
-  branch: branch in the remote repository to checked out
-
-  tag: tag in the remote repository to checked out
-
-  commit: specific commit to be checked out
-    Precisely one of branch, tag, or commit must be specified.
-
-  shallow_since: an optional date, not after the specified commit; the
-    argument is not allowed if a tag is specified (which allows cloning
-    with depth 1). Setting such a date close to the specified commit
-    allows for a more shallow clone of the repository, saving bandwidth and
-    wall-clock time.
-
-  single_branch: An optional branch to use with Git's --single-branch flag.
-    Passing this flag will only clone history for that branch, rather than all
-    branches in the repo, which can make cloning faster. The specified
-    commit/branch/tag must be part of the history of the branch given to
-    "single_branch".
-
-  init_submodules: Whether to clone submodules in the repository.
-
-  remote: The URI of the remote Git repository.
-
-  strip_prefix: A directory prefix to strip from the extracted files.
-
-  patches: A list of files that are to be applied as patches after extracting
-    the archive.
-  patch_tool: the patch(1) utility to use.
-  patch_args: arguments given to the patch tool, defaults to ["-p0"]
-  patch_cmds: sequence of commands to be applied after patches are applied.
-"""
-=======
 """,
 )
->>>>>>> ae1f389d
 
 git_repository = repository_rule(
     implementation = _git_repository_implementation,
@@ -330,44 +278,5 @@
 commit actually checked out and its date, and return a dict with parameters
 that provide a reproducible version of this rule (which a tag not necessarily
 is).
-<<<<<<< HEAD
-
-
-Args:
-  name: A unique name for this repository.
-
-  init_submodules: Whether to clone submodules in the repository.
-
-  remote: The URI of the remote Git repository.
-
-  branch: branch in the remote repository to checked out
-
-  tag: tag in the remote repository to checked out
-
-  commit: specific commit to be checked out
-    Precisely one of branch, tag, or commit must be specified.
-
-  shallow_since: an optional date in the form YYYY-MM-DD, not after
-    the specified commit; the argument is not allowed if a tag is specified
-    (which allows cloning with depth 1). Setting such a date close to the
-    specified commit allows for a more shallow clone of the repository, saving
-    bandwidth and wall-clock time.
-
-  single_branch: An optional branch use with to Git's --single-branch flag.
-    Passing this flag will only clone history for that branch, rather than all
-    branches in the repo, which can make cloning faster. The specified
-    commit/branch/tag must be part of the history of the branch given to
-    "single_branch".
-
-  strip_prefix: A directory prefix to strip from the extracted files.
-
-  patches: A list of files that are to be applied as patches after extracting
-    the archive.
-  patch_tool: the patch(1) utility to use.
-  patch_args: arguments given to the patch tool, defaults to ["-p0"]
-  patch_cmds: sequence of commands to be applied after patches are applied.
-"""
-=======
 """,
-)
->>>>>>> ae1f389d
+)