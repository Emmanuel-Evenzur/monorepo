--- conflicted
+++ resolved
@@ -1098,14 +1098,9 @@
     name = "rules_pkg",
     patch_cmds = EXPORT_WORKSPACE_IN_BUILD_FILE,
     patch_cmds_win = EXPORT_WORKSPACE_IN_BUILD_FILE_WIN,
-<<<<<<< HEAD
-    sha256 = DIST_DEPS["rules_pkg"]["sha256"],
-    urls = DIST_DEPS["rules_pkg"]["urls"],
     # TODO(aiuto): Add a dummy workspace to rules_pkg packaging so we do not
     # need this any more.
     workspace_file = "//third_party/rules_python:rules_python.WORKSPACE",
-=======
->>>>>>> a0e3ac22
 )
 load("@rules_pkg//:deps.bzl", "rules_pkg_dependencies")
 
