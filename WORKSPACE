workspace(name = "io_bazel")

load("//tools/build_defs/repo:http.bzl", "http_archive", "http_file")
load("//:distdir.bzl", "distdir_tar", "dist_http_archive")
load("//:distdir_deps.bzl", "DIST_DEPS")

# These can be used as values for the patch_cmds and patch_cmds_win attributes
# of http_archive, in order to export the WORKSPACE file from the BUILD or
# BUILD.bazel file. This is useful for cases like //src:test_repos, where we
# have to be able to trigger a fetch of a repo by depending on it, but we don't
# actually want to build anything (so we can't depend on a target inside that
# repo).
EXPORT_WORKSPACE_IN_BUILD_FILE = [
    "test -f BUILD && chmod u+w BUILD || true",
    "echo >> BUILD",
    "echo 'exports_files([\"WORKSPACE\"], visibility = [\"//visibility:public\"])' >> BUILD",
]

EXPORT_WORKSPACE_IN_BUILD_BAZEL_FILE = [
    "test -f BUILD.bazel && chmod u+w BUILD.bazel || true",
    "echo >> BUILD.bazel",
    "echo 'exports_files([\"WORKSPACE\"], visibility = [\"//visibility:public\"])' >> BUILD.bazel",
]

EXPORT_WORKSPACE_IN_BUILD_FILE_WIN = [
    "Add-Content -Path BUILD -Value \"`nexports_files([`\"WORKSPACE`\"], visibility = [`\"//visibility:public`\"])`n\" -Force",
]

EXPORT_WORKSPACE_IN_BUILD_BAZEL_FILE_WIN = [
    "Add-Content -Path BUILD.bazel -Value \"`nexports_files([`\"WORKSPACE`\"], visibility = [`\"//visibility:public`\"])`n\" -Force",
]

# Protobuf expects an //external:python_headers label which would contain the
# Python headers if fast Python protos is enabled. Since we are not using fast
# Python protos, bind python_headers to a dummy target.
bind(
    name = "python_headers",
    actual = "//:dummy",
)

# Protobuf code generation for GRPC requires three external labels:
# //external:grpc-java_plugin
# //external:grpc-jar
# //external:guava
bind(
    name = "grpc-java-plugin",
    actual = "//third_party/grpc:grpc-java-plugin",
)

bind(
    name = "grpc-jar",
    actual = "//third_party/grpc:grpc-jar",
)

bind(
    name = "guava",
    actual = "//third_party:guava",
)

http_archive(
    name = "bazel_j2objc",
    # Computed using "shasum -a 256 j2objc-2.5.zip"
    sha256 = "8d3403b5b7db57e347c943d214577f6879e5b175c2b59b7e075c0b6453330e9b",
    strip_prefix = "j2objc-2.5",
    urls = [
        "https://mirror.bazel.build/github.com/google/j2objc/releases/download/2.5/j2objc-2.5.zip",
        "https://github.com/google/j2objc/releases/download/2.5/j2objc-2.5.zip",
    ],
)

# For src/test/shell/bazel:test_srcs
load("//src/test/shell/bazel:list_source_repository.bzl", "list_source_repository")

list_source_repository(name = "local_bazel_source_list")

# To run the Android integration tests in //src/test/shell/bazel/android:all or
# build the Android sample app in //examples/android/java/bazel:hello_world
#
#   1. Install an Android SDK and NDK from https://developer.android.com
#   2. Set the $ANDROID_HOME and $ANDROID_NDK_HOME environment variables
#   3. Uncomment the two lines below
#
# android_sdk_repository(name = "androidsdk")
# android_ndk_repository(name = "androidndk")

# In order to run //src/test/shell/bazel:maven_skylark_test, follow the
# instructions above for the Android integration tests and uncomment the
# following lines:
# load("//tools/build_defs/repo:maven_rules.bzl", "maven_dependency_plugin")
# maven_dependency_plugin()

# This allows rules written in Starlark to locate apple build tools.
bind(
    name = "xcrunwrapper",
    actual = "@bazel_tools//tools/objc:xcrunwrapper",
)

dist_http_archive(
    name = "com_google_protobuf",
    patch_cmds = EXPORT_WORKSPACE_IN_BUILD_FILE,
    patch_cmds_win = EXPORT_WORKSPACE_IN_BUILD_FILE_WIN,
)

# This is a mock version of bazelbuild/rules_python that contains only
# @rules_python//python:defs.bzl. It is used by protobuf.
# TODO(#9029): We could potentially replace this with the real @rules_python.
new_local_repository(
    name = "rules_python",
    build_file = "//third_party/rules_python:BUILD",
    path = "./third_party/rules_python",
    workspace_file = "//third_party/rules_python:rules_python.WORKSPACE",
)

local_repository(
    name = "googleapis",
    path = "./third_party/googleapis/",
)

local_repository(
    name = "remoteapis",
    path = "./third_party/remoteapis/",
)

http_archive(
    name = "desugar_jdk_libs",
    # Commit e0b0291b2c51fbe5a7cfa14473a1ae850f94f021 of 2018-12-4
    # Computed using "shasum -a 256 <zip>"
    sha256 = "fe2e04f91ce8c59d49d91b8102edc6627c6fa2906c1b0e7346f01419ec4f419d",
    strip_prefix = "desugar_jdk_libs-e0b0291b2c51fbe5a7cfa14473a1ae850f94f021",
    urls = [
        "https://mirror.bazel.build/github.com/google/desugar_jdk_libs/archive/e0b0291b2c51fbe5a7cfa14473a1ae850f94f021.zip",
        "https://github.com/google/desugar_jdk_libs/archive/e0b0291b2c51fbe5a7cfa14473a1ae850f94f021.zip",
    ],
)

distdir_tar(
    name = "additional_distfiles",
    # Keep in sync with the archives fetched as part of building bazel.
    archives = [
        "e0b0291b2c51fbe5a7cfa14473a1ae850f94f021.zip",
        "java_tools-v11.0.zip",
        "java_tools_linux-v11.0.zip",
        "java_tools_windows-v11.0.zip",
        "java_tools_darwin-v11.0.zip",
        "coverage_output_generator-v2.5.zip",
        # bazelbuid/stardoc
        "1ef781ced3b1443dca3ed05dec1989eca1a4e1cd.tar.gz",
        "android_tools_pkg-0.19.0rc3.tar.gz",
        # bazelbuild/bazel-skylib
        "bazel-skylib-1.0.3.tar.gz",
<<<<<<< HEAD
        # bazelbuild/rules_java
        "7cf3cefd652008d0a64a419c34c13bdca6c8f178.zip",
=======
        # bazelbuild/platforms
        "platforms-0.0.2.tar.gz",
        # bazelbuild/bazel-toolchains
        "bazel-toolchains-3.1.0.tar.gz",
>>>>>>> f73ad530
        # bazelbuild/rules_proto
        "7e4afce6fe62dbff0a4a03450143146f9f2d7488.tar.gz",
        # protocolbuffers/upb
        "382d5afc60e05470c23e8de19b19fc5ad231e732.tar.gz",
    ],
    dirname = "derived/distdir",
    dist_deps = {dep: attrs for dep, attrs in DIST_DEPS.items() if "additional_distfiles" in attrs["used_in"]},
    sha256 = {
        "e0b0291b2c51fbe5a7cfa14473a1ae850f94f021.zip": "fe2e04f91ce8c59d49d91b8102edc6627c6fa2906c1b0e7346f01419ec4f419d",
        "java_tools-v11.0.zip": "09ecd438f1a10aa36bf0a6a2f24ead884ef7e8e8a46d086f8af6db33556b76a8",
        "java_tools_linux-v11.0.zip": "b66d5b97b90cb20787cfa61565672b0538912d230f120a03f38020052f25c4bc",
        "java_tools_windows-v11.0.zip": "8a683275b0f24e011b56e27eb4d7e35919d774ae57ec3353d48606cfc81e4116",
        "java_tools_darwin-v11.0.zip": "39e3bb7e554e817de76a9b2cc9354b0c2363108dfcd56b360d3c35eadc8cddbd",
        "coverage_output_generator-v2.5.zip": "cd14f1cb4559e4723e63b7e7b06d09fcc3bd7ba58d03f354cdff1439bd936a7d",
        # bazelbuild/stardoc
        "1ef781ced3b1443dca3ed05dec1989eca1a4e1cd.tar.gz": "5a725b777976b77aa122b707d1b6f0f39b6020f66cd427bb111a585599c857b1",
        "android_tools_pkg-0.19.0rc3.tar.gz": "ea5c0589a01e2a9f43c20e5c145d3530e3b3bdbe7322789bc5da38d0ca49b837",
        # bazelbuild/bazel-skylib
        "bazel-skylib-1.0.3.tar.gz": "1c531376ac7e5a180e0237938a2536de0c54d93f5c278634818e0efc952dd56c",
<<<<<<< HEAD
        # bazelbuild/rules_java
        "7cf3cefd652008d0a64a419c34c13bdca6c8f178.zip": "bc81f1ba47ef5cc68ad32225c3d0e70b8c6f6077663835438da8d5733f917598",
=======
        # bazelbuild/platforms
        "platforms-0.0.2.tar.gz": "48a2d8d343863989c232843e01afc8a986eb8738766bfd8611420a7db8f6f0c3",
        # bazelbuild/bazel-toolchains
        "bazel-toolchains-3.1.0.tar.gz": "726b5423e1c7a3866a3a6d68e7123b4a955e9fcbe912a51e0f737e6dab1d0af2",
>>>>>>> f73ad530
        # bazelbuild/rules_proto
        "7e4afce6fe62dbff0a4a03450143146f9f2d7488.tar.gz": "8e7d59a5b12b233be5652e3d29f42fba01c7cbab09f6b3a8d0a57ed6d1e9a0da",
        # protocolbuffers/upb
        "382d5afc60e05470c23e8de19b19fc5ad231e732.tar.gz": "7992217989f3156f8109931c1fc6db3434b7414957cb82371552377beaeb9d6c",
    },
    urls = {
        "e0b0291b2c51fbe5a7cfa14473a1ae850f94f021.zip": [
            "https://mirror.bazel.build/github.com/google/desugar_jdk_libs/archive/e0b0291b2c51fbe5a7cfa14473a1ae850f94f021.zip",
            "https://github.com/google/desugar_jdk_libs/archive/e0b0291b2c51fbe5a7cfa14473a1ae850f94f021.zip",
        ],
        "java_tools-v11.0.zip": [
            "https://mirror.bazel.build/bazel_java_tools/releases/java/v11.0/java_tools-v11.0.zip",
        ],
        "java_tools_linux-v11.0.zip": [
            "https://mirror.bazel.build/bazel_java_tools/releases/java/v11.0/java_tools_linux-v11.0.zip",
        ],
        "java_tools_windows-v11.0.zip": [
            "https://mirror.bazel.build/bazel_java_tools/releases/java/v11.0/java_tools_windows-v11.0.zip",
        ],
        "java_tools_darwin-v11.0.zip": [
            "https://mirror.bazel.build/bazel_java_tools/releases/java/v11.0/java_tools_darwin-v11.0.zip",
        ],
        "coverage_output_generator-v2.5.zip": [
            "https://mirror.bazel.build/bazel_coverage_output_generator/releases/coverage_output_generator-v2.5.zip",
        ],
        "1ef781ced3b1443dca3ed05dec1989eca1a4e1cd.tar.gz": [
            "https://mirror.bazel.build/github.com/bazelbuild/stardoc/archive/1ef781ced3b1443dca3ed05dec1989eca1a4e1cd.tar.gz",
            "https://github.com/bazelbuild/stardoc/archive/1ef781ced3b1443dca3ed05dec1989eca1a4e1cd.tar.gz",
        ],
        "android_tools_pkg-0.19.0rc3.tar.gz": [
            "https://mirror.bazel.build/bazel_android_tools/android_tools_pkg-0.19.0rc3.tar.gz",
        ],
        # bazelbuild/bazel-skylib
        "bazel-skylib-1.0.3.tar.gz": [
            "https://mirror.bazel.build/github.com/bazelbuild/bazel-skylib/releases/download/1.0.3/bazel-skylib-1.0.3.tar.gz",
            "https://github.com/bazelbuild/bazel-skylib/releases/download/1.0.3/bazel-skylib-1.0.3.tar.gz",
        ],
<<<<<<< HEAD
        # bazelbuild/rules_java
        "7cf3cefd652008d0a64a419c34c13bdca6c8f178.zip": [
            "https://mirror.bazel.build/github.com/bazelbuild/rules_java/archive/7cf3cefd652008d0a64a419c34c13bdca6c8f178.zip",
            "https://github.com/bazelbuild/rules_java/archive/7cf3cefd652008d0a64a419c34c13bdca6c8f178.zip",
=======
        # bazelbuild/platforms
        "platforms-0.0.2.tar.gz": [
            "https://mirror.bazel.build/github.com/bazelbuild/platforms/releases/download/0.0.2/platforms-0.0.2.tar.gz",
            "https://github.com/bazelbuild/platforms/releases/download/0.0.2/platforms-0.0.2.tar.gz",
        ],
        # bazelbuild/bazel-toolchains
        "bazel-toolchains-3.1.0.tar.gz": [
            "https://mirror.bazel.build/github.com/bazelbuild/bazel-toolchains/releases/download/3.1.0/bazel-toolchains-3.1.0.tar.gz",
            "https://github.com/bazelbuild/bazel-toolchains/releases/download/3.1.0/bazel-toolchains-3.1.0.tar.gz",
>>>>>>> f73ad530
        ],
        # bazelbuild/rules_proto
        "7e4afce6fe62dbff0a4a03450143146f9f2d7488.tar.gz": [
            "https://mirror.bazel.build/github.com/bazelbuild/rules_proto/archive/7e4afce6fe62dbff0a4a03450143146f9f2d7488.tar.gz",
            "https://github.com/bazelbuild/rules_proto/archive/7e4afce6fe62dbff0a4a03450143146f9f2d7488.tar.gz",
        ],
        # protocolbuffers/upb
        "382d5afc60e05470c23e8de19b19fc5ad231e732.tar.gz": [
            "https://mirror.bazel.build/github.com/protocolbuffers/upb/archive/382d5afc60e05470c23e8de19b19fc5ad231e732.tar.gz",
            "https://github.com/protocolbuffers/upb/archive/382d5afc60e05470c23e8de19b19fc5ad231e732.tar.gz",
        ],
    },
)

# OpenJDK distributions used to create a version of Bazel bundled with the OpenJDK.
http_file(
    name = "openjdk_linux",
    downloaded_file_path = "zulu-linux.tar.gz",
    sha256 = "65bfe4e0ffa74a680ee4410db46b17e30cd9397b664a92a886599fe1f3530969",
    urls = ["https://mirror.bazel.build/openjdk/azul-zulu11.37.17-ca-jdk11.0.6/zulu11.37.17-ca-jdk11.0.6-linux_x64-linux_x64-allmodules-b23d4e05466f2aa1fdcd72d3d3a8e962206b64bf-1581689070.tar.gz"],
)

http_file(
    name = "openjdk_linux_vanilla",
    downloaded_file_path = "zulu-linux-vanilla.tar.gz",
    sha256 = "360626cc19063bc411bfed2914301b908a8f77a7919aaea007a977fa8fb3cde1",
    urls = ["https://mirror.bazel.build/openjdk/azul-zulu11.37.17-ca-jdk11.0.6/zulu11.37.17-ca-jdk11.0.6-linux_x64.tar.gz"],
)

http_file(
    name = "openjdk_linux_minimal",
    downloaded_file_path = "zulu-linux-minimal.tar.gz",
    sha256 = "91f7d52f695c681d4e21499b4319d548aadef249a6b3053e306308992e1e29ae",
    urls = ["https://mirror.bazel.build/openjdk/azul-zulu11.37.17-ca-jdk11.0.6/zulu11.37.17-ca-jdk11.0.6-linux_x64-minimal-b23d4e05466f2aa1fdcd72d3d3a8e962206b64bf-1581689068.tar.gz"],
)

http_file(
    name = "openjdk_linux_aarch64",
    downloaded_file_path = "zulu-linux-aarch64.tar.gz",
    sha256 = "6b245793087300db3ee82ab0d165614f193a73a60f2f011e347756c1e6ca5bac",
    urls = ["https://mirror.bazel.build/openjdk/azul-zulu11.37.48-ca-jdk11.0.6/zulu11.37.48-ca-jdk11.0.6-linux_aarch64-allmodules-b23d4e05466f2aa1fdcd72d3d3a8e962206b64bf-1581690750.tar.gz"],
)

http_file(
    name = "openjdk_linux_aarch64_vanilla",
    downloaded_file_path = "zulu-linux-aarch64-vanilla.tar.gz",
    sha256 = "a452f1b9682d9f83c1c14e54d1446e1c51b5173a3a05dcb013d380f9508562e4",
    urls = ["https://mirror.bazel.build/openjdk/azul-zulu11.37.48-ca-jdk11.0.6/zulu11.37.48-ca-jdk11.0.6-linux_aarch64.tar.gz"],
)

http_file(
    name = "openjdk_linux_aarch64_minimal",
    downloaded_file_path = "zulu-linux-aarch64-minimal.tar.gz",
    sha256 = "06f6520a877704c77614bcfc4f846cc7cbcbf5eaad149bf7f19f4f16e285c9de",
    urls = ["https://mirror.bazel.build/openjdk/azul-zulu11.37.48-ca-jdk11.0.6/zulu11.37.48-ca-jdk11.0.6-linux_aarch64-minimal-b23d4e05466f2aa1fdcd72d3d3a8e962206b64bf-1581690750.tar.gz"],
)

http_file(
    name = "openjdk_linux_ppc64le_vanilla",
    downloaded_file_path = "adoptopenjdk-ppc64le-vanilla.tar.gz",
    sha256 = "a417db0295b1f4b538ecbaf7c774f3a177fab9657a665940170936c0eca4e71a",
    urls = [
        "https://mirror.bazel.build/openjdk/AdoptOpenJDK/openjdk11-binaries/releases/download/jdk-11.0.7+10/OpenJDK11U-jdk_ppc64le_linux_hotspot_11.0.7_10.tar.gz",
        "https://github.com/AdoptOpenJDK/openjdk11-binaries/releases/download/jdk-11.0.7+10/OpenJDK11U-jdk_ppc64le_linux_hotspot_11.0.7_10.tar.gz",
    ],
)

http_file(
    name = "openjdk_linux_s390x_vanilla",
    downloaded_file_path = "adoptopenjdk-s390x-vanilla.tar.gz",
    sha256 = "d9b72e87a1d3ebc0c9552f72ae5eb150fffc0298a7cb841f1ce7bfc70dcd1059",
    urls = [
        "https://mirror.bazel.build/github.com/AdoptOpenJDK/openjdk11-binaries/releases/download/jdk-11.0.7+10/OpenJDK11U-jdk_s390x_linux_hotspot_11.0.7_10.tar.gz",
        "https://github.com/AdoptOpenJDK/openjdk11-binaries/releases/download/jdk-11.0.7+10/OpenJDK11U-jdk_s390x_linux_hotspot_11.0.7_10.tar.gz",
    ],
)

http_file(
    name = "openjdk_macos_x86_64",
    downloaded_file_path = "zulu-macos.tar.gz",
    sha256 = "8e283cfd23c7555be8e17295ed76eb8f00324c88ab904b8de37bbe08f90e569b",
    urls = ["https://mirror.bazel.build/openjdk/azul-zulu11.37.17-ca-jdk11.0.6/zulu11.37.17-ca-jdk11.0.6-macosx_x64-allmodules-b23d4e05466f2aa1fdcd72d3d3a8e962206b64bf-1581689066.tar.gz"],
)

http_file(
    name = "openjdk_macos_x86_64_vanilla",
    downloaded_file_path = "zulu-macos-vanilla.tar.gz",
    sha256 = "e1fe56769f32e2aaac95e0a8f86b5a323da5af3a3b4bba73f3086391a6cc056f",
    urls = ["https://mirror.bazel.build/openjdk/azul-zulu11.37.17-ca-jdk11.0.6/zulu11.37.17-ca-jdk11.0.6-macosx_x64.tar.gz"],
)

http_file(
    name = "openjdk_macos_x86_64_minimal",
    downloaded_file_path = "zulu-macos-minimal.tar.gz",
    sha256 = "1bacb1c07035d4066d79f0b65b4ea0ebd1954f3662bdfe3618da382ac8fd23a6",
    urls = ["https://mirror.bazel.build/openjdk/azul-zulu11.37.17-ca-jdk11.0.6/zulu11.37.17-ca-jdk11.0.6-macosx_x64-minimal-b23d4e05466f2aa1fdcd72d3d3a8e962206b64bf-1581689063.tar.gz"],
)

http_file(
    name = "openjdk_win",
    downloaded_file_path = "zulu-win.zip",
    sha256 = "8e1604b3a27dcf639bc6d1a73103f1211848139e4cceb081d0a74a99e1e6f995",
    urls = ["https://mirror.bazel.build/openjdk/azul-zulu11.37.17-ca-jdk11.0.6/zulu11.37.17-ca-jdk11.0.6-win_x64-allmodules-b23d4e05466f2aa1fdcd72d3d3a8e962206b64bf-1581689080.zip"],
)

http_file(
    name = "openjdk_win_vanilla",
    downloaded_file_path = "zulu-win-vanilla.zip",
    sha256 = "a9695617b8374bfa171f166951214965b1d1d08f43218db9a2a780b71c665c18",
    urls = ["https://mirror.bazel.build/openjdk/azul-zulu11.37.17-ca-jdk11.0.6/zulu11.37.17-ca-jdk11.0.6-win_x64.zip"],
)

http_file(
    name = "openjdk_win_minimal",
    downloaded_file_path = "zulu-win-minimal.zip",
    sha256 = "b90a713c9c2d9ea23cad44d2c2dfcc9af22faba9bde55dedc1c3bb9f556ac1ae",
    urls = ["https://mirror.bazel.build/openjdk/azul-zulu11.37.17-ca-jdk11.0.6/zulu11.37.17-ca-jdk11.0.6-win_x64-minimal-b23d4e05466f2aa1fdcd72d3d3a8e962206b64bf-1581689080.zip"],
)

dist_http_archive(
    name = "bazel_toolchains",
    patch_cmds = EXPORT_WORKSPACE_IN_BUILD_FILE,
    patch_cmds_win = EXPORT_WORKSPACE_IN_BUILD_FILE_WIN,
)

load("@bazel_toolchains//rules:rbe_repo.bzl", "rbe_autoconfig")

rbe_autoconfig(
    name = "rbe_ubuntu1804_java11",
    detect_java_home = True,
    registry = "gcr.io",
    repository = "bazel-public/ubuntu1804-bazel-java11",
    tag = "latest",
)

rbe_autoconfig(
    name = "rbe_ubuntu1604_java8",
    detect_java_home = True,
    registry = "gcr.io",
    repository = "bazel-public/ubuntu1604-bazel-java8",
    tag = "latest",
)

# Creates toolchain configuration for remote execution with BuildKite CI
# for rbe_ubuntu1604.
# To run the tests with RBE on BuildKite CI uncomment the two lines below
# load("@bazel_toolchains//rules:rbe_repo.bzl", "rbe_autoconfig")
# rbe_autoconfig(name = "buildkite_config")

http_archive(
    name = "com_google_googletest",
    sha256 = "9dc9157a9a1551ec7a7e43daea9a694a0bb5fb8bec81235d8a1e6ef64c716dcb",
    strip_prefix = "googletest-release-1.10.0",
    urls = [
        "https://mirror.bazel.build/github.com/google/googletest/archive/release-1.10.0.tar.gz",
        "https://github.com/google/googletest/archive/release-1.10.0.tar.gz",
    ],
)

http_archive(
    name = "bazel_skylib",
    patch_cmds = EXPORT_WORKSPACE_IN_BUILD_FILE,
    patch_cmds_win = EXPORT_WORKSPACE_IN_BUILD_FILE_WIN,
    sha256 = "1c531376ac7e5a180e0237938a2536de0c54d93f5c278634818e0efc952dd56c",
    urls = [
        "https://mirror.bazel.build/github.com/bazelbuild/bazel-skylib/releases/download/1.0.3/bazel-skylib-1.0.3.tar.gz",
        "https://github.com/bazelbuild/bazel-skylib/releases/download/1.0.3/bazel-skylib-1.0.3.tar.gz",
    ],
)

# Note that stardoc depends on being called io_bazel_skydoc
# to work without being patched, as it hard-codes this name in its sources.
# TODO(wyv): Is the above still true? Try a different name and see if it works.
#   If it does, can we rename the workspace in bazelbuild/stardoc?
http_archive(
    name = "io_bazel_skydoc",
    sha256 = "5a725b777976b77aa122b707d1b6f0f39b6020f66cd427bb111a585599c857b1",
    strip_prefix = "stardoc-1ef781ced3b1443dca3ed05dec1989eca1a4e1cd",
    urls = [
        "https://mirror.bazel.build/github.com/bazelbuild/stardoc/archive/1ef781ced3b1443dca3ed05dec1989eca1a4e1cd.tar.gz",
        "https://github.com/bazelbuild/stardoc/archive/1ef781ced3b1443dca3ed05dec1989eca1a4e1cd.tar.gz",
    ],
)

# This must be kept in sync with src/main/java/com/google/devtools/build/lib/bazel/rules/java/jdk.WORKSPACE.
dist_http_archive(
    name = "rules_cc",
    patch_cmds = EXPORT_WORKSPACE_IN_BUILD_FILE,
    patch_cmds_win = EXPORT_WORKSPACE_IN_BUILD_FILE_WIN,
)

dist_http_archive(
    name = "rules_java",
    patch_cmds = EXPORT_WORKSPACE_IN_BUILD_FILE,
    patch_cmds_win = EXPORT_WORKSPACE_IN_BUILD_FILE_WIN,
)

http_archive(
    name = "rules_proto",
    patch_cmds = EXPORT_WORKSPACE_IN_BUILD_BAZEL_FILE,
    patch_cmds_win = EXPORT_WORKSPACE_IN_BUILD_BAZEL_FILE_WIN,
    sha256 = "8e7d59a5b12b233be5652e3d29f42fba01c7cbab09f6b3a8d0a57ed6d1e9a0da",
    strip_prefix = "rules_proto-7e4afce6fe62dbff0a4a03450143146f9f2d7488",
    urls = [
        "https://mirror.bazel.build/github.com/bazelbuild/rules_proto/archive/7e4afce6fe62dbff0a4a03450143146f9f2d7488.tar.gz",
        "https://github.com/bazelbuild/rules_proto/archive/7e4afce6fe62dbff0a4a03450143146f9f2d7488.tar.gz",
    ],
)

# For testing, have an distdir_tar with all the archives implicit in every
# WORKSPACE, to that they don't have to be refetched for every test
# calling `bazel sync`.
distdir_tar(
    name = "test_WORKSPACE_files",
    archives = [
        "java_tools-v11.0.zip",
        "java_tools_linux-v11.0.zip",
        "java_tools_windows-v11.0.zip",
        "java_tools_darwin-v11.0.zip",
        "coverage_output_generator-v2.5.zip",
        "zulu11.37.17-ca-jdk11.0.6-linux_x64.tar.gz",
        "zulu11.37.48-ca-jdk11.0.6-linux_aarch64.tar.gz",
        "zulu11.37.17-ca-jdk11.0.6-macosx_x64.tar.gz",
        "zulu11.37.17-ca-jdk11.0.6-win_x64.zip",
        "android_tools_pkg-0.19.0rc3.tar.gz",
        # bazelbuild/bazel-skylib
        "bazel-skylib-1.0.3.tar.gz",
<<<<<<< HEAD
        # bazelbuild/rules_java
        "7cf3cefd652008d0a64a419c34c13bdca6c8f178.zip",
=======
        # bazelbuild/platforms
        "platforms-0.0.2.tar.gz",
>>>>>>> f73ad530
        # bazelbuild/rules_proto
        "7e4afce6fe62dbff0a4a03450143146f9f2d7488.tar.gz",
        # protocolbuffers/upb
        "382d5afc60e05470c23e8de19b19fc5ad231e732.tar.gz",
    ],
    dirname = "test_WORKSPACE/distdir",
    dist_deps = {dep: attrs for dep, attrs in DIST_DEPS.items() if "test_WORKSPACE_files" in attrs["used_in"]},
    sha256 = {
        "java_tools-v11.0.zip": "09ecd438f1a10aa36bf0a6a2f24ead884ef7e8e8a46d086f8af6db33556b76a8",
        "java_tools_linux-v11.0.zip": "b66d5b97b90cb20787cfa61565672b0538912d230f120a03f38020052f25c4bc",
        "java_tools_windows-v11.0.zip": "8a683275b0f24e011b56e27eb4d7e35919d774ae57ec3353d48606cfc81e4116",
        "java_tools_darwin-v11.0.zip": "39e3bb7e554e817de76a9b2cc9354b0c2363108dfcd56b360d3c35eadc8cddbd",
        "coverage_output_generator-v2.5.zip": "cd14f1cb4559e4723e63b7e7b06d09fcc3bd7ba58d03f354cdff1439bd936a7d",
        "zulu11.37.17-ca-jdk11.0.6-linux_x64.tar.gz": "360626cc19063bc411bfed2914301b908a8f77a7919aaea007a977fa8fb3cde1",
        "zulu11.37.48-ca-jdk11.0.6-linux_aarch64.tar.gz": "a452f1b9682d9f83c1c14e54d1446e1c51b5173a3a05dcb013d380f9508562e4",
        "zulu11.37.17-ca-jdk11.0.6-macosx_x64.tar.gz": "e1fe56769f32e2aaac95e0a8f86b5a323da5af3a3b4bba73f3086391a6cc056f",
        "zulu11.37.17-ca-jdk11.0.6-win_x64.zip": "a9695617b8374bfa171f166951214965b1d1d08f43218db9a2a780b71c665c18",
        "android_tools_pkg-0.19.0rc3.tar.gz": "ea5c0589a01e2a9f43c20e5c145d3530e3b3bdbe7322789bc5da38d0ca49b837",
        # bazelbuild/bazel-skylib
        "bazel-skylib-1.0.3.tar.gz": "1c531376ac7e5a180e0237938a2536de0c54d93f5c278634818e0efc952dd56c",
<<<<<<< HEAD
        # bazelbuild/rules_java
        "7cf3cefd652008d0a64a419c34c13bdca6c8f178.zip": "bc81f1ba47ef5cc68ad32225c3d0e70b8c6f6077663835438da8d5733f917598",
=======
        # bazelbuild/platforms
        "platforms-0.0.2.tar.gz": "48a2d8d343863989c232843e01afc8a986eb8738766bfd8611420a7db8f6f0c3",
>>>>>>> f73ad530
        # bazelbuild/rules_proto
        "7e4afce6fe62dbff0a4a03450143146f9f2d7488.tar.gz": "8e7d59a5b12b233be5652e3d29f42fba01c7cbab09f6b3a8d0a57ed6d1e9a0da",
        # protocolbuffers/upb
        "382d5afc60e05470c23e8de19b19fc5ad231e732.tar.gz": "7992217989f3156f8109931c1fc6db3434b7414957cb82371552377beaeb9d6c",
    },
    urls = {
        "java_tools-v11.0.zip": ["https://mirror.bazel.build/bazel_java_tools/releases/java/v11.0/java_tools-v11.0.zip"],
        "java_tools_linux-v11.0.zip": ["https://mirror.bazel.build/bazel_java_tools/releases/java/v11.0/java_tools_linux-v11.0.zip"],
        "java_tools_windows-v11.0.zip": ["https://mirror.bazel.build/bazel_java_tools/releases/java/v11.0/java_tools_windows-v11.0.zip"],
        "java_tools_darwin-v11.0.zip": ["https://mirror.bazel.build/bazel_java_tools/releases/java/v11.0/java_tools_darwin-v11.0.zip"],
        "coverage_output_generator-v2.5.zip": ["https://mirror.bazel.build/bazel_coverage_output_generator/releases/coverage_output_generator-v2.5.zip"],
        "zulu11.37.17-ca-jdk11.0.6-linux_x64.tar.gz": ["https://mirror.bazel.build/openjdk/azul-zulu11.37.17-ca-jdk11.0.6/zulu11.37.17-ca-jdk11.0.6-linux_x64.tar.gz"],
        "zulu11.37.48-ca-jdk11.0.6-linux_aarch64.tar.gz": ["https://mirror.bazel.build/openjdk/azul-zulu11.37.48-ca-jdk11.0.6/zulu11.37.48-ca-jdk11.0.6-linux_aarch64.tar.gz"],
        "zulu11.37.17-ca-jdk11.0.6-macosx_x64.tar.gz": ["https://mirror.bazel.build/openjdk/azul-zulu11.37.17-ca-jdk11.0.6/zulu11.37.17-ca-jdk11.0.6-macosx_x64.tar.gz"],
        "zulu11.37.17-ca-jdk11.0.6-win_x64.zip": ["https://mirror.bazel.build/openjdk/azul-zulu11.37.17-ca-jdk11.0.6/zulu11.37.17-ca-jdk11.0.6-win_x64.zip"],
        "android_tools_pkg-0.19.0rc3.tar.gz": [
            "https://mirror.bazel.build/bazel_android_tools/android_tools_pkg-0.19.0rc3.tar.gz",
        ],
        # bazelbuild/bazel-skylib
        "bazel-skylib-1.0.3.tar.gz": [
            "https://mirror.bazel.build/github.com/bazelbuild/bazel-skylib/releases/download/1.0.3/bazel-skylib-1.0.3.tar.gz",
            "https://github.com/bazelbuild/bazel-skylib/releases/download/1.0.3/bazel-skylib-1.0.3.tar.gz",
        ],
<<<<<<< HEAD
        # bazelbuild/rules_java
        "7cf3cefd652008d0a64a419c34c13bdca6c8f178.zip": [
            "https://mirror.bazel.build/github.com/bazelbuild/rules_java/archive/7cf3cefd652008d0a64a419c34c13bdca6c8f178.zip",
            "https://github.com/bazelbuild/rules_java/archive/7cf3cefd652008d0a64a419c34c13bdca6c8f178.zip",
=======
        # bazelbuild/platforms
        "platforms-0.0.2.tar.gz": [
            "https://mirror.bazel.build/github.com/bazelbuild/platforms/releases/download/0.0.2/platforms-0.0.2.tar.gz",
            "https://github.com/bazelbuild/platforms/releases/download/0.0.2/platforms-0.0.2.tar.gz",
>>>>>>> f73ad530
        ],
        # bazelbuild/rules_proto
        "7e4afce6fe62dbff0a4a03450143146f9f2d7488.tar.gz": [
            "https://mirror.bazel.build/github.com/bazelbuild/rules_proto/archive/7e4afce6fe62dbff0a4a03450143146f9f2d7488.tar.gz",
            "https://github.com/bazelbuild/rules_proto/archive/7e4afce6fe62dbff0a4a03450143146f9f2d7488.tar.gz",
        ],
        # protocolbuffers/upb
        "382d5afc60e05470c23e8de19b19fc5ad231e732.tar.gz": [
            "https://mirror.bazel.build/github.com/protocolbuffers/upb/archive/382d5afc60e05470c23e8de19b19fc5ad231e732.tar.gz",
            "https://github.com/protocolbuffers/upb/archive/382d5afc60e05470c23e8de19b19fc5ad231e732.tar.gz",
        ],
    },
)

load("//scripts/docs:doc_versions.bzl", "DOC_VERSIONS")

# Load versioned documentation tarballs from GCS
[http_file(
    # Split on "-" to get the version without cherrypick commits.
    name = "jekyll_tree_%s" % DOC_VERSION["version"].split("-")[0].replace(".", "_"),
    sha256 = DOC_VERSION["sha256"],
    urls = ["https://mirror.bazel.build/bazel_versioned_docs/jekyll-tree-%s.tar" % DOC_VERSION["version"]],
) for DOC_VERSION in DOC_VERSIONS]

# Load shared base CSS theme from bazelbuild/bazel-website
http_archive(
    name = "bazel_website",
    # TODO(https://github.com/bazelbuild/bazel/issues/10793)
    # - Export files from bazel-website's BUILD, instead of doing it here.
    # - Share more common stylesheets, like footer and navbar.
    build_file_content = """
exports_files(["_sass/style.scss"])
""",
    sha256 = "a5f531dd1d62e6947dcfc279656ffc2fdf6f447c163914c5eabf7961b4cb6eb4",
    strip_prefix = "bazel-website-c174fa288aa079b68416d2ce2cc97268fa172f42",
    urls = ["https://github.com/bazelbuild/bazel-website/archive/c174fa288aa079b68416d2ce2cc97268fa172f42.tar.gz"],
)

# Stardoc recommends declaring its dependencies via "*_dependencies" functions.
# This requires that the repositories these functions come from need to be
# fetched unconditionally for everything (including just building bazel!), so
# provide them as http_archives that can be shiped in the distdir, to keep the
# distribution archive self-contained.
dist_http_archive(
    name = "io_bazel_rules_sass",
)

dist_http_archive(
    name = "build_bazel_rules_nodejs",
)

http_archive(
    name = "java_tools_langtools_javac11",
    sha256 = "cf0814fa002ef3d794582bb086516d8c9ed0958f83f19799cdb08949019fe4c7",
    urls = [
        "https://mirror.bazel.build/bazel_java_tools/jdk_langtools/langtools_jdk11_v2.zip",
    ],
)

dist_http_archive(
    name = "platforms",
)

# This must be kept in sync with src/main/java/com/google/devtools/build/lib/bazel/rules/android/android_remote_tools.WORKSPACE
http_archive(
    name = "android_tools_for_testing",
    patch_cmds = EXPORT_WORKSPACE_IN_BUILD_FILE,
    patch_cmds_win = EXPORT_WORKSPACE_IN_BUILD_FILE_WIN,
    sha256 = "ea5c0589a01e2a9f43c20e5c145d3530e3b3bdbe7322789bc5da38d0ca49b837",  # DO_NOT_REMOVE_THIS_ANDROID_TOOLS_UPDATE_MARKER
    url = "https://mirror.bazel.build/bazel_android_tools/android_tools_pkg-0.19.0rc3.tar.gz",
)

# This must be kept in sync with src/main/java/com/google/devtools/build/lib/bazel/rules/coverage.WORKSPACE.
http_archive(
    name = "remote_coverage_tools_for_testing",
    patch_cmds = EXPORT_WORKSPACE_IN_BUILD_FILE,
    patch_cmds_win = EXPORT_WORKSPACE_IN_BUILD_FILE_WIN,
    sha256 = "cd14f1cb4559e4723e63b7e7b06d09fcc3bd7ba58d03f354cdff1439bd936a7d",
    urls = [
        "https://mirror.bazel.build/bazel_coverage_output_generator/releases/coverage_output_generator-v2.5.zip",
    ],
)

# This must be kept in sync with src/main/java/com/google/devtools/build/lib/bazel/rules/java/jdk.WORKSPACE.
http_archive(
    name = "remotejdk11_linux_for_testing",
    build_file = "@local_jdk//:BUILD.bazel",
    patch_cmds = EXPORT_WORKSPACE_IN_BUILD_BAZEL_FILE,
    patch_cmds_win = EXPORT_WORKSPACE_IN_BUILD_BAZEL_FILE_WIN,
    sha256 = "360626cc19063bc411bfed2914301b908a8f77a7919aaea007a977fa8fb3cde1",
    strip_prefix = "zulu11.37.17-ca-jdk11.0.6-linux_x64",
    urls = ["https://mirror.bazel.build/openjdk/azul-zulu11.37.17-ca-jdk11.0.6/zulu11.37.17-ca-jdk11.0.6-linux_x64.tar.gz"],
)

# This must be kept in sync with src/main/java/com/google/devtools/build/lib/bazel/rules/java/jdk.WORKSPACE.
http_archive(
    name = "remotejdk11_linux_aarch64_for_testing",
    build_file = "@local_jdk//:BUILD.bazel",
    patch_cmds = EXPORT_WORKSPACE_IN_BUILD_BAZEL_FILE,
    patch_cmds_win = EXPORT_WORKSPACE_IN_BUILD_BAZEL_FILE_WIN,
    sha256 = "a452f1b9682d9f83c1c14e54d1446e1c51b5173a3a05dcb013d380f9508562e4",
    strip_prefix = "zulu11.37.48-ca-jdk11.0.6-linux_aarch64",
    urls = ["https://mirror.bazel.build/openjdk/azul-zulu11.37.48-ca-jdk11.0.6/zulu11.37.48-ca-jdk11.0.6-linux_aarch64.tar.gz"],
)

# This must be kept in sync with src/main/java/com/google/devtools/build/lib/bazel/rules/java/jdk.WORKSPACE.
http_archive(
    name = "remotejdk11_linux_ppc64le_for_testing",
    build_file = "@local_jdk//:BUILD.bazel",
    patch_cmds = EXPORT_WORKSPACE_IN_BUILD_BAZEL_FILE,
    patch_cmds_win = EXPORT_WORKSPACE_IN_BUILD_BAZEL_FILE_WIN,
    sha256 = "a417db0295b1f4b538ecbaf7c774f3a177fab9657a665940170936c0eca4e71a",
    strip_prefix = "jdk-11.0.7+10",
    urls = [
        "https://mirror.bazel.build/openjdk/AdoptOpenJDK/openjdk11-binaries/releases/download/jdk-11.0.7+10/OpenJDK11U-jdk_ppc64le_linux_hotspot_11.0.7_10.tar.gz",
        "https://github.com/AdoptOpenJDK/openjdk11-binaries/releases/download/jdk-11.0.7+10/OpenJDK11U-jdk_ppc64le_linux_hotspot_11.0.7_10.tar.gz",
    ],
)

# This must be kept in sync with src/main/java/com/google/devtools/build/lib/bazel/rules/java/jdk.WORKSPACE.
http_archive(
    name = "remotejdk11_linux_s390x_for_testing",
    build_file = "@local_jdk//:BUILD.bazel",
    patch_cmds = EXPORT_WORKSPACE_IN_BUILD_BAZEL_FILE,
    patch_cmds_win = EXPORT_WORKSPACE_IN_BUILD_BAZEL_FILE_WIN,
    sha256 = "d9b72e87a1d3ebc0c9552f72ae5eb150fffc0298a7cb841f1ce7bfc70dcd1059",
    strip_prefix = "jdk-11.0.7+10",
    urls = [
        "https://mirror.bazel.build/github.com/AdoptOpenJDK/openjdk11-binaries/releases/download/jdk-11.0.7+10/OpenJDK11U-jdk_s390x_linux_hotspot_11.0.7_10.tar.gz",
        "https://github.com/AdoptOpenJDK/openjdk11-binaries/releases/download/jdk-11.0.7+10/OpenJDK11U-jdk_s390x_linux_hotspot_11.0.7_10.tar.gz",
    ],
)

# This must be kept in sync with src/main/java/com/google/devtools/build/lib/bazel/rules/java/jdk.WORKSPACE.
http_archive(
    name = "remotejdk11_macos_for_testing",
    build_file = "@local_jdk//:BUILD.bazel",
    patch_cmds = EXPORT_WORKSPACE_IN_BUILD_BAZEL_FILE,
    patch_cmds_win = EXPORT_WORKSPACE_IN_BUILD_BAZEL_FILE_WIN,
    sha256 = "e1fe56769f32e2aaac95e0a8f86b5a323da5af3a3b4bba73f3086391a6cc056f",
    strip_prefix = "zulu11.37.17-ca-jdk11.0.6-macosx_x64",
    urls = ["https://mirror.bazel.build/openjdk/azul-zulu11.37.17-ca-jdk11.0.6/zulu11.37.17-ca-jdk11.0.6-macosx_x64.tar.gz"],
)

# This must be kept in sync with src/main/java/com/google/devtools/build/lib/bazel/rules/java/jdk.WORKSPACE.
http_archive(
    name = "remotejdk11_win_for_testing",
    build_file = "@local_jdk//:BUILD.bazel",
    patch_cmds = EXPORT_WORKSPACE_IN_BUILD_BAZEL_FILE,
    patch_cmds_win = EXPORT_WORKSPACE_IN_BUILD_BAZEL_FILE_WIN,
    sha256 = "a9695617b8374bfa171f166951214965b1d1d08f43218db9a2a780b71c665c18",
    strip_prefix = "zulu11.37.17-ca-jdk11.0.6-win_x64",
    urls = ["https://mirror.bazel.build/openjdk/azul-zulu11.37.17-ca-jdk11.0.6/zulu11.37.17-ca-jdk11.0.6-win_x64.zip"],
)

# This must be kept in sync with src/main/java/com/google/devtools/build/lib/bazel/rules/java/jdk.WORKSPACE.
http_archive(
    name = "remotejdk14_linux_for_testing",
    build_file = "@local_jdk//:BUILD.bazel",
    patch_cmds = EXPORT_WORKSPACE_IN_BUILD_BAZEL_FILE,
    patch_cmds_win = EXPORT_WORKSPACE_IN_BUILD_BAZEL_FILE_WIN,
    sha256 = "48bb8947034cd079ad1ef83335e7634db4b12a26743a0dc314b6b861480777aa",
    strip_prefix = "zulu14.28.21-ca-jdk14.0.1-linux_x64",
    urls = ["https://mirror.bazel.build/cdn.azul.com/zulu/bin/zulu14.28.21-ca-jdk14.0.1-linux_x64.tar.gz"],
)

# This must be kept in sync with src/main/java/com/google/devtools/build/lib/bazel/rules/java/jdk.WORKSPACE.
http_archive(
    name = "remotejdk14_macos_for_testing",
    build_file = "@local_jdk//:BUILD.bazel",
    patch_cmds = EXPORT_WORKSPACE_IN_BUILD_BAZEL_FILE,
    patch_cmds_win = EXPORT_WORKSPACE_IN_BUILD_BAZEL_FILE_WIN,
    sha256 = "088bd4d0890acc9f032b738283bf0f26b2a55c50b02d1c8a12c451d8ddf080dd",
    strip_prefix = "zulu14.28.21-ca-jdk14.0.1-macosx_x64",
    urls = ["https://mirror.bazel.build/cdn.azul.com/zulu/bin/zulu14.28.21-ca-jdk14.0.1-macosx_x64.tar.gz"],
)

# This must be kept in sync with src/main/java/com/google/devtools/build/lib/bazel/rules/java/jdk.WORKSPACE.
http_archive(
    name = "remotejdk14_win_for_testing",
    build_file = "@local_jdk//:BUILD.bazel",
    patch_cmds = EXPORT_WORKSPACE_IN_BUILD_BAZEL_FILE,
    patch_cmds_win = EXPORT_WORKSPACE_IN_BUILD_BAZEL_FILE_WIN,
    sha256 = "9cb078b5026a900d61239c866161f0d9558ec759aa15c5b4c7e905370e868284",
    strip_prefix = "zulu14.28.21-ca-jdk14.0.1-win_x64",
    urls = ["https://mirror.bazel.build/cdn.azul.com/zulu/bin/zulu14.28.21-ca-jdk14.0.1-win_x64.zip"],
)

# This must be kept in sync with src/main/java/com/google/devtools/build/lib/bazel/rules/java/jdk.WORKSPACE.
http_archive(
    name = "remotejdk15_linux_for_testing",
    build_file = "@local_jdk//:BUILD.bazel",
    patch_cmds = EXPORT_WORKSPACE_IN_BUILD_BAZEL_FILE,
    patch_cmds_win = EXPORT_WORKSPACE_IN_BUILD_BAZEL_FILE_WIN,
    sha256 = "0a38f1138c15a4f243b75eb82f8ef40855afcc402e3c2a6de97ce8235011b1ad",
    strip_prefix = "zulu15.27.17-ca-jdk15.0.0-linux_x64",
    urls = [
        "https://mirror.bazel.build/cdn.azul.com/zulu/bin/zulu15.27.17-ca-jdk15.0.0-linux_x64.tar.gz",
        "https://cdn.azul.com/zulu/bin/zulu15.27.17-ca-jdk15.0.0-linux_x64.tar.gz",
    ],
)

# This must be kept in sync with src/main/java/com/google/devtools/build/lib/bazel/rules/java/jdk.WORKSPACE.
http_archive(
    name = "remotejdk15_macos_for_testing",
    build_file = "@local_jdk//:BUILD.bazel",
    patch_cmds = EXPORT_WORKSPACE_IN_BUILD_BAZEL_FILE,
    patch_cmds_win = EXPORT_WORKSPACE_IN_BUILD_BAZEL_FILE_WIN,
    sha256 = "f80b2e0512d9d8a92be24497334c974bfecc8c898fc215ce0e76594f00437482",
    strip_prefix = "zulu15.27.17-ca-jdk15.0.0-macosx_x64",
    urls = [
        "https://mirror.bazel.build/cdn.azul.com/zulu/bin/zulu15.27.17-ca-jdk15.0.0-macosx_x64.tar.gz",
        "https://cdn.azul.com/zulu/bin/zulu15.27.17-ca-jdk15.0.0-macosx_x64.tar.gz",
    ],
)

# This must be kept in sync with src/main/java/com/google/devtools/build/lib/bazel/rules/java/jdk.WORKSPACE.
http_archive(
    name = "remotejdk15_win_for_testing",
    build_file = "@local_jdk//:BUILD.bazel",
    patch_cmds = EXPORT_WORKSPACE_IN_BUILD_BAZEL_FILE,
    patch_cmds_win = EXPORT_WORKSPACE_IN_BUILD_BAZEL_FILE_WIN,
    sha256 = "f535a530151e6c20de8a3078057e332b08887cb3ba1a4735717357e72765cad6",
    strip_prefix = "zulu15.27.17-ca-jdk15.0.0-win_x64",
    urls = [
        "https://mirror.bazel.build/cdn.azul.com/zulu/bin/zulu15.27.17-ca-jdk15.0.0-win_x64.zip",
        "https://cdn.azul.com/zulu/bin/zulu15.27.17-ca-jdk15.0.0-win_x64.zip",
    ],
)

# This must be kept in sync with src/main/java/com/google/devtools/build/lib/bazel/rules/java/jdk.WORKSPACE.
http_archive(
    name = "remote_java_tools_for_testing",
    patch_cmds = EXPORT_WORKSPACE_IN_BUILD_FILE,
    patch_cmds_win = EXPORT_WORKSPACE_IN_BUILD_FILE_WIN,
    sha256 = "09ecd438f1a10aa36bf0a6a2f24ead884ef7e8e8a46d086f8af6db33556b76a8",
    urls = [
        "https://mirror.bazel.build/bazel_java_tools/releases/java/v11.0/java_tools-v11.0.zip",
        "https://github.com/bazelbuild/java_tools/releases/download/java_v11.0/java_tools-v11.0.zip",
    ],
)

# This must be kept in sync with src/main/java/com/google/devtools/build/lib/bazel/rules/java/jdk.WORKSPACE.
http_archive(
    name = "remote_java_tools_linux_for_testing",
    patch_cmds = EXPORT_WORKSPACE_IN_BUILD_FILE,
    patch_cmds_win = EXPORT_WORKSPACE_IN_BUILD_FILE_WIN,
    sha256 = "b66d5b97b90cb20787cfa61565672b0538912d230f120a03f38020052f25c4bc",
    urls = [
        "https://mirror.bazel.build/bazel_java_tools/releases/java/v11.0/java_tools_linux-v11.0.zip",
        "https://github.com/bazelbuild/java_tools/releases/download/java_v11.0/java_tools_linux-v11.0.zip",
    ],
)

# This must be kept in sync with src/main/java/com/google/devtools/build/lib/bazel/rules/java/jdk.WORKSPACE.
http_archive(
    name = "remote_java_tools_windows_for_testing",
    patch_cmds = EXPORT_WORKSPACE_IN_BUILD_FILE,
    patch_cmds_win = EXPORT_WORKSPACE_IN_BUILD_FILE_WIN,
    sha256 = "8a683275b0f24e011b56e27eb4d7e35919d774ae57ec3353d48606cfc81e4116",
    urls = [
        "https://mirror.bazel.build/bazel_java_tools/releases/java/v11.0/java_tools_windows-v11.0.zip",
        "https://github.com/bazelbuild/java_tools/releases/download/java_v11.0/java_tools_windows-v11.0.zip",
    ],
)

# This must be kept in sync with src/main/java/com/google/devtools/build/lib/bazel/rules/java/jdk.WORKSPACE.
http_archive(
    name = "remote_java_tools_darwin_for_testing",
    patch_cmds = EXPORT_WORKSPACE_IN_BUILD_FILE,
    patch_cmds_win = EXPORT_WORKSPACE_IN_BUILD_FILE_WIN,
    sha256 = "39e3bb7e554e817de76a9b2cc9354b0c2363108dfcd56b360d3c35eadc8cddbd",
    urls = [
        "https://mirror.bazel.build/bazel_java_tools/releases/java/v11.0/java_tools_darwin-v11.0.zip",
        "https://github.com/bazelbuild/java_tools/releases/download/java_v11.0/java_tools_darwin-v11.0.zip",
    ],
)

# This must be kept in sync with src/test/shell/bazel/testdata/jdk_http_archives.
http_archive(
    name = "remote_java_tools_test",
    patch_cmds = EXPORT_WORKSPACE_IN_BUILD_FILE,
    patch_cmds_win = EXPORT_WORKSPACE_IN_BUILD_FILE_WIN,
    sha256 = "09ecd438f1a10aa36bf0a6a2f24ead884ef7e8e8a46d086f8af6db33556b76a8",
    urls = [
        "https://mirror.bazel.build/bazel_java_tools/releases/java/v11.0/java_tools-v11.0.zip",
    ],
)

# This must be kept in sync with src/test/shell/bazel/testdata/jdk_http_archives.
http_archive(
    name = "remote_java_tools_test_linux",
    patch_cmds = EXPORT_WORKSPACE_IN_BUILD_FILE,
    patch_cmds_win = EXPORT_WORKSPACE_IN_BUILD_FILE_WIN,
    sha256 = "b66d5b97b90cb20787cfa61565672b0538912d230f120a03f38020052f25c4bc",
    urls = [
        "https://mirror.bazel.build/bazel_java_tools/releases/java/v11.0/java_tools_linux-v11.0.zip",
    ],
)

# This must be kept in sync with src/test/shell/bazel/testdata/jdk_http_archives.
http_archive(
    name = "remote_java_tools_test_windows",
    patch_cmds = EXPORT_WORKSPACE_IN_BUILD_FILE,
    patch_cmds_win = EXPORT_WORKSPACE_IN_BUILD_FILE_WIN,
    sha256 = "8a683275b0f24e011b56e27eb4d7e35919d774ae57ec3353d48606cfc81e4116",
    urls = [
        "https://mirror.bazel.build/bazel_java_tools/releases/java/v11.0/java_tools_windows-v11.0.zip",
    ],
)

# This must be kept in sync with src/test/shell/bazel/testdata/jdk_http_archives.
http_archive(
    name = "remote_java_tools_test_darwin",
    patch_cmds = EXPORT_WORKSPACE_IN_BUILD_FILE,
    patch_cmds_win = EXPORT_WORKSPACE_IN_BUILD_FILE_WIN,
    sha256 = "39e3bb7e554e817de76a9b2cc9354b0c2363108dfcd56b360d3c35eadc8cddbd",
    urls = [
        "https://mirror.bazel.build/bazel_java_tools/releases/java/v11.0/java_tools_darwin-v11.0.zip",
    ],
)

# This must be kept in sync with src/test/shell/bazel/testdata/jdk_http_archives.
http_archive(
    name = "openjdk11_linux_archive",
    build_file_content = """
java_runtime(name = 'runtime', srcs =  glob(['**']), visibility = ['//visibility:public'])
exports_files(["WORKSPACE"], visibility = ["//visibility:public"])
""",
    sha256 = "360626cc19063bc411bfed2914301b908a8f77a7919aaea007a977fa8fb3cde1",
    strip_prefix = "zulu11.37.17-ca-jdk11.0.6-linux_x64",
    urls = ["https://mirror.bazel.build/openjdk/azul-zulu11.37.17-ca-jdk11.0.6/zulu11.37.17-ca-jdk11.0.6-linux_x64.tar.gz"],
)

# This must be kept in sync with src/test/shell/bazel/testdata/jdk_http_archives.
http_archive(
    name = "openjdk11_darwin_archive",
    build_file_content = """
java_runtime(name = 'runtime', srcs =  glob(['**']), visibility = ['//visibility:public'])
exports_files(["WORKSPACE"], visibility = ["//visibility:public"])
""",
    sha256 = "e1fe56769f32e2aaac95e0a8f86b5a323da5af3a3b4bba73f3086391a6cc056f",
    strip_prefix = "zulu11.37.17-ca-jdk11.0.6-macosx_x64",
    urls = ["https://mirror.bazel.build/openjdk/azul-zulu11.37.17-ca-jdk11.0.6/zulu11.37.17-ca-jdk11.0.6-macosx_x64.tar.gz"],
)

# This must be kept in sync with src/test/shell/bazel/testdata/jdk_http_archives.
http_archive(
    name = "openjdk11_windows_archive",
    build_file_content = """
java_runtime(name = 'runtime', srcs =  glob(['**']), visibility = ['//visibility:public'])
exports_files(["WORKSPACE"], visibility = ["//visibility:public"])
""",
    sha256 = "a9695617b8374bfa171f166951214965b1d1d08f43218db9a2a780b71c665c18",
    strip_prefix = "zulu11.37.17-ca-jdk11.0.6-win_x64",
    urls = ["https://mirror.bazel.build/openjdk/azul-zulu11.37.17-ca-jdk11.0.6/zulu11.37.17-ca-jdk11.0.6-win_x64.zip"],
)

# This must be kept in sync with src/test/shell/bazel/testdata/jdk_http_archives.
http_archive(
    name = "openjdk14_linux_archive",
    build_file_content = """
java_runtime(name = 'runtime', srcs =  glob(['**']), visibility = ['//visibility:public'])
exports_files(["WORKSPACE"], visibility = ["//visibility:public"])
""",
    sha256 = "48bb8947034cd079ad1ef83335e7634db4b12a26743a0dc314b6b861480777aa",
    strip_prefix = "zulu14.28.21-ca-jdk14.0.1-linux_x64",
    urls = ["https://mirror.bazel.build/cdn.azul.com/zulu/bin/zulu14.28.21-ca-jdk14.0.1-linux_x64.tar.gz"],
)

# This must be kept in sync with src/test/shell/bazel/testdata/jdk_http_archives.
http_archive(
    name = "openjdk14_darwin_archive",
    build_file_content = """
java_runtime(name = 'runtime', srcs =  glob(['**']), visibility = ['//visibility:public'])
exports_files(["WORKSPACE"], visibility = ["//visibility:public"])
""",
    sha256 = "088bd4d0890acc9f032b738283bf0f26b2a55c50b02d1c8a12c451d8ddf080dd",
    strip_prefix = "zulu14.28.21-ca-jdk14.0.1-macosx_x64",
    urls = ["https://mirror.bazel.build/cdn.azul.com/zulu/bin/zulu14.28.21-ca-jdk14.0.1-macosx_x64.tar.gz"],
)

# This must be kept in sync with src/test/shell/bazel/testdata/jdk_http_archives.
http_archive(
    name = "openjdk14_windows_archive",
    build_file_content = """
java_runtime(name = 'runtime', srcs =  glob(['**']), visibility = ['//visibility:public'])
exports_files(["WORKSPACE"], visibility = ["//visibility:public"])
""",
    sha256 = "9cb078b5026a900d61239c866161f0d9558ec759aa15c5b4c7e905370e868284",
    strip_prefix = "zulu14.28.21-ca-jdk14.0.1-win_x64",
    urls = ["https://mirror.bazel.build/cdn.azul.com/zulu/bin/zulu14.28.21-ca-jdk14.0.1-win_x64.zip"],
)

# This must be kept in sync with src/test/shell/bazel/testdata/jdk_http_archives.
http_archive(
    name = "openjdk15_linux_archive",
    build_file_content = """
java_runtime(name = 'runtime', srcs =  glob(['**']), visibility = ['//visibility:public'])
exports_files(["WORKSPACE"], visibility = ["//visibility:public"])
""",
    sha256 = "0a38f1138c15a4f243b75eb82f8ef40855afcc402e3c2a6de97ce8235011b1ad",
    strip_prefix = "zulu15.27.17-ca-jdk15.0.0-linux_x64",
    urls = [
        "https://mirror.bazel.build/cdn.azul.com/zulu/bin/zulu15.27.17-ca-jdk15.0.0-linux_x64.tar.gz",
        "https://cdn.azul.com/zulu/bin/zulu15.27.17-ca-jdk15.0.0-linux_x64.tar.gz",
    ],
)

# This must be kept in sync with src/test/shell/bazel/testdata/jdk_http_archives.
http_archive(
    name = "openjdk15_darwin_archive",
    build_file_content = """
java_runtime(name = 'runtime', srcs =  glob(['**']), visibility = ['//visibility:public'])
exports_files(["WORKSPACE"], visibility = ["//visibility:public"])
""",
    sha256 = "f80b2e0512d9d8a92be24497334c974bfecc8c898fc215ce0e76594f00437482",
    strip_prefix = "zulu15.27.17-ca-jdk15.0.0-macosx_x64",
    urls = [
        "https://mirror.bazel.build/cdn.azul.com/zulu/bin/zulu15.27.17-ca-jdk15.0.0-macosx_x64.tar.gz",
        "https://cdn.azul.com/zulu/bin/zulu15.27.17-ca-jdk15.0.0-macosx_x64.tar.gz",
    ],
)

# This must be kept in sync with src/test/shell/bazel/testdata/jdk_http_archives.
http_archive(
    name = "openjdk15_windows_archive",
    build_file_content = """
java_runtime(name = 'runtime', srcs =  glob(['**']), visibility = ['//visibility:public'])
exports_files(["WORKSPACE"], visibility = ["//visibility:public"])
""",
    sha256 = "f535a530151e6c20de8a3078057e332b08887cb3ba1a4735717357e72765cad6",
    strip_prefix = "zulu15.27.17-ca-jdk15.0.0-win_x64",
    urls = [
        "https://mirror.bazel.build/cdn.azul.com/zulu/bin/zulu15.27.17-ca-jdk15.0.0-win_x64.zip",
        "https://cdn.azul.com/zulu/bin/zulu15.27.17-ca-jdk15.0.0-win_x64.zip",
    ],
)

load("@io_bazel_skydoc//:setup.bzl", "stardoc_repositories")

stardoc_repositories()

load("@io_bazel_rules_sass//:package.bzl", "rules_sass_dependencies")

rules_sass_dependencies()

load("@build_bazel_rules_nodejs//:index.bzl", "node_repositories")

node_repositories()

load("@io_bazel_rules_sass//:defs.bzl", "sass_repositories")

sass_repositories()

register_execution_platforms("//:default_host_platform")  # buildozer: disable=positional-args

# Tools for building deb, rpm and tar files.
dist_http_archive(
    name = "rules_pkg",
    patch_cmds = EXPORT_WORKSPACE_IN_BUILD_FILE,
    patch_cmds_win = EXPORT_WORKSPACE_IN_BUILD_FILE_WIN,
)

load("@rules_pkg//:deps.bzl", "rules_pkg_dependencies")

rules_pkg_dependencies()

# Toolchains for Resource Compilation (.rc files on Windows).
load("//src/main/res:winsdk_configure.bzl", "winsdk_configure")

winsdk_configure(name = "local_config_winsdk")

load("@local_config_winsdk//:toolchains.bzl", "register_local_rc_exe_toolchains")

register_local_rc_exe_toolchains()

register_toolchains("//src/main/res:empty_rc_toolchain")

dist_http_archive(
    name = "com_github_grpc_grpc",
)

# Projects using gRPC as an external dependency must call both grpc_deps() and
# grpc_extra_deps().
load("@com_github_grpc_grpc//bazel:grpc_deps.bzl", "grpc_deps")

grpc_deps()

load("@com_github_grpc_grpc//bazel:grpc_extra_deps.bzl", "grpc_extra_deps")

grpc_extra_deps()

load("//tools/distributions/debian:deps.bzl", "debian_deps")

debian_deps()

load("@bazel_skylib//:workspace.bzl", "bazel_skylib_workspace")

bazel_skylib_workspace()<|MERGE_RESOLUTION|>--- conflicted
+++ resolved
@@ -148,15 +148,10 @@
         "android_tools_pkg-0.19.0rc3.tar.gz",
         # bazelbuild/bazel-skylib
         "bazel-skylib-1.0.3.tar.gz",
-<<<<<<< HEAD
-        # bazelbuild/rules_java
-        "7cf3cefd652008d0a64a419c34c13bdca6c8f178.zip",
-=======
         # bazelbuild/platforms
         "platforms-0.0.2.tar.gz",
         # bazelbuild/bazel-toolchains
         "bazel-toolchains-3.1.0.tar.gz",
->>>>>>> f73ad530
         # bazelbuild/rules_proto
         "7e4afce6fe62dbff0a4a03450143146f9f2d7488.tar.gz",
         # protocolbuffers/upb
@@ -176,15 +171,6 @@
         "android_tools_pkg-0.19.0rc3.tar.gz": "ea5c0589a01e2a9f43c20e5c145d3530e3b3bdbe7322789bc5da38d0ca49b837",
         # bazelbuild/bazel-skylib
         "bazel-skylib-1.0.3.tar.gz": "1c531376ac7e5a180e0237938a2536de0c54d93f5c278634818e0efc952dd56c",
-<<<<<<< HEAD
-        # bazelbuild/rules_java
-        "7cf3cefd652008d0a64a419c34c13bdca6c8f178.zip": "bc81f1ba47ef5cc68ad32225c3d0e70b8c6f6077663835438da8d5733f917598",
-=======
-        # bazelbuild/platforms
-        "platforms-0.0.2.tar.gz": "48a2d8d343863989c232843e01afc8a986eb8738766bfd8611420a7db8f6f0c3",
-        # bazelbuild/bazel-toolchains
-        "bazel-toolchains-3.1.0.tar.gz": "726b5423e1c7a3866a3a6d68e7123b4a955e9fcbe912a51e0f737e6dab1d0af2",
->>>>>>> f73ad530
         # bazelbuild/rules_proto
         "7e4afce6fe62dbff0a4a03450143146f9f2d7488.tar.gz": "8e7d59a5b12b233be5652e3d29f42fba01c7cbab09f6b3a8d0a57ed6d1e9a0da",
         # protocolbuffers/upb
@@ -221,23 +207,6 @@
         "bazel-skylib-1.0.3.tar.gz": [
             "https://mirror.bazel.build/github.com/bazelbuild/bazel-skylib/releases/download/1.0.3/bazel-skylib-1.0.3.tar.gz",
             "https://github.com/bazelbuild/bazel-skylib/releases/download/1.0.3/bazel-skylib-1.0.3.tar.gz",
-        ],
-<<<<<<< HEAD
-        # bazelbuild/rules_java
-        "7cf3cefd652008d0a64a419c34c13bdca6c8f178.zip": [
-            "https://mirror.bazel.build/github.com/bazelbuild/rules_java/archive/7cf3cefd652008d0a64a419c34c13bdca6c8f178.zip",
-            "https://github.com/bazelbuild/rules_java/archive/7cf3cefd652008d0a64a419c34c13bdca6c8f178.zip",
-=======
-        # bazelbuild/platforms
-        "platforms-0.0.2.tar.gz": [
-            "https://mirror.bazel.build/github.com/bazelbuild/platforms/releases/download/0.0.2/platforms-0.0.2.tar.gz",
-            "https://github.com/bazelbuild/platforms/releases/download/0.0.2/platforms-0.0.2.tar.gz",
-        ],
-        # bazelbuild/bazel-toolchains
-        "bazel-toolchains-3.1.0.tar.gz": [
-            "https://mirror.bazel.build/github.com/bazelbuild/bazel-toolchains/releases/download/3.1.0/bazel-toolchains-3.1.0.tar.gz",
-            "https://github.com/bazelbuild/bazel-toolchains/releases/download/3.1.0/bazel-toolchains-3.1.0.tar.gz",
->>>>>>> f73ad530
         ],
         # bazelbuild/rules_proto
         "7e4afce6fe62dbff0a4a03450143146f9f2d7488.tar.gz": [
@@ -465,13 +434,6 @@
         "android_tools_pkg-0.19.0rc3.tar.gz",
         # bazelbuild/bazel-skylib
         "bazel-skylib-1.0.3.tar.gz",
-<<<<<<< HEAD
-        # bazelbuild/rules_java
-        "7cf3cefd652008d0a64a419c34c13bdca6c8f178.zip",
-=======
-        # bazelbuild/platforms
-        "platforms-0.0.2.tar.gz",
->>>>>>> f73ad530
         # bazelbuild/rules_proto
         "7e4afce6fe62dbff0a4a03450143146f9f2d7488.tar.gz",
         # protocolbuffers/upb
@@ -492,13 +454,6 @@
         "android_tools_pkg-0.19.0rc3.tar.gz": "ea5c0589a01e2a9f43c20e5c145d3530e3b3bdbe7322789bc5da38d0ca49b837",
         # bazelbuild/bazel-skylib
         "bazel-skylib-1.0.3.tar.gz": "1c531376ac7e5a180e0237938a2536de0c54d93f5c278634818e0efc952dd56c",
-<<<<<<< HEAD
-        # bazelbuild/rules_java
-        "7cf3cefd652008d0a64a419c34c13bdca6c8f178.zip": "bc81f1ba47ef5cc68ad32225c3d0e70b8c6f6077663835438da8d5733f917598",
-=======
-        # bazelbuild/platforms
-        "platforms-0.0.2.tar.gz": "48a2d8d343863989c232843e01afc8a986eb8738766bfd8611420a7db8f6f0c3",
->>>>>>> f73ad530
         # bazelbuild/rules_proto
         "7e4afce6fe62dbff0a4a03450143146f9f2d7488.tar.gz": "8e7d59a5b12b233be5652e3d29f42fba01c7cbab09f6b3a8d0a57ed6d1e9a0da",
         # protocolbuffers/upb
@@ -522,17 +477,6 @@
             "https://mirror.bazel.build/github.com/bazelbuild/bazel-skylib/releases/download/1.0.3/bazel-skylib-1.0.3.tar.gz",
             "https://github.com/bazelbuild/bazel-skylib/releases/download/1.0.3/bazel-skylib-1.0.3.tar.gz",
         ],
-<<<<<<< HEAD
-        # bazelbuild/rules_java
-        "7cf3cefd652008d0a64a419c34c13bdca6c8f178.zip": [
-            "https://mirror.bazel.build/github.com/bazelbuild/rules_java/archive/7cf3cefd652008d0a64a419c34c13bdca6c8f178.zip",
-            "https://github.com/bazelbuild/rules_java/archive/7cf3cefd652008d0a64a419c34c13bdca6c8f178.zip",
-=======
-        # bazelbuild/platforms
-        "platforms-0.0.2.tar.gz": [
-            "https://mirror.bazel.build/github.com/bazelbuild/platforms/releases/download/0.0.2/platforms-0.0.2.tar.gz",
-            "https://github.com/bazelbuild/platforms/releases/download/0.0.2/platforms-0.0.2.tar.gz",
->>>>>>> f73ad530
         ],
         # bazelbuild/rules_proto
         "7e4afce6fe62dbff0a4a03450143146f9f2d7488.tar.gz": [
