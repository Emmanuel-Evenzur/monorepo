workspace(name = "io_bazel")

load("//tools/build_defs/repo:http.bzl", "http_archive", "http_file")
load("//:distdir.bzl", "distdir_tar", "dist_http_archive")
load("//:distdir_deps.bzl", "DIST_DEPS")

# These can be used as values for the patch_cmds and patch_cmds_win attributes
# of http_archive, in order to export the WORKSPACE file from the BUILD or
# BUILD.bazel file. This is useful for cases like //src:test_repos, where we
# have to be able to trigger a fetch of a repo by depending on it, but we don't
# actually want to build anything (so we can't depend on a target inside that
# repo).
EXPORT_WORKSPACE_IN_BUILD_FILE = [
    "test -f BUILD && chmod u+w BUILD || true",
    "echo >> BUILD",
    "echo 'exports_files([\"WORKSPACE\"], visibility = [\"//visibility:public\"])' >> BUILD",
]

EXPORT_WORKSPACE_IN_BUILD_BAZEL_FILE = [
    "test -f BUILD.bazel && chmod u+w BUILD.bazel || true",
    "echo >> BUILD.bazel",
    "echo 'exports_files([\"WORKSPACE\"], visibility = [\"//visibility:public\"])' >> BUILD.bazel",
]

EXPORT_WORKSPACE_IN_BUILD_FILE_WIN = [
    "Add-Content -Path BUILD -Value \"`nexports_files([`\"WORKSPACE`\"], visibility = [`\"//visibility:public`\"])`n\" -Force",
]

EXPORT_WORKSPACE_IN_BUILD_BAZEL_FILE_WIN = [
    "Add-Content -Path BUILD.bazel -Value \"`nexports_files([`\"WORKSPACE`\"], visibility = [`\"//visibility:public`\"])`n\" -Force",
]

# Protobuf expects an //external:python_headers label which would contain the
# Python headers if fast Python protos is enabled. Since we are not using fast
# Python protos, bind python_headers to a dummy target.
bind(
    name = "python_headers",
    actual = "//:dummy",
)

# Protobuf code generation for GRPC requires three external labels:
# //external:grpc-java_plugin
# //external:grpc-jar
# //external:guava
bind(
    name = "grpc-java-plugin",
    actual = "//third_party/grpc:grpc-java-plugin",
)

bind(
    name = "grpc-jar",
    actual = "//third_party/grpc:grpc-jar",
)

bind(
    name = "guava",
    actual = "//third_party:guava",
)

http_archive(
    name = "bazel_j2objc",
    # Computed using "shasum -a 256 j2objc-2.5.zip"
    sha256 = "8d3403b5b7db57e347c943d214577f6879e5b175c2b59b7e075c0b6453330e9b",
    strip_prefix = "j2objc-2.5",
    urls = [
        "https://mirror.bazel.build/github.com/google/j2objc/releases/download/2.5/j2objc-2.5.zip",
        "https://github.com/google/j2objc/releases/download/2.5/j2objc-2.5.zip",
    ],
)

# For src/test/shell/bazel:test_srcs
load("//src/test/shell/bazel:list_source_repository.bzl", "list_source_repository")

list_source_repository(name = "local_bazel_source_list")

# To run the Android integration tests in //src/test/shell/bazel/android:all or
# build the Android sample app in //examples/android/java/bazel:hello_world
#
#   1. Install an Android SDK and NDK from https://developer.android.com
#   2. Set the $ANDROID_HOME and $ANDROID_NDK_HOME environment variables
#   3. Uncomment the two lines below
#
# android_sdk_repository(name = "androidsdk")
# android_ndk_repository(name = "androidndk")

# In order to run //src/test/shell/bazel:maven_skylark_test, follow the
# instructions above for the Android integration tests and uncomment the
# following lines:
# load("//tools/build_defs/repo:maven_rules.bzl", "maven_dependency_plugin")
# maven_dependency_plugin()

# This allows rules written in Starlark to locate apple build tools.
bind(
    name = "xcrunwrapper",
    actual = "@bazel_tools//tools/objc:xcrunwrapper",
)

http_archive(
    name = "com_google_protobuf",
    patch_args = ["-p1"],
    patch_cmds = EXPORT_WORKSPACE_IN_BUILD_FILE,
    patch_cmds_win = EXPORT_WORKSPACE_IN_BUILD_FILE_WIN,
    patches = ["//third_party/protobuf:3.13.0.patch"],
    sha256 = "9b4ee22c250fe31b16f1a24d61467e40780a3fbb9b91c3b65be2a376ed913a1a",
    strip_prefix = "protobuf-3.13.0",
    urls = [
        "https://mirror.bazel.build/github.com/protocolbuffers/protobuf/archive/v3.13.0.tar.gz",
        "https://github.com/protocolbuffers/protobuf/archive/v3.13.0.tar.gz",
    ],
)

# This is a mock version of bazelbuild/rules_python that contains only
# @rules_python//python:defs.bzl. It is used by protobuf.
# TODO(#9029): We could potentially replace this with the real @rules_python.
new_local_repository(
    name = "rules_python",
    build_file = "//third_party/rules_python:BUILD",
    path = "./third_party/rules_python",
    workspace_file = "//third_party/rules_python:rules_python.WORKSPACE",
)

local_repository(
    name = "googleapis",
    path = "./third_party/googleapis/",
)

local_repository(
    name = "remoteapis",
    path = "./third_party/remoteapis/",
)

http_archive(
    name = "desugar_jdk_libs",
    # Commit b102111a91ee5910e680bc9e32146da3e081055e of 2020-08-01
    # Computed using "shasum -a 256 <zip>"
    sha256 = "2a043b861779ad382a75a6e3705c00a8168d433db07d09a883ae85912aa5009e",
    strip_prefix = "desugar_jdk_libs-b102111a91ee5910e680bc9e32146da3e081055e",
    urls = [
        "https://mirror.bazel.build/github.com/google/desugar_jdk_libs/archive/b102111a91ee5910e680bc9e32146da3e081055e.zip",
        "https://github.com/google/desugar_jdk_libs/archive/b102111a91ee5910e680bc9e32146da3e081055e.zip",
    ],
)

distdir_tar(
    name = "additional_distfiles",
    # Keep in sync with the archives fetched as part of building bazel.
    archives = [
<<<<<<< HEAD
        "b102111a91ee5910e680bc9e32146da3e081055e.zip",
        "java_tools_javac11_linux-v9.0.zip",
        "java_tools_javac11_windows-v9.0.zip",
        "java_tools_javac11_darwin-v9.0.zip",
        "coverage_output_generator-v2.3.zip",
=======
        "e0b0291b2c51fbe5a7cfa14473a1ae850f94f021.zip",
        "java_tools-v11.0.zip",
        "java_tools_linux-v11.0.zip",
        "java_tools_windows-v11.0.zip",
        "java_tools_darwin-v11.0.zip",
        "coverage_output_generator-v2.5.zip",
>>>>>>> 3b2d3100
        # bazelbuid/stardoc
        "1ef781ced3b1443dca3ed05dec1989eca1a4e1cd.tar.gz",
        "android_tools_pkg-0.19.0rc3.tar.gz",
        # bazelbuild/bazel-skylib
        "bazel-skylib-1.0.3.tar.gz",
        # bazelbuild/platforms
        "platforms-0.0.2.tar.gz",
        # bazelbuild/rules_java
        "7cf3cefd652008d0a64a419c34c13bdca6c8f178.zip",
        # bazelbuild/bazel-toolchains
        "bazel-toolchains-3.1.0.tar.gz",
        # bazelbuild/rules_proto
        "7e4afce6fe62dbff0a4a03450143146f9f2d7488.tar.gz",
        # protocolbuffers/protobuf
        "v3.13.0.tar.gz",
        # grpc/grpc
        "v1.32.0.tar.gz",
        # c-ares/c-ares
        "e982924acee7f7313b4baa4ee5ec000c5e373c30.tar.gz",
        # protocolbuffers/upb
        "382d5afc60e05470c23e8de19b19fc5ad231e732.tar.gz",
        # google/re2
        "aecba11114cf1fac5497aeb844b6966106de3eb6.tar.gz",
        # abseil/abseil-cpp
        "df3ea785d8c30a9503321a3d35ee7d35808f190d.tar.gz",
    ],
    dirname = "derived/distdir",
    dist_deps = DIST_DEPS,
    sha256 = {
<<<<<<< HEAD
        "b102111a91ee5910e680bc9e32146da3e081055e.zip": "2a043b861779ad382a75a6e3705c00a8168d433db07d09a883ae85912aa5009e",
        "java_tools_javac11_linux-v9.0.zip": "0be37f4227590ecb6bc929a6a7e427c65e6239363e4c3b28b1a211718b9636c9",
        "java_tools_javac11_windows-v9.0.zip": "14b679e3bf6a7b4aec36dc33f15ad0027aef43f1bc92e1e2f5abf3a93c156bb5",
        "java_tools_javac11_darwin-v9.0.zip": "567f5fe77e0c561b454930dea412899543849510f48f9c092dfcff8192b4086f",
        "coverage_output_generator-v2.3.zip": "0d6f73ed76908d7ec2840edd765a264b34036e4e3ec1c21a00421770523bcb27",
=======
        "e0b0291b2c51fbe5a7cfa14473a1ae850f94f021.zip": "fe2e04f91ce8c59d49d91b8102edc6627c6fa2906c1b0e7346f01419ec4f419d",
        "java_tools-v11.0.zip": "09ecd438f1a10aa36bf0a6a2f24ead884ef7e8e8a46d086f8af6db33556b76a8",
        "java_tools_linux-v11.0.zip": "b66d5b97b90cb20787cfa61565672b0538912d230f120a03f38020052f25c4bc",
        "java_tools_windows-v11.0.zip": "8a683275b0f24e011b56e27eb4d7e35919d774ae57ec3353d48606cfc81e4116",
        "java_tools_darwin-v11.0.zip": "39e3bb7e554e817de76a9b2cc9354b0c2363108dfcd56b360d3c35eadc8cddbd",
        "coverage_output_generator-v2.5.zip": "cd14f1cb4559e4723e63b7e7b06d09fcc3bd7ba58d03f354cdff1439bd936a7d",
>>>>>>> 3b2d3100
        # bazelbuild/stardoc
        "1ef781ced3b1443dca3ed05dec1989eca1a4e1cd.tar.gz": "5a725b777976b77aa122b707d1b6f0f39b6020f66cd427bb111a585599c857b1",
        "android_tools_pkg-0.19.0rc3.tar.gz": "ea5c0589a01e2a9f43c20e5c145d3530e3b3bdbe7322789bc5da38d0ca49b837",
        # bazelbuild/bazel-skylib
        "bazel-skylib-1.0.3.tar.gz": "1c531376ac7e5a180e0237938a2536de0c54d93f5c278634818e0efc952dd56c",
        # bazelbuild/platforms
        "platforms-0.0.2.tar.gz": "48a2d8d343863989c232843e01afc8a986eb8738766bfd8611420a7db8f6f0c3",
        # bazelbuild/rules_java
        "7cf3cefd652008d0a64a419c34c13bdca6c8f178.zip": "bc81f1ba47ef5cc68ad32225c3d0e70b8c6f6077663835438da8d5733f917598",
        # bazelbuild/bazel-toolchains
        "bazel-toolchains-3.1.0.tar.gz": "726b5423e1c7a3866a3a6d68e7123b4a955e9fcbe912a51e0f737e6dab1d0af2",
        # bazelbuild/rules_proto
        "7e4afce6fe62dbff0a4a03450143146f9f2d7488.tar.gz": "8e7d59a5b12b233be5652e3d29f42fba01c7cbab09f6b3a8d0a57ed6d1e9a0da",
        # protocolbuffers/protobuf
        "v3.13.0.tar.gz": "9b4ee22c250fe31b16f1a24d61467e40780a3fbb9b91c3b65be2a376ed913a1a",
        # grpc/grpc
        "v1.32.0.tar.gz": "f880ebeb2ccf0e47721526c10dd97469200e40b5f101a0d9774eb69efa0bd07a",
        # c-ares/c-ares
        "e982924acee7f7313b4baa4ee5ec000c5e373c30.tar.gz": "e8c2751ddc70fed9dc6f999acd92e232d5846f009ee1674f8aee81f19b2b915a",
        # protocolbuffers/upb
        "382d5afc60e05470c23e8de19b19fc5ad231e732.tar.gz": "7992217989f3156f8109931c1fc6db3434b7414957cb82371552377beaeb9d6c",
        # google/re2
        "aecba11114cf1fac5497aeb844b6966106de3eb6.tar.gz": "9f385e146410a8150b6f4cb1a57eab7ec806ced48d427554b1e754877ff26c3e",
        # abseil/abseil-cpp
        "df3ea785d8c30a9503321a3d35ee7d35808f190d.tar.gz": "f368a8476f4e2e0eccf8a7318b98dafbe30b2600f4e3cf52636e5eb145aba06a",
    },
    urls = {
        "b102111a91ee5910e680bc9e32146da3e081055e.zip": [
            "https://mirror.bazel.build/github.com/google/desugar_jdk_libs/archive/b102111a91ee5910e680bc9e32146da3e081055e.zip",
            "https://github.com/google/desugar_jdk_libs/archive/b102111a91ee5910e680bc9e32146da3e081055e.zip",
        ],
        "java_tools-v11.0.zip": [
            "https://mirror.bazel.build/bazel_java_tools/releases/java/v11.0/java_tools-v11.0.zip",
        ],
        "java_tools_linux-v11.0.zip": [
            "https://mirror.bazel.build/bazel_java_tools/releases/java/v11.0/java_tools_linux-v11.0.zip",
        ],
        "java_tools_windows-v11.0.zip": [
            "https://mirror.bazel.build/bazel_java_tools/releases/java/v11.0/java_tools_windows-v11.0.zip",
        ],
        "java_tools_darwin-v11.0.zip": [
            "https://mirror.bazel.build/bazel_java_tools/releases/java/v11.0/java_tools_darwin-v11.0.zip",
        ],
        "coverage_output_generator-v2.5.zip": [
            "https://mirror.bazel.build/bazel_coverage_output_generator/releases/coverage_output_generator-v2.5.zip",
        ],
        "1ef781ced3b1443dca3ed05dec1989eca1a4e1cd.tar.gz": [
            "https://mirror.bazel.build/github.com/bazelbuild/stardoc/archive/1ef781ced3b1443dca3ed05dec1989eca1a4e1cd.tar.gz",
            "https://github.com/bazelbuild/stardoc/archive/1ef781ced3b1443dca3ed05dec1989eca1a4e1cd.tar.gz",
        ],
        "android_tools_pkg-0.19.0rc3.tar.gz": [
            "https://mirror.bazel.build/bazel_android_tools/android_tools_pkg-0.19.0rc3.tar.gz",
        ],
        # bazelbuild/bazel-skylib
        "bazel-skylib-1.0.3.tar.gz": [
            "https://mirror.bazel.build/github.com/bazelbuild/bazel-skylib/releases/download/1.0.3/bazel-skylib-1.0.3.tar.gz",
            "https://github.com/bazelbuild/bazel-skylib/releases/download/1.0.3/bazel-skylib-1.0.3.tar.gz",
        ],
        # bazelbuild/platforms
        "platforms-0.0.2.tar.gz": [
            "https://mirror.bazel.build/github.com/bazelbuild/platforms/releases/download/0.0.2/platforms-0.0.2.tar.gz",
            "https://github.com/bazelbuild/platforms/releases/download/0.0.2/platforms-0.0.2.tar.gz",
        ],
        # bazelbuild/rules_java
        "7cf3cefd652008d0a64a419c34c13bdca6c8f178.zip": [
            "https://mirror.bazel.build/github.com/bazelbuild/rules_java/archive/7cf3cefd652008d0a64a419c34c13bdca6c8f178.zip",
            "https://github.com/bazelbuild/rules_java/archive/7cf3cefd652008d0a64a419c34c13bdca6c8f178.zip",
        ],
        # bazelbuild/bazel-toolchains
        "bazel-toolchains-3.1.0.tar.gz": [
            "https://mirror.bazel.build/github.com/bazelbuild/bazel-toolchains/releases/download/3.1.0/bazel-toolchains-3.1.0.tar.gz",
            "https://github.com/bazelbuild/bazel-toolchains/releases/download/3.1.0/bazel-toolchains-3.1.0.tar.gz",
        ],
        # bazelbuild/rules_proto
        "7e4afce6fe62dbff0a4a03450143146f9f2d7488.tar.gz": [
            "https://mirror.bazel.build/github.com/bazelbuild/rules_proto/archive/7e4afce6fe62dbff0a4a03450143146f9f2d7488.tar.gz",
            "https://github.com/bazelbuild/rules_proto/archive/7e4afce6fe62dbff0a4a03450143146f9f2d7488.tar.gz",
        ],
        # protocolbuffers/protobuf
        "v3.13.0.tar.gz": [
            "https://mirror.bazel.build/github.com/protocolbuffers/protobuf/archive/v3.13.0.tar.gz",
            "https://github.com/protocolbuffers/protobuf/archive/v3.13.0.tar.gz",
        ],
        # grpc/grpc
        "v1.32.0.tar.gz": [
            "https://mirror.bazel.build/github.com/grpc/grpc/archive/v1.32.0.tar.gz",
            "https://github.com/grpc/grpc/archive/v1.32.0.tar.gz",
        ],
        # c-ares/c-ares
        "e982924acee7f7313b4baa4ee5ec000c5e373c30.tar.gz": [
            "https://mirror.bazel.build/github.com/c-ares/c-ares/archive/e982924acee7f7313b4baa4ee5ec000c5e373c30.tar.gz",
            "https://github.com/c-ares/c-ares/archive/e982924acee7f7313b4baa4ee5ec000c5e373c30.tar.gz",
        ],
        # protocolbuffers/upb
        "382d5afc60e05470c23e8de19b19fc5ad231e732.tar.gz": [
            "https://mirror.bazel.build/github.com/protocolbuffers/upb/archive/382d5afc60e05470c23e8de19b19fc5ad231e732.tar.gz",
            "https://github.com/protocolbuffers/upb/archive/382d5afc60e05470c23e8de19b19fc5ad231e732.tar.gz",
        ],
        # google/re2
        "aecba11114cf1fac5497aeb844b6966106de3eb6.tar.gz": [
            "https://mirror.bazel.build/github.com/google/re2/archive/aecba11114cf1fac5497aeb844b6966106de3eb6.tar.gz",
            "https://github.com/google/re2/archive/aecba11114cf1fac5497aeb844b6966106de3eb6.tar.gz",
        ],
        # abseil/abseil-cpp
        "df3ea785d8c30a9503321a3d35ee7d35808f190d.tar.gz": [
            "https://mirror.bazel.build/github.com/abseil/abseil-cpp/archive/df3ea785d8c30a9503321a3d35ee7d35808f190d.tar.gz",
            "https://github.com/abseil/abseil-cpp/archive/df3ea785d8c30a9503321a3d35ee7d35808f190d.tar.gz",
        ],
    },
)

# OpenJDK distributions used to create a version of Bazel bundled with the OpenJDK.
http_file(
    name = "openjdk_linux",
    downloaded_file_path = "zulu-linux.tar.gz",
    sha256 = "65bfe4e0ffa74a680ee4410db46b17e30cd9397b664a92a886599fe1f3530969",
    urls = ["https://mirror.bazel.build/openjdk/azul-zulu11.37.17-ca-jdk11.0.6/zulu11.37.17-ca-jdk11.0.6-linux_x64-linux_x64-allmodules-b23d4e05466f2aa1fdcd72d3d3a8e962206b64bf-1581689070.tar.gz"],
)

http_file(
    name = "openjdk_linux_vanilla",
    downloaded_file_path = "zulu-linux-vanilla.tar.gz",
    sha256 = "360626cc19063bc411bfed2914301b908a8f77a7919aaea007a977fa8fb3cde1",
    urls = ["https://mirror.bazel.build/openjdk/azul-zulu11.37.17-ca-jdk11.0.6/zulu11.37.17-ca-jdk11.0.6-linux_x64.tar.gz"],
)

http_file(
    name = "openjdk_linux_minimal",
    downloaded_file_path = "zulu-linux-minimal.tar.gz",
    sha256 = "91f7d52f695c681d4e21499b4319d548aadef249a6b3053e306308992e1e29ae",
    urls = ["https://mirror.bazel.build/openjdk/azul-zulu11.37.17-ca-jdk11.0.6/zulu11.37.17-ca-jdk11.0.6-linux_x64-minimal-b23d4e05466f2aa1fdcd72d3d3a8e962206b64bf-1581689068.tar.gz"],
)

http_file(
    name = "openjdk_linux_aarch64",
    downloaded_file_path = "zulu-linux-aarch64.tar.gz",
    sha256 = "6b245793087300db3ee82ab0d165614f193a73a60f2f011e347756c1e6ca5bac",
    urls = ["https://mirror.bazel.build/openjdk/azul-zulu11.37.48-ca-jdk11.0.6/zulu11.37.48-ca-jdk11.0.6-linux_aarch64-allmodules-b23d4e05466f2aa1fdcd72d3d3a8e962206b64bf-1581690750.tar.gz"],
)

http_file(
    name = "openjdk_linux_aarch64_vanilla",
    downloaded_file_path = "zulu-linux-aarch64-vanilla.tar.gz",
    sha256 = "a452f1b9682d9f83c1c14e54d1446e1c51b5173a3a05dcb013d380f9508562e4",
    urls = ["https://mirror.bazel.build/openjdk/azul-zulu11.37.48-ca-jdk11.0.6/zulu11.37.48-ca-jdk11.0.6-linux_aarch64.tar.gz"],
)

http_file(
    name = "openjdk_linux_aarch64_minimal",
    downloaded_file_path = "zulu-linux-aarch64-minimal.tar.gz",
    sha256 = "06f6520a877704c77614bcfc4f846cc7cbcbf5eaad149bf7f19f4f16e285c9de",
    urls = ["https://mirror.bazel.build/openjdk/azul-zulu11.37.48-ca-jdk11.0.6/zulu11.37.48-ca-jdk11.0.6-linux_aarch64-minimal-b23d4e05466f2aa1fdcd72d3d3a8e962206b64bf-1581690750.tar.gz"],
)

http_file(
    name = "openjdk_linux_ppc64le_vanilla",
    downloaded_file_path = "adoptopenjdk-ppc64le-vanilla.tar.gz",
    sha256 = "a417db0295b1f4b538ecbaf7c774f3a177fab9657a665940170936c0eca4e71a",
    urls = [
        "https://mirror.bazel.build/openjdk/AdoptOpenJDK/openjdk11-binaries/releases/download/jdk-11.0.7+10/OpenJDK11U-jdk_ppc64le_linux_hotspot_11.0.7_10.tar.gz",
        "https://github.com/AdoptOpenJDK/openjdk11-binaries/releases/download/jdk-11.0.7+10/OpenJDK11U-jdk_ppc64le_linux_hotspot_11.0.7_10.tar.gz",
    ],
)

http_file(
    name = "openjdk_linux_s390x_vanilla",
    downloaded_file_path = "adoptopenjdk-s390x-vanilla.tar.gz",
    sha256 = "d9b72e87a1d3ebc0c9552f72ae5eb150fffc0298a7cb841f1ce7bfc70dcd1059",
    urls = [
        "https://mirror.bazel.build/github.com/AdoptOpenJDK/openjdk11-binaries/releases/download/jdk-11.0.7+10/OpenJDK11U-jdk_s390x_linux_hotspot_11.0.7_10.tar.gz",
        "https://github.com/AdoptOpenJDK/openjdk11-binaries/releases/download/jdk-11.0.7+10/OpenJDK11U-jdk_s390x_linux_hotspot_11.0.7_10.tar.gz",
    ],
)

http_file(
    name = "openjdk_macos_x86_64",
    downloaded_file_path = "zulu-macos.tar.gz",
    sha256 = "8e283cfd23c7555be8e17295ed76eb8f00324c88ab904b8de37bbe08f90e569b",
    urls = ["https://mirror.bazel.build/openjdk/azul-zulu11.37.17-ca-jdk11.0.6/zulu11.37.17-ca-jdk11.0.6-macosx_x64-allmodules-b23d4e05466f2aa1fdcd72d3d3a8e962206b64bf-1581689066.tar.gz"],
)

http_file(
    name = "openjdk_macos_x86_64_vanilla",
    downloaded_file_path = "zulu-macos-vanilla.tar.gz",
    sha256 = "e1fe56769f32e2aaac95e0a8f86b5a323da5af3a3b4bba73f3086391a6cc056f",
    urls = ["https://mirror.bazel.build/openjdk/azul-zulu11.37.17-ca-jdk11.0.6/zulu11.37.17-ca-jdk11.0.6-macosx_x64.tar.gz"],
)

http_file(
    name = "openjdk_macos_x86_64_minimal",
    downloaded_file_path = "zulu-macos-minimal.tar.gz",
    sha256 = "1bacb1c07035d4066d79f0b65b4ea0ebd1954f3662bdfe3618da382ac8fd23a6",
    urls = ["https://mirror.bazel.build/openjdk/azul-zulu11.37.17-ca-jdk11.0.6/zulu11.37.17-ca-jdk11.0.6-macosx_x64-minimal-b23d4e05466f2aa1fdcd72d3d3a8e962206b64bf-1581689063.tar.gz"],
)

http_file(
    name = "openjdk_win",
    downloaded_file_path = "zulu-win.zip",
    sha256 = "8e1604b3a27dcf639bc6d1a73103f1211848139e4cceb081d0a74a99e1e6f995",
    urls = ["https://mirror.bazel.build/openjdk/azul-zulu11.37.17-ca-jdk11.0.6/zulu11.37.17-ca-jdk11.0.6-win_x64-allmodules-b23d4e05466f2aa1fdcd72d3d3a8e962206b64bf-1581689080.zip"],
)

http_file(
    name = "openjdk_win_vanilla",
    downloaded_file_path = "zulu-win-vanilla.zip",
    sha256 = "a9695617b8374bfa171f166951214965b1d1d08f43218db9a2a780b71c665c18",
    urls = ["https://mirror.bazel.build/openjdk/azul-zulu11.37.17-ca-jdk11.0.6/zulu11.37.17-ca-jdk11.0.6-win_x64.zip"],
)

http_file(
    name = "openjdk_win_minimal",
    downloaded_file_path = "zulu-win-minimal.zip",
    sha256 = "b90a713c9c2d9ea23cad44d2c2dfcc9af22faba9bde55dedc1c3bb9f556ac1ae",
    urls = ["https://mirror.bazel.build/openjdk/azul-zulu11.37.17-ca-jdk11.0.6/zulu11.37.17-ca-jdk11.0.6-win_x64-minimal-b23d4e05466f2aa1fdcd72d3d3a8e962206b64bf-1581689080.zip"],
)

http_archive(
    name = "bazel_toolchains",
    patch_cmds = EXPORT_WORKSPACE_IN_BUILD_FILE,
    patch_cmds_win = EXPORT_WORKSPACE_IN_BUILD_FILE_WIN,
    sha256 = "726b5423e1c7a3866a3a6d68e7123b4a955e9fcbe912a51e0f737e6dab1d0af2",
    strip_prefix = "bazel-toolchains-3.1.0",
    urls = [
        "https://mirror.bazel.build/github.com/bazelbuild/bazel-toolchains/releases/download/3.1.0/bazel-toolchains-3.1.0.tar.gz",
        "https://github.com/bazelbuild/bazel-toolchains/releases/download/3.1.0/bazel-toolchains-3.1.0.tar.gz",
    ],
)

load("@bazel_toolchains//rules:rbe_repo.bzl", "rbe_autoconfig")

rbe_autoconfig(
    name = "rbe_ubuntu1804_java11",
    detect_java_home = True,
    registry = "gcr.io",
    repository = "bazel-public/ubuntu1804-bazel-java11",
    tag = "latest",
)

rbe_autoconfig(
    name = "rbe_ubuntu1604_java8",
    detect_java_home = True,
    registry = "gcr.io",
    repository = "bazel-public/ubuntu1604-bazel-java8",
    tag = "latest",
)

# Creates toolchain configuration for remote execution with BuildKite CI
# for rbe_ubuntu1604.
# To run the tests with RBE on BuildKite CI uncomment the two lines below
# load("@bazel_toolchains//rules:rbe_repo.bzl", "rbe_autoconfig")
# rbe_autoconfig(name = "buildkite_config")

http_archive(
    name = "com_google_googletest",
    sha256 = "9dc9157a9a1551ec7a7e43daea9a694a0bb5fb8bec81235d8a1e6ef64c716dcb",
    strip_prefix = "googletest-release-1.10.0",
    urls = [
        "https://mirror.bazel.build/github.com/google/googletest/archive/release-1.10.0.tar.gz",
        "https://github.com/google/googletest/archive/release-1.10.0.tar.gz",
    ],
)

http_archive(
    name = "bazel_skylib",
    patch_cmds = EXPORT_WORKSPACE_IN_BUILD_FILE,
    patch_cmds_win = EXPORT_WORKSPACE_IN_BUILD_FILE_WIN,
    sha256 = "1c531376ac7e5a180e0237938a2536de0c54d93f5c278634818e0efc952dd56c",
    urls = [
        "https://mirror.bazel.build/github.com/bazelbuild/bazel-skylib/releases/download/1.0.3/bazel-skylib-1.0.3.tar.gz",
        "https://github.com/bazelbuild/bazel-skylib/releases/download/1.0.3/bazel-skylib-1.0.3.tar.gz",
    ],
)

# Note that stardoc depends on being called io_bazel_skydoc
# to work without being patched, as it hard-codes this name in its sources.
# TODO(wyv): Is the above still true? Try a different name and see if it works.
#   If it does, can we rename the workspace in bazelbuild/stardoc?
http_archive(
    name = "io_bazel_skydoc",
    sha256 = "5a725b777976b77aa122b707d1b6f0f39b6020f66cd427bb111a585599c857b1",
    strip_prefix = "stardoc-1ef781ced3b1443dca3ed05dec1989eca1a4e1cd",
    urls = [
        "https://mirror.bazel.build/github.com/bazelbuild/stardoc/archive/1ef781ced3b1443dca3ed05dec1989eca1a4e1cd.tar.gz",
        "https://github.com/bazelbuild/stardoc/archive/1ef781ced3b1443dca3ed05dec1989eca1a4e1cd.tar.gz",
    ],
)

# This must be kept in sync with src/main/java/com/google/devtools/build/lib/bazel/rules/java/jdk.WORKSPACE.
dist_http_archive(
    name = "rules_cc",
    patch_cmds = EXPORT_WORKSPACE_IN_BUILD_FILE,
    patch_cmds_win = EXPORT_WORKSPACE_IN_BUILD_FILE_WIN,
)

http_archive(
    name = "rules_java",
    patch_cmds = EXPORT_WORKSPACE_IN_BUILD_FILE,
    patch_cmds_win = EXPORT_WORKSPACE_IN_BUILD_FILE_WIN,
    sha256 = "bc81f1ba47ef5cc68ad32225c3d0e70b8c6f6077663835438da8d5733f917598",
    strip_prefix = "rules_java-7cf3cefd652008d0a64a419c34c13bdca6c8f178",
    urls = [
        "https://mirror.bazel.build/github.com/bazelbuild/rules_java/archive/7cf3cefd652008d0a64a419c34c13bdca6c8f178.zip",
        "https://github.com/bazelbuild/rules_java/archive/7cf3cefd652008d0a64a419c34c13bdca6c8f178.zip",
    ],
)

http_archive(
    name = "rules_proto",
    patch_cmds = EXPORT_WORKSPACE_IN_BUILD_BAZEL_FILE,
    patch_cmds_win = EXPORT_WORKSPACE_IN_BUILD_BAZEL_FILE_WIN,
    sha256 = "8e7d59a5b12b233be5652e3d29f42fba01c7cbab09f6b3a8d0a57ed6d1e9a0da",
    strip_prefix = "rules_proto-7e4afce6fe62dbff0a4a03450143146f9f2d7488",
    urls = [
        "https://mirror.bazel.build/github.com/bazelbuild/rules_proto/archive/7e4afce6fe62dbff0a4a03450143146f9f2d7488.tar.gz",
        "https://github.com/bazelbuild/rules_proto/archive/7e4afce6fe62dbff0a4a03450143146f9f2d7488.tar.gz",
    ],
)

# For testing, have an distdir_tar with all the archives implicit in every
# WORKSPACE, to that they don't have to be refetched for every test
# calling `bazel sync`.
distdir_tar(
    name = "test_WORKSPACE_files",
    archives = [
        "java_tools-v11.0.zip",
        "java_tools_linux-v11.0.zip",
        "java_tools_windows-v11.0.zip",
        "java_tools_darwin-v11.0.zip",
        "coverage_output_generator-v2.5.zip",
        "zulu11.37.17-ca-jdk11.0.6-linux_x64.tar.gz",
        "zulu11.37.48-ca-jdk11.0.6-linux_aarch64.tar.gz",
        "zulu11.37.17-ca-jdk11.0.6-macosx_x64.tar.gz",
        "zulu11.37.17-ca-jdk11.0.6-win_x64.zip",
        "android_tools_pkg-0.19.0rc3.tar.gz",
        # bazelbuild/bazel-skylib
        "bazel-skylib-1.0.3.tar.gz",
        # bazelbuild/platforms
        "platforms-0.0.2.tar.gz",
        # bazelbuild/rules_java
        "7cf3cefd652008d0a64a419c34c13bdca6c8f178.zip",
        # bazelbuild/rules_proto
        "7e4afce6fe62dbff0a4a03450143146f9f2d7488.tar.gz",
        # protocolbuffers/protobuf
        "v3.13.0.tar.gz",
        # grpc/grpc
        "v1.32.0.tar.gz",
        # c-ares/c-ares
        "e982924acee7f7313b4baa4ee5ec000c5e373c30.tar.gz",
        # protocolbuffers/upb
        "382d5afc60e05470c23e8de19b19fc5ad231e732.tar.gz",
        # google/re2
        "aecba11114cf1fac5497aeb844b6966106de3eb6.tar.gz",
        # abseil/abseil-cpp
        "df3ea785d8c30a9503321a3d35ee7d35808f190d.tar.gz",
    ],
    dirname = "test_WORKSPACE/distdir",
    dist_deps = {dep: attrs for dep, attrs in DIST_DEPS.items() if attrs.get("need_in_test_WORKSPACE")},
    sha256 = {
        "java_tools-v11.0.zip": "09ecd438f1a10aa36bf0a6a2f24ead884ef7e8e8a46d086f8af6db33556b76a8",
        "java_tools_linux-v11.0.zip": "b66d5b97b90cb20787cfa61565672b0538912d230f120a03f38020052f25c4bc",
        "java_tools_windows-v11.0.zip": "8a683275b0f24e011b56e27eb4d7e35919d774ae57ec3353d48606cfc81e4116",
        "java_tools_darwin-v11.0.zip": "39e3bb7e554e817de76a9b2cc9354b0c2363108dfcd56b360d3c35eadc8cddbd",
        "coverage_output_generator-v2.5.zip": "cd14f1cb4559e4723e63b7e7b06d09fcc3bd7ba58d03f354cdff1439bd936a7d",
        "zulu11.37.17-ca-jdk11.0.6-linux_x64.tar.gz": "360626cc19063bc411bfed2914301b908a8f77a7919aaea007a977fa8fb3cde1",
        "zulu11.37.48-ca-jdk11.0.6-linux_aarch64.tar.gz": "a452f1b9682d9f83c1c14e54d1446e1c51b5173a3a05dcb013d380f9508562e4",
        "zulu11.37.17-ca-jdk11.0.6-macosx_x64.tar.gz": "e1fe56769f32e2aaac95e0a8f86b5a323da5af3a3b4bba73f3086391a6cc056f",
        "zulu11.37.17-ca-jdk11.0.6-win_x64.zip": "a9695617b8374bfa171f166951214965b1d1d08f43218db9a2a780b71c665c18",
        "android_tools_pkg-0.19.0rc3.tar.gz": "ea5c0589a01e2a9f43c20e5c145d3530e3b3bdbe7322789bc5da38d0ca49b837",
        # bazelbuild/bazel-skylib
        "bazel-skylib-1.0.3.tar.gz": "1c531376ac7e5a180e0237938a2536de0c54d93f5c278634818e0efc952dd56c",
        # bazelbuild/platforms
        "platforms-0.0.2.tar.gz": "48a2d8d343863989c232843e01afc8a986eb8738766bfd8611420a7db8f6f0c3",
        # bazelbuild/rules_java
        "7cf3cefd652008d0a64a419c34c13bdca6c8f178.zip": "bc81f1ba47ef5cc68ad32225c3d0e70b8c6f6077663835438da8d5733f917598",
        # bazelbuild/rules_proto
        "7e4afce6fe62dbff0a4a03450143146f9f2d7488.tar.gz": "8e7d59a5b12b233be5652e3d29f42fba01c7cbab09f6b3a8d0a57ed6d1e9a0da",
        # protocolbuffers/protobuf
        "v3.13.0.tar.gz": "9b4ee22c250fe31b16f1a24d61467e40780a3fbb9b91c3b65be2a376ed913a1a",
        # grpc/grpc
        "v1.32.0.tar.gz": "f880ebeb2ccf0e47721526c10dd97469200e40b5f101a0d9774eb69efa0bd07a",
        # c-ares/c-ares
        "e982924acee7f7313b4baa4ee5ec000c5e373c30.tar.gz": "e8c2751ddc70fed9dc6f999acd92e232d5846f009ee1674f8aee81f19b2b915a",
        # protocolbuffers/upb
        "382d5afc60e05470c23e8de19b19fc5ad231e732.tar.gz": "7992217989f3156f8109931c1fc6db3434b7414957cb82371552377beaeb9d6c",
        # google/re2
        "aecba11114cf1fac5497aeb844b6966106de3eb6.tar.gz": "9f385e146410a8150b6f4cb1a57eab7ec806ced48d427554b1e754877ff26c3e",
        # abseil/abseil-cpp
        "df3ea785d8c30a9503321a3d35ee7d35808f190d.tar.gz": "f368a8476f4e2e0eccf8a7318b98dafbe30b2600f4e3cf52636e5eb145aba06a",
    },
    urls = {
        "java_tools-v11.0.zip": ["https://mirror.bazel.build/bazel_java_tools/releases/java/v11.0/java_tools-v11.0.zip"],
        "java_tools_linux-v11.0.zip": ["https://mirror.bazel.build/bazel_java_tools/releases/java/v11.0/java_tools_linux-v11.0.zip"],
        "java_tools_windows-v11.0.zip": ["https://mirror.bazel.build/bazel_java_tools/releases/java/v11.0/java_tools_windows-v11.0.zip"],
        "java_tools_darwin-v11.0.zip": ["https://mirror.bazel.build/bazel_java_tools/releases/java/v11.0/java_tools_darwin-v11.0.zip"],
        "coverage_output_generator-v2.5.zip": ["https://mirror.bazel.build/bazel_coverage_output_generator/releases/coverage_output_generator-v2.5.zip"],
        "zulu11.37.17-ca-jdk11.0.6-linux_x64.tar.gz": ["https://mirror.bazel.build/openjdk/azul-zulu11.37.17-ca-jdk11.0.6/zulu11.37.17-ca-jdk11.0.6-linux_x64.tar.gz"],
        "zulu11.37.48-ca-jdk11.0.6-linux_aarch64.tar.gz": ["https://mirror.bazel.build/openjdk/azul-zulu11.37.48-ca-jdk11.0.6/zulu11.37.48-ca-jdk11.0.6-linux_aarch64.tar.gz"],
        "zulu11.37.17-ca-jdk11.0.6-macosx_x64.tar.gz": ["https://mirror.bazel.build/openjdk/azul-zulu11.37.17-ca-jdk11.0.6/zulu11.37.17-ca-jdk11.0.6-macosx_x64.tar.gz"],
        "zulu11.37.17-ca-jdk11.0.6-win_x64.zip": ["https://mirror.bazel.build/openjdk/azul-zulu11.37.17-ca-jdk11.0.6/zulu11.37.17-ca-jdk11.0.6-win_x64.zip"],
        "android_tools_pkg-0.19.0rc3.tar.gz": [
            "https://mirror.bazel.build/bazel_android_tools/android_tools_pkg-0.19.0rc3.tar.gz",
        ],
        # bazelbuild/bazel-skylib
        "bazel-skylib-1.0.3.tar.gz": [
            "https://mirror.bazel.build/github.com/bazelbuild/bazel-skylib/releases/download/1.0.3/bazel-skylib-1.0.3.tar.gz",
            "https://github.com/bazelbuild/bazel-skylib/releases/download/1.0.3/bazel-skylib-1.0.3.tar.gz",
        ],
        # bazelbuild/platforms
        "platforms-0.0.2.tar.gz": [
            "https://mirror.bazel.build/github.com/bazelbuild/platforms/releases/download/0.0.2/platforms-0.0.2.tar.gz",
            "https://github.com/bazelbuild/platforms/releases/download/0.0.2/platforms-0.0.2.tar.gz",
        ],
        # bazelbuild/rules_java
        "7cf3cefd652008d0a64a419c34c13bdca6c8f178.zip": [
            "https://mirror.bazel.build/github.com/bazelbuild/rules_java/archive/7cf3cefd652008d0a64a419c34c13bdca6c8f178.zip",
            "https://github.com/bazelbuild/rules_java/archive/7cf3cefd652008d0a64a419c34c13bdca6c8f178.zip",
        ],
        # bazelbuild/rules_proto
        "7e4afce6fe62dbff0a4a03450143146f9f2d7488.tar.gz": [
            "https://mirror.bazel.build/github.com/bazelbuild/rules_proto/archive/7e4afce6fe62dbff0a4a03450143146f9f2d7488.tar.gz",
            "https://github.com/bazelbuild/rules_proto/archive/7e4afce6fe62dbff0a4a03450143146f9f2d7488.tar.gz",
        ],
        # protocolbuffers/protobuf
        "v3.13.0.tar.gz": [
            "https://mirror.bazel.build/github.com/protocolbuffers/protobuf/archive/v3.13.0.tar.gz",
            "https://github.com/protocolbuffers/protobuf/archive/v3.13.0.tar.gz",
        ],
        # grpc/grpc
        "v1.32.0.tar.gz": [
            "https://mirror.bazel.build/github.com/grpc/grpc/archive/v1.32.0.tar.gz",
            "https://github.com/grpc/grpc/archive/v1.32.0.tar.gz",
        ],
        # c-ares/c-ares
        "e982924acee7f7313b4baa4ee5ec000c5e373c30.tar.gz": [
            "https://mirror.bazel.build/github.com/c-ares/c-ares/archive/e982924acee7f7313b4baa4ee5ec000c5e373c30.tar.gz",
            "https://github.com/c-ares/c-ares/archive/e982924acee7f7313b4baa4ee5ec000c5e373c30.tar.gz",
        ],
        # protocolbuffers/upb
        "382d5afc60e05470c23e8de19b19fc5ad231e732.tar.gz": [
            "https://mirror.bazel.build/github.com/protocolbuffers/upb/archive/382d5afc60e05470c23e8de19b19fc5ad231e732.tar.gz",
            "https://github.com/protocolbuffers/upb/archive/382d5afc60e05470c23e8de19b19fc5ad231e732.tar.gz",
        ],
        # google/re2
        "aecba11114cf1fac5497aeb844b6966106de3eb6.tar.gz": [
            "https://mirror.bazel.build/github.com/google/re2/archive/aecba11114cf1fac5497aeb844b6966106de3eb6.tar.gz",
            "https://github.com/google/re2/archive/aecba11114cf1fac5497aeb844b6966106de3eb6.tar.gz",
        ],
        # abseil/abseil-cpp
        "df3ea785d8c30a9503321a3d35ee7d35808f190d.tar.gz": [
            "https://mirror.bazel.build/github.com/abseil/abseil-cpp/archive/df3ea785d8c30a9503321a3d35ee7d35808f190d.tar.gz",
            "https://github.com/abseil/abseil-cpp/archive/df3ea785d8c30a9503321a3d35ee7d35808f190d.tar.gz",
        ],
    },
)

load("//scripts/docs:doc_versions.bzl", "DOC_VERSIONS")

# Load versioned documentation tarballs from GCS
[http_file(
    # Split on "-" to get the version without cherrypick commits.
    name = "jekyll_tree_%s" % DOC_VERSION["version"].split("-")[0].replace(".", "_"),
    sha256 = DOC_VERSION["sha256"],
    urls = ["https://mirror.bazel.build/bazel_versioned_docs/jekyll-tree-%s.tar" % DOC_VERSION["version"]],
) for DOC_VERSION in DOC_VERSIONS]

# Load shared base CSS theme from bazelbuild/bazel-website
http_archive(
    name = "bazel_website",
    # TODO(https://github.com/bazelbuild/bazel/issues/10793)
    # - Export files from bazel-website's BUILD, instead of doing it here.
    # - Share more common stylesheets, like footer and navbar.
    build_file_content = """
exports_files(["_sass/style.scss"])
""",
    sha256 = "a5f531dd1d62e6947dcfc279656ffc2fdf6f447c163914c5eabf7961b4cb6eb4",
    strip_prefix = "bazel-website-c174fa288aa079b68416d2ce2cc97268fa172f42",
    urls = ["https://github.com/bazelbuild/bazel-website/archive/c174fa288aa079b68416d2ce2cc97268fa172f42.tar.gz"],
)

# Stardoc recommends declaring its dependencies via "*_dependencies" functions.
# This requires that the repositories these functions come from need to be
# fetched unconditionally for everything (including just building bazel!), so
# provide them as http_archives that can be shiped in the distdir, to keep the
# distribution archive self-contained.
dist_http_archive(
    name = "io_bazel_rules_sass",
)

dist_http_archive(
    name = "build_bazel_rules_nodejs",
)

http_archive(
    name = "java_tools_langtools_javac11",
    sha256 = "cf0814fa002ef3d794582bb086516d8c9ed0958f83f19799cdb08949019fe4c7",
    urls = [
        "https://mirror.bazel.build/bazel_java_tools/jdk_langtools/langtools_jdk11_v2.zip",
    ],
)

http_archive(
    name = "platforms",
    sha256 = "48a2d8d343863989c232843e01afc8a986eb8738766bfd8611420a7db8f6f0c3",
    urls = [
        "https://mirror.bazel.build/github.com/bazelbuild/platforms/releases/download/0.0.2/platforms-0.0.2.tar.gz",
        "https://github.com/bazelbuild/platforms/releases/download/0.0.2/platforms-0.0.2.tar.gz",
    ],
)

# This must be kept in sync with src/main/java/com/google/devtools/build/lib/bazel/rules/android/android_remote_tools.WORKSPACE
http_archive(
    name = "android_tools_for_testing",
    patch_cmds = EXPORT_WORKSPACE_IN_BUILD_FILE,
    patch_cmds_win = EXPORT_WORKSPACE_IN_BUILD_FILE_WIN,
    sha256 = "ea5c0589a01e2a9f43c20e5c145d3530e3b3bdbe7322789bc5da38d0ca49b837",  # DO_NOT_REMOVE_THIS_ANDROID_TOOLS_UPDATE_MARKER
    url = "https://mirror.bazel.build/bazel_android_tools/android_tools_pkg-0.19.0rc3.tar.gz",
)

# This must be kept in sync with src/main/java/com/google/devtools/build/lib/bazel/rules/coverage.WORKSPACE.
http_archive(
    name = "remote_coverage_tools_for_testing",
    patch_cmds = EXPORT_WORKSPACE_IN_BUILD_FILE,
    patch_cmds_win = EXPORT_WORKSPACE_IN_BUILD_FILE_WIN,
    sha256 = "cd14f1cb4559e4723e63b7e7b06d09fcc3bd7ba58d03f354cdff1439bd936a7d",
    urls = [
        "https://mirror.bazel.build/bazel_coverage_output_generator/releases/coverage_output_generator-v2.5.zip",
    ],
)

# This must be kept in sync with src/main/java/com/google/devtools/build/lib/bazel/rules/java/jdk.WORKSPACE.
http_archive(
    name = "remotejdk11_linux_for_testing",
    build_file = "@local_jdk//:BUILD.bazel",
    patch_cmds = EXPORT_WORKSPACE_IN_BUILD_BAZEL_FILE,
    patch_cmds_win = EXPORT_WORKSPACE_IN_BUILD_BAZEL_FILE_WIN,
    sha256 = "360626cc19063bc411bfed2914301b908a8f77a7919aaea007a977fa8fb3cde1",
    strip_prefix = "zulu11.37.17-ca-jdk11.0.6-linux_x64",
    urls = ["https://mirror.bazel.build/openjdk/azul-zulu11.37.17-ca-jdk11.0.6/zulu11.37.17-ca-jdk11.0.6-linux_x64.tar.gz"],
)

# This must be kept in sync with src/main/java/com/google/devtools/build/lib/bazel/rules/java/jdk.WORKSPACE.
http_archive(
    name = "remotejdk11_linux_aarch64_for_testing",
    build_file = "@local_jdk//:BUILD.bazel",
    patch_cmds = EXPORT_WORKSPACE_IN_BUILD_BAZEL_FILE,
    patch_cmds_win = EXPORT_WORKSPACE_IN_BUILD_BAZEL_FILE_WIN,
    sha256 = "a452f1b9682d9f83c1c14e54d1446e1c51b5173a3a05dcb013d380f9508562e4",
    strip_prefix = "zulu11.37.48-ca-jdk11.0.6-linux_aarch64",
    urls = ["https://mirror.bazel.build/openjdk/azul-zulu11.37.48-ca-jdk11.0.6/zulu11.37.48-ca-jdk11.0.6-linux_aarch64.tar.gz"],
)

# This must be kept in sync with src/main/java/com/google/devtools/build/lib/bazel/rules/java/jdk.WORKSPACE.
http_archive(
    name = "remotejdk11_linux_ppc64le_for_testing",
    build_file = "@local_jdk//:BUILD.bazel",
    patch_cmds = EXPORT_WORKSPACE_IN_BUILD_BAZEL_FILE,
    patch_cmds_win = EXPORT_WORKSPACE_IN_BUILD_BAZEL_FILE_WIN,
    sha256 = "a417db0295b1f4b538ecbaf7c774f3a177fab9657a665940170936c0eca4e71a",
    strip_prefix = "jdk-11.0.7+10",
    urls = [
        "https://mirror.bazel.build/openjdk/AdoptOpenJDK/openjdk11-binaries/releases/download/jdk-11.0.7+10/OpenJDK11U-jdk_ppc64le_linux_hotspot_11.0.7_10.tar.gz",
        "https://github.com/AdoptOpenJDK/openjdk11-binaries/releases/download/jdk-11.0.7+10/OpenJDK11U-jdk_ppc64le_linux_hotspot_11.0.7_10.tar.gz",
    ],
)

# This must be kept in sync with src/main/java/com/google/devtools/build/lib/bazel/rules/java/jdk.WORKSPACE.
http_archive(
    name = "remotejdk11_linux_s390x_for_testing",
    build_file = "@local_jdk//:BUILD.bazel",
    patch_cmds = EXPORT_WORKSPACE_IN_BUILD_BAZEL_FILE,
    patch_cmds_win = EXPORT_WORKSPACE_IN_BUILD_BAZEL_FILE_WIN,
    sha256 = "d9b72e87a1d3ebc0c9552f72ae5eb150fffc0298a7cb841f1ce7bfc70dcd1059",
    strip_prefix = "jdk-11.0.7+10",
    urls = [
        "https://mirror.bazel.build/github.com/AdoptOpenJDK/openjdk11-binaries/releases/download/jdk-11.0.7+10/OpenJDK11U-jdk_s390x_linux_hotspot_11.0.7_10.tar.gz",
        "https://github.com/AdoptOpenJDK/openjdk11-binaries/releases/download/jdk-11.0.7+10/OpenJDK11U-jdk_s390x_linux_hotspot_11.0.7_10.tar.gz",
    ],
)

# This must be kept in sync with src/main/java/com/google/devtools/build/lib/bazel/rules/java/jdk.WORKSPACE.
http_archive(
    name = "remotejdk11_macos_for_testing",
    build_file = "@local_jdk//:BUILD.bazel",
    patch_cmds = EXPORT_WORKSPACE_IN_BUILD_BAZEL_FILE,
    patch_cmds_win = EXPORT_WORKSPACE_IN_BUILD_BAZEL_FILE_WIN,
    sha256 = "e1fe56769f32e2aaac95e0a8f86b5a323da5af3a3b4bba73f3086391a6cc056f",
    strip_prefix = "zulu11.37.17-ca-jdk11.0.6-macosx_x64",
    urls = ["https://mirror.bazel.build/openjdk/azul-zulu11.37.17-ca-jdk11.0.6/zulu11.37.17-ca-jdk11.0.6-macosx_x64.tar.gz"],
)

# This must be kept in sync with src/main/java/com/google/devtools/build/lib/bazel/rules/java/jdk.WORKSPACE.
http_archive(
    name = "remotejdk11_win_for_testing",
    build_file = "@local_jdk//:BUILD.bazel",
    patch_cmds = EXPORT_WORKSPACE_IN_BUILD_BAZEL_FILE,
    patch_cmds_win = EXPORT_WORKSPACE_IN_BUILD_BAZEL_FILE_WIN,
    sha256 = "a9695617b8374bfa171f166951214965b1d1d08f43218db9a2a780b71c665c18",
    strip_prefix = "zulu11.37.17-ca-jdk11.0.6-win_x64",
    urls = ["https://mirror.bazel.build/openjdk/azul-zulu11.37.17-ca-jdk11.0.6/zulu11.37.17-ca-jdk11.0.6-win_x64.zip"],
)

# This must be kept in sync with src/main/java/com/google/devtools/build/lib/bazel/rules/java/jdk.WORKSPACE.
http_archive(
    name = "remotejdk14_linux_for_testing",
    build_file = "@local_jdk//:BUILD.bazel",
    patch_cmds = EXPORT_WORKSPACE_IN_BUILD_BAZEL_FILE,
    patch_cmds_win = EXPORT_WORKSPACE_IN_BUILD_BAZEL_FILE_WIN,
    sha256 = "48bb8947034cd079ad1ef83335e7634db4b12a26743a0dc314b6b861480777aa",
    strip_prefix = "zulu14.28.21-ca-jdk14.0.1-linux_x64",
    urls = ["https://mirror.bazel.build/cdn.azul.com/zulu/bin/zulu14.28.21-ca-jdk14.0.1-linux_x64.tar.gz"],
)

# This must be kept in sync with src/main/java/com/google/devtools/build/lib/bazel/rules/java/jdk.WORKSPACE.
http_archive(
    name = "remotejdk14_macos_for_testing",
    build_file = "@local_jdk//:BUILD.bazel",
    patch_cmds = EXPORT_WORKSPACE_IN_BUILD_BAZEL_FILE,
    patch_cmds_win = EXPORT_WORKSPACE_IN_BUILD_BAZEL_FILE_WIN,
    sha256 = "088bd4d0890acc9f032b738283bf0f26b2a55c50b02d1c8a12c451d8ddf080dd",
    strip_prefix = "zulu14.28.21-ca-jdk14.0.1-macosx_x64",
    urls = ["https://mirror.bazel.build/cdn.azul.com/zulu/bin/zulu14.28.21-ca-jdk14.0.1-macosx_x64.tar.gz"],
)

# This must be kept in sync with src/main/java/com/google/devtools/build/lib/bazel/rules/java/jdk.WORKSPACE.
http_archive(
    name = "remotejdk14_win_for_testing",
    build_file = "@local_jdk//:BUILD.bazel",
    patch_cmds = EXPORT_WORKSPACE_IN_BUILD_BAZEL_FILE,
    patch_cmds_win = EXPORT_WORKSPACE_IN_BUILD_BAZEL_FILE_WIN,
    sha256 = "9cb078b5026a900d61239c866161f0d9558ec759aa15c5b4c7e905370e868284",
    strip_prefix = "zulu14.28.21-ca-jdk14.0.1-win_x64",
    urls = ["https://mirror.bazel.build/cdn.azul.com/zulu/bin/zulu14.28.21-ca-jdk14.0.1-win_x64.zip"],
)

# This must be kept in sync with src/main/java/com/google/devtools/build/lib/bazel/rules/java/jdk.WORKSPACE.
http_archive(
    name = "remotejdk15_linux_for_testing",
    build_file = "@local_jdk//:BUILD.bazel",
    patch_cmds = EXPORT_WORKSPACE_IN_BUILD_BAZEL_FILE,
    patch_cmds_win = EXPORT_WORKSPACE_IN_BUILD_BAZEL_FILE_WIN,
    sha256 = "0a38f1138c15a4f243b75eb82f8ef40855afcc402e3c2a6de97ce8235011b1ad",
    strip_prefix = "zulu15.27.17-ca-jdk15.0.0-linux_x64",
    urls = [
        "https://mirror.bazel.build/cdn.azul.com/zulu/bin/zulu15.27.17-ca-jdk15.0.0-linux_x64.tar.gz",
        "https://cdn.azul.com/zulu/bin/zulu15.27.17-ca-jdk15.0.0-linux_x64.tar.gz",
    ],
)

# This must be kept in sync with src/main/java/com/google/devtools/build/lib/bazel/rules/java/jdk.WORKSPACE.
http_archive(
    name = "remotejdk15_macos_for_testing",
    build_file = "@local_jdk//:BUILD.bazel",
    patch_cmds = EXPORT_WORKSPACE_IN_BUILD_BAZEL_FILE,
    patch_cmds_win = EXPORT_WORKSPACE_IN_BUILD_BAZEL_FILE_WIN,
    sha256 = "f80b2e0512d9d8a92be24497334c974bfecc8c898fc215ce0e76594f00437482",
    strip_prefix = "zulu15.27.17-ca-jdk15.0.0-macosx_x64",
    urls = [
        "https://mirror.bazel.build/cdn.azul.com/zulu/bin/zulu15.27.17-ca-jdk15.0.0-macosx_x64.tar.gz",
        "https://cdn.azul.com/zulu/bin/zulu15.27.17-ca-jdk15.0.0-macosx_x64.tar.gz",
    ],
)

# This must be kept in sync with src/main/java/com/google/devtools/build/lib/bazel/rules/java/jdk.WORKSPACE.
http_archive(
    name = "remotejdk15_win_for_testing",
    build_file = "@local_jdk//:BUILD.bazel",
    patch_cmds = EXPORT_WORKSPACE_IN_BUILD_BAZEL_FILE,
    patch_cmds_win = EXPORT_WORKSPACE_IN_BUILD_BAZEL_FILE_WIN,
    sha256 = "f535a530151e6c20de8a3078057e332b08887cb3ba1a4735717357e72765cad6",
    strip_prefix = "zulu15.27.17-ca-jdk15.0.0-win_x64",
    urls = [
        "https://mirror.bazel.build/cdn.azul.com/zulu/bin/zulu15.27.17-ca-jdk15.0.0-win_x64.zip",
        "https://cdn.azul.com/zulu/bin/zulu15.27.17-ca-jdk15.0.0-win_x64.zip",
    ],
)

# This must be kept in sync with src/main/java/com/google/devtools/build/lib/bazel/rules/java/jdk.WORKSPACE.
http_archive(
    name = "remote_java_tools_for_testing",
    patch_cmds = EXPORT_WORKSPACE_IN_BUILD_FILE,
    patch_cmds_win = EXPORT_WORKSPACE_IN_BUILD_FILE_WIN,
    sha256 = "09ecd438f1a10aa36bf0a6a2f24ead884ef7e8e8a46d086f8af6db33556b76a8",
    urls = [
        "https://mirror.bazel.build/bazel_java_tools/releases/java/v11.0/java_tools-v11.0.zip",
        "https://github.com/bazelbuild/java_tools/releases/download/java_v11.0/java_tools-v11.0.zip",
    ],
)

# This must be kept in sync with src/main/java/com/google/devtools/build/lib/bazel/rules/java/jdk.WORKSPACE.
http_archive(
    name = "remote_java_tools_linux_for_testing",
    patch_cmds = EXPORT_WORKSPACE_IN_BUILD_FILE,
    patch_cmds_win = EXPORT_WORKSPACE_IN_BUILD_FILE_WIN,
    sha256 = "b66d5b97b90cb20787cfa61565672b0538912d230f120a03f38020052f25c4bc",
    urls = [
        "https://mirror.bazel.build/bazel_java_tools/releases/java/v11.0/java_tools_linux-v11.0.zip",
        "https://github.com/bazelbuild/java_tools/releases/download/java_v11.0/java_tools_linux-v11.0.zip",
    ],
)

# This must be kept in sync with src/main/java/com/google/devtools/build/lib/bazel/rules/java/jdk.WORKSPACE.
http_archive(
    name = "remote_java_tools_windows_for_testing",
    patch_cmds = EXPORT_WORKSPACE_IN_BUILD_FILE,
    patch_cmds_win = EXPORT_WORKSPACE_IN_BUILD_FILE_WIN,
    sha256 = "8a683275b0f24e011b56e27eb4d7e35919d774ae57ec3353d48606cfc81e4116",
    urls = [
        "https://mirror.bazel.build/bazel_java_tools/releases/java/v11.0/java_tools_windows-v11.0.zip",
        "https://github.com/bazelbuild/java_tools/releases/download/java_v11.0/java_tools_windows-v11.0.zip",
    ],
)

# This must be kept in sync with src/main/java/com/google/devtools/build/lib/bazel/rules/java/jdk.WORKSPACE.
http_archive(
    name = "remote_java_tools_darwin_for_testing",
    patch_cmds = EXPORT_WORKSPACE_IN_BUILD_FILE,
    patch_cmds_win = EXPORT_WORKSPACE_IN_BUILD_FILE_WIN,
    sha256 = "39e3bb7e554e817de76a9b2cc9354b0c2363108dfcd56b360d3c35eadc8cddbd",
    urls = [
        "https://mirror.bazel.build/bazel_java_tools/releases/java/v11.0/java_tools_darwin-v11.0.zip",
        "https://github.com/bazelbuild/java_tools/releases/download/java_v11.0/java_tools_darwin-v11.0.zip",
    ],
)

# This must be kept in sync with src/test/shell/bazel/testdata/jdk_http_archives.
http_archive(
    name = "remote_java_tools_test",
    patch_cmds = EXPORT_WORKSPACE_IN_BUILD_FILE,
    patch_cmds_win = EXPORT_WORKSPACE_IN_BUILD_FILE_WIN,
    sha256 = "09ecd438f1a10aa36bf0a6a2f24ead884ef7e8e8a46d086f8af6db33556b76a8",
    urls = [
        "https://mirror.bazel.build/bazel_java_tools/releases/java/v11.0/java_tools-v11.0.zip",
    ],
)

# This must be kept in sync with src/test/shell/bazel/testdata/jdk_http_archives.
http_archive(
    name = "remote_java_tools_test_linux",
    patch_cmds = EXPORT_WORKSPACE_IN_BUILD_FILE,
    patch_cmds_win = EXPORT_WORKSPACE_IN_BUILD_FILE_WIN,
    sha256 = "b66d5b97b90cb20787cfa61565672b0538912d230f120a03f38020052f25c4bc",
    urls = [
        "https://mirror.bazel.build/bazel_java_tools/releases/java/v11.0/java_tools_linux-v11.0.zip",
    ],
)

# This must be kept in sync with src/test/shell/bazel/testdata/jdk_http_archives.
http_archive(
    name = "remote_java_tools_test_windows",
    patch_cmds = EXPORT_WORKSPACE_IN_BUILD_FILE,
    patch_cmds_win = EXPORT_WORKSPACE_IN_BUILD_FILE_WIN,
    sha256 = "8a683275b0f24e011b56e27eb4d7e35919d774ae57ec3353d48606cfc81e4116",
    urls = [
        "https://mirror.bazel.build/bazel_java_tools/releases/java/v11.0/java_tools_windows-v11.0.zip",
    ],
)

# This must be kept in sync with src/test/shell/bazel/testdata/jdk_http_archives.
http_archive(
    name = "remote_java_tools_test_darwin",
    patch_cmds = EXPORT_WORKSPACE_IN_BUILD_FILE,
    patch_cmds_win = EXPORT_WORKSPACE_IN_BUILD_FILE_WIN,
    sha256 = "39e3bb7e554e817de76a9b2cc9354b0c2363108dfcd56b360d3c35eadc8cddbd",
    urls = [
        "https://mirror.bazel.build/bazel_java_tools/releases/java/v11.0/java_tools_darwin-v11.0.zip",
    ],
)

# This must be kept in sync with src/test/shell/bazel/testdata/jdk_http_archives.
http_archive(
    name = "openjdk11_linux_archive",
    build_file_content = """
java_runtime(name = 'runtime', srcs =  glob(['**']), visibility = ['//visibility:public'])
exports_files(["WORKSPACE"], visibility = ["//visibility:public"])
""",
    sha256 = "360626cc19063bc411bfed2914301b908a8f77a7919aaea007a977fa8fb3cde1",
    strip_prefix = "zulu11.37.17-ca-jdk11.0.6-linux_x64",
    urls = ["https://mirror.bazel.build/openjdk/azul-zulu11.37.17-ca-jdk11.0.6/zulu11.37.17-ca-jdk11.0.6-linux_x64.tar.gz"],
)

# This must be kept in sync with src/test/shell/bazel/testdata/jdk_http_archives.
http_archive(
    name = "openjdk11_darwin_archive",
    build_file_content = """
java_runtime(name = 'runtime', srcs =  glob(['**']), visibility = ['//visibility:public'])
exports_files(["WORKSPACE"], visibility = ["//visibility:public"])
""",
    sha256 = "e1fe56769f32e2aaac95e0a8f86b5a323da5af3a3b4bba73f3086391a6cc056f",
    strip_prefix = "zulu11.37.17-ca-jdk11.0.6-macosx_x64",
    urls = ["https://mirror.bazel.build/openjdk/azul-zulu11.37.17-ca-jdk11.0.6/zulu11.37.17-ca-jdk11.0.6-macosx_x64.tar.gz"],
)

# This must be kept in sync with src/test/shell/bazel/testdata/jdk_http_archives.
http_archive(
    name = "openjdk11_windows_archive",
    build_file_content = """
java_runtime(name = 'runtime', srcs =  glob(['**']), visibility = ['//visibility:public'])
exports_files(["WORKSPACE"], visibility = ["//visibility:public"])
""",
    sha256 = "a9695617b8374bfa171f166951214965b1d1d08f43218db9a2a780b71c665c18",
    strip_prefix = "zulu11.37.17-ca-jdk11.0.6-win_x64",
    urls = ["https://mirror.bazel.build/openjdk/azul-zulu11.37.17-ca-jdk11.0.6/zulu11.37.17-ca-jdk11.0.6-win_x64.zip"],
)

# This must be kept in sync with src/test/shell/bazel/testdata/jdk_http_archives.
http_archive(
    name = "openjdk14_linux_archive",
    build_file_content = """
java_runtime(name = 'runtime', srcs =  glob(['**']), visibility = ['//visibility:public'])
exports_files(["WORKSPACE"], visibility = ["//visibility:public"])
""",
    sha256 = "48bb8947034cd079ad1ef83335e7634db4b12a26743a0dc314b6b861480777aa",
    strip_prefix = "zulu14.28.21-ca-jdk14.0.1-linux_x64",
    urls = ["https://mirror.bazel.build/cdn.azul.com/zulu/bin/zulu14.28.21-ca-jdk14.0.1-linux_x64.tar.gz"],
)

# This must be kept in sync with src/test/shell/bazel/testdata/jdk_http_archives.
http_archive(
    name = "openjdk14_darwin_archive",
    build_file_content = """
java_runtime(name = 'runtime', srcs =  glob(['**']), visibility = ['//visibility:public'])
exports_files(["WORKSPACE"], visibility = ["//visibility:public"])
""",
    sha256 = "088bd4d0890acc9f032b738283bf0f26b2a55c50b02d1c8a12c451d8ddf080dd",
    strip_prefix = "zulu14.28.21-ca-jdk14.0.1-macosx_x64",
    urls = ["https://mirror.bazel.build/cdn.azul.com/zulu/bin/zulu14.28.21-ca-jdk14.0.1-macosx_x64.tar.gz"],
)

# This must be kept in sync with src/test/shell/bazel/testdata/jdk_http_archives.
http_archive(
    name = "openjdk14_windows_archive",
    build_file_content = """
java_runtime(name = 'runtime', srcs =  glob(['**']), visibility = ['//visibility:public'])
exports_files(["WORKSPACE"], visibility = ["//visibility:public"])
""",
    sha256 = "9cb078b5026a900d61239c866161f0d9558ec759aa15c5b4c7e905370e868284",
    strip_prefix = "zulu14.28.21-ca-jdk14.0.1-win_x64",
    urls = ["https://mirror.bazel.build/cdn.azul.com/zulu/bin/zulu14.28.21-ca-jdk14.0.1-win_x64.zip"],
)

# This must be kept in sync with src/test/shell/bazel/testdata/jdk_http_archives.
http_archive(
    name = "openjdk15_linux_archive",
    build_file_content = """
java_runtime(name = 'runtime', srcs =  glob(['**']), visibility = ['//visibility:public'])
exports_files(["WORKSPACE"], visibility = ["//visibility:public"])
""",
    sha256 = "0a38f1138c15a4f243b75eb82f8ef40855afcc402e3c2a6de97ce8235011b1ad",
    strip_prefix = "zulu15.27.17-ca-jdk15.0.0-linux_x64",
    urls = [
        "https://mirror.bazel.build/cdn.azul.com/zulu/bin/zulu15.27.17-ca-jdk15.0.0-linux_x64.tar.gz",
        "https://cdn.azul.com/zulu/bin/zulu15.27.17-ca-jdk15.0.0-linux_x64.tar.gz",
    ],
)

# This must be kept in sync with src/test/shell/bazel/testdata/jdk_http_archives.
http_archive(
    name = "openjdk15_darwin_archive",
    build_file_content = """
java_runtime(name = 'runtime', srcs =  glob(['**']), visibility = ['//visibility:public'])
exports_files(["WORKSPACE"], visibility = ["//visibility:public"])
""",
    sha256 = "f80b2e0512d9d8a92be24497334c974bfecc8c898fc215ce0e76594f00437482",
    strip_prefix = "zulu15.27.17-ca-jdk15.0.0-macosx_x64",
    urls = [
        "https://mirror.bazel.build/cdn.azul.com/zulu/bin/zulu15.27.17-ca-jdk15.0.0-macosx_x64.tar.gz",
        "https://cdn.azul.com/zulu/bin/zulu15.27.17-ca-jdk15.0.0-macosx_x64.tar.gz",
    ],
)

# This must be kept in sync with src/test/shell/bazel/testdata/jdk_http_archives.
http_archive(
    name = "openjdk15_windows_archive",
    build_file_content = """
java_runtime(name = 'runtime', srcs =  glob(['**']), visibility = ['//visibility:public'])
exports_files(["WORKSPACE"], visibility = ["//visibility:public"])
""",
    sha256 = "f535a530151e6c20de8a3078057e332b08887cb3ba1a4735717357e72765cad6",
    strip_prefix = "zulu15.27.17-ca-jdk15.0.0-win_x64",
    urls = [
        "https://mirror.bazel.build/cdn.azul.com/zulu/bin/zulu15.27.17-ca-jdk15.0.0-win_x64.zip",
        "https://cdn.azul.com/zulu/bin/zulu15.27.17-ca-jdk15.0.0-win_x64.zip",
    ],
)

load("@io_bazel_skydoc//:setup.bzl", "stardoc_repositories")

stardoc_repositories()

load("@io_bazel_rules_sass//:package.bzl", "rules_sass_dependencies")

rules_sass_dependencies()

load("@build_bazel_rules_nodejs//:index.bzl", "node_repositories")

node_repositories()

load("@io_bazel_rules_sass//:defs.bzl", "sass_repositories")

sass_repositories()

register_execution_platforms("//:default_host_platform")  # buildozer: disable=positional-args

# Tools for building deb, rpm and tar files.
dist_http_archive(
    name = "rules_pkg",
    patch_cmds = EXPORT_WORKSPACE_IN_BUILD_FILE,
    patch_cmds_win = EXPORT_WORKSPACE_IN_BUILD_FILE_WIN,
)

load("@rules_pkg//:deps.bzl", "rules_pkg_dependencies")

rules_pkg_dependencies()

# Toolchains for Resource Compilation (.rc files on Windows).
load("//src/main/res:winsdk_configure.bzl", "winsdk_configure")

winsdk_configure(name = "local_config_winsdk")

load("@local_config_winsdk//:toolchains.bzl", "register_local_rc_exe_toolchains")

register_local_rc_exe_toolchains()

register_toolchains("//src/main/res:empty_rc_toolchain")

http_archive(
    name = "com_github_grpc_grpc",
    patch_args = ["-p1"],
    patches = ["//third_party/grpc:grpc_1.32.0.patch"],
    sha256 = "f880ebeb2ccf0e47721526c10dd97469200e40b5f101a0d9774eb69efa0bd07a",
    strip_prefix = "grpc-1.32.0",
    urls = [
        "https://mirror.bazel.build/github.com/grpc/grpc/archive/v1.32.0.tar.gz",
        "https://github.com/grpc/grpc/archive/v1.32.0.tar.gz",
    ],
)

# Projects using gRPC as an external dependency must call both grpc_deps() and
# grpc_extra_deps().
load("@com_github_grpc_grpc//bazel:grpc_deps.bzl", "grpc_deps")

grpc_deps()

load("@com_github_grpc_grpc//bazel:grpc_extra_deps.bzl", "grpc_extra_deps")

grpc_extra_deps()

load("//tools/distributions/debian:deps.bzl", "debian_deps")

debian_deps()

load("@bazel_skylib//:workspace.bzl", "bazel_skylib_workspace")

bazel_skylib_workspace()<|MERGE_RESOLUTION|>--- conflicted
+++ resolved
@@ -145,20 +145,13 @@
     name = "additional_distfiles",
     # Keep in sync with the archives fetched as part of building bazel.
     archives = [
-<<<<<<< HEAD
+        # google/desugar_jdk_libs
         "b102111a91ee5910e680bc9e32146da3e081055e.zip",
-        "java_tools_javac11_linux-v9.0.zip",
-        "java_tools_javac11_windows-v9.0.zip",
-        "java_tools_javac11_darwin-v9.0.zip",
-        "coverage_output_generator-v2.3.zip",
-=======
-        "e0b0291b2c51fbe5a7cfa14473a1ae850f94f021.zip",
         "java_tools-v11.0.zip",
         "java_tools_linux-v11.0.zip",
         "java_tools_windows-v11.0.zip",
         "java_tools_darwin-v11.0.zip",
         "coverage_output_generator-v2.5.zip",
->>>>>>> 3b2d3100
         # bazelbuid/stardoc
         "1ef781ced3b1443dca3ed05dec1989eca1a4e1cd.tar.gz",
         "android_tools_pkg-0.19.0rc3.tar.gz",
@@ -188,20 +181,13 @@
     dirname = "derived/distdir",
     dist_deps = DIST_DEPS,
     sha256 = {
-<<<<<<< HEAD
+        # google/desugar_jdk_libs
         "b102111a91ee5910e680bc9e32146da3e081055e.zip": "2a043b861779ad382a75a6e3705c00a8168d433db07d09a883ae85912aa5009e",
-        "java_tools_javac11_linux-v9.0.zip": "0be37f4227590ecb6bc929a6a7e427c65e6239363e4c3b28b1a211718b9636c9",
-        "java_tools_javac11_windows-v9.0.zip": "14b679e3bf6a7b4aec36dc33f15ad0027aef43f1bc92e1e2f5abf3a93c156bb5",
-        "java_tools_javac11_darwin-v9.0.zip": "567f5fe77e0c561b454930dea412899543849510f48f9c092dfcff8192b4086f",
-        "coverage_output_generator-v2.3.zip": "0d6f73ed76908d7ec2840edd765a264b34036e4e3ec1c21a00421770523bcb27",
-=======
-        "e0b0291b2c51fbe5a7cfa14473a1ae850f94f021.zip": "fe2e04f91ce8c59d49d91b8102edc6627c6fa2906c1b0e7346f01419ec4f419d",
         "java_tools-v11.0.zip": "09ecd438f1a10aa36bf0a6a2f24ead884ef7e8e8a46d086f8af6db33556b76a8",
         "java_tools_linux-v11.0.zip": "b66d5b97b90cb20787cfa61565672b0538912d230f120a03f38020052f25c4bc",
         "java_tools_windows-v11.0.zip": "8a683275b0f24e011b56e27eb4d7e35919d774ae57ec3353d48606cfc81e4116",
         "java_tools_darwin-v11.0.zip": "39e3bb7e554e817de76a9b2cc9354b0c2363108dfcd56b360d3c35eadc8cddbd",
         "coverage_output_generator-v2.5.zip": "cd14f1cb4559e4723e63b7e7b06d09fcc3bd7ba58d03f354cdff1439bd936a7d",
->>>>>>> 3b2d3100
         # bazelbuild/stardoc
         "1ef781ced3b1443dca3ed05dec1989eca1a4e1cd.tar.gz": "5a725b777976b77aa122b707d1b6f0f39b6020f66cd427bb111a585599c857b1",
         "android_tools_pkg-0.19.0rc3.tar.gz": "ea5c0589a01e2a9f43c20e5c145d3530e3b3bdbe7322789bc5da38d0ca49b837",
