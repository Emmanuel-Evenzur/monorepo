--- conflicted
+++ resolved
@@ -127,11 +127,7 @@
 #pragma pack(push, 4)
 // See https://msdn.microsoft.com/en-us/windows/desktop/ff552012
 typedef struct _REPARSE_DATA_BUFFER {
-<<<<<<< HEAD
-  ULONG  ReparseTag;
-=======
   ULONG ReparseTag;
->>>>>>> 0f569b07
   USHORT ReparseDataLength;
   USHORT Reserved;
   union {
@@ -140,24 +136,15 @@
       USHORT SubstituteNameLength;
       USHORT PrintNameOffset;
       USHORT PrintNameLength;
-<<<<<<< HEAD
-      ULONG  Flags;
-      WCHAR  PathBuffer[1];
-=======
       ULONG Flags;
       WCHAR PathBuffer[1];
->>>>>>> 0f569b07
     } SymbolicLinkReparseBuffer;
     struct {
       USHORT SubstituteNameOffset;
       USHORT SubstituteNameLength;
       USHORT PrintNameOffset;
       USHORT PrintNameLength;
-<<<<<<< HEAD
-      WCHAR  PathBuffer[1];
-=======
       WCHAR PathBuffer[1];
->>>>>>> 0f569b07
     } MountPointReparseBuffer;
     struct {
       UCHAR DataBuffer[1];
@@ -206,19 +193,11 @@
   // The sum of these must not exceed MAXIMUM_REPARSE_DATA_BUFFER_SIZE.
   // We can rearrange this to get the limit for target.size().
   static const size_t kMaxJunctionTargetLen =
-<<<<<<< HEAD
-      ((MAXIMUM_REPARSE_DATA_BUFFER_SIZE - 
-       offsetof(REPARSE_DATA_BUFFER, MountPointReparseBuffer.PathBuffer)) /
-       sizeof(WCHAR) -
-       /* one "\??\" prefix */ 4 -
-       /* two null terminators */ 2) / 
-=======
       ((MAXIMUM_REPARSE_DATA_BUFFER_SIZE -
         offsetof(REPARSE_DATA_BUFFER, MountPointReparseBuffer.PathBuffer)) /
            sizeof(WCHAR) -
        /* one "\??\" prefix */ 4 -
        /* two null terminators */ 2) /
->>>>>>> 0f569b07
       /* two copies of the string are stored */ 2;
   if (target_size > kMaxJunctionTargetLen) {
     if (error) {
@@ -372,20 +351,6 @@
     // object path. (NOT to be confused with "\\?\" which is meaningful for the
     // Win32 API.) We need to use this prefix to tell the kernel where the
     // reparse point is pointing to.
-<<<<<<< HEAD
-    memcpy(
-        (uint8_t*) reparse_buffer->MountPointReparseBuffer.PathBuffer +
-            reparse_buffer->MountPointReparseBuffer.SubstituteNameOffset,
-        L"\\??\\",
-        4 * sizeof(WCHAR));
-    memcpy(
-        (uint8_t*) reparse_buffer->MountPointReparseBuffer.PathBuffer +
-            reparse_buffer->MountPointReparseBuffer.SubstituteNameOffset +
-            4 * sizeof(WCHAR),
-        target,
-        reparse_buffer->MountPointReparseBuffer.SubstituteNameLength -
-            4 * sizeof(WCHAR));
-=======
     memcpy((uint8_t*)reparse_buffer->MountPointReparseBuffer.PathBuffer +
                reparse_buffer->MountPointReparseBuffer.SubstituteNameOffset,
            L"\\??\\", 4 * sizeof(WCHAR));
@@ -395,7 +360,6 @@
            target,
            reparse_buffer->MountPointReparseBuffer.SubstituteNameLength -
                4 * sizeof(WCHAR));
->>>>>>> 0f569b07
 
     // In addition to their target, junctions also have another string which is
     // a user-visible name of where the junction points, as listed by "dir".
@@ -405,20 +369,6 @@
     // behaves. Using a dummy or fake display name would be misleading, it would
     // make the output of `dir` look like:
     //   2017-01-18  01:37 PM    <JUNCTION>     juncname [dummy string]
-<<<<<<< HEAD
-    memcpy(
-        (uint8_t*) reparse_buffer->MountPointReparseBuffer.PathBuffer +
-            reparse_buffer->MountPointReparseBuffer.PrintNameOffset,
-        target,
-        reparse_buffer->MountPointReparseBuffer.PrintNameLength);
-
-    DWORD bytes_returned;
-    if (!::DeviceIoControl(
-          handle, FSCTL_SET_REPARSE_POINT, reparse_buffer,
-          reparse_buffer->ReparseDataLength +
-              offsetof(REPARSE_DATA_BUFFER, GenericReparseBuffer.DataBuffer),
-          NULL, 0, &bytes_returned, NULL)) {
-=======
     memcpy((uint8_t*)reparse_buffer->MountPointReparseBuffer.PathBuffer +
                reparse_buffer->MountPointReparseBuffer.PrintNameOffset,
            target, reparse_buffer->MountPointReparseBuffer.PrintNameLength);
@@ -429,7 +379,6 @@
             reparse_buffer->ReparseDataLength +
                 offsetof(REPARSE_DATA_BUFFER, GenericReparseBuffer.DataBuffer),
             NULL, 0, &bytes_returned, NULL)) {
->>>>>>> 0f569b07
       DWORD err = GetLastError();
       if (err == ERROR_DIR_NOT_EMPTY) {
         return CreateJunctionResult::kAlreadyExistsButNotJunction;
@@ -457,16 +406,10 @@
       return CreateJunctionResult::kError;
     }
 
-<<<<<<< HEAD
-    WCHAR* actual_target = reparse_buffer->MountPointReparseBuffer.PathBuffer +
-                           reparse_buffer->MountPointReparseBuffer.SubstituteNameOffset +
-                           /* "\??\" prefix */ 4;
-=======
     WCHAR* actual_target =
         reparse_buffer->MountPointReparseBuffer.PathBuffer +
         reparse_buffer->MountPointReparseBuffer.SubstituteNameOffset +
         /* "\??\" prefix */ 4;
->>>>>>> 0f569b07
     if (reparse_buffer->MountPointReparseBuffer.SubstituteNameLength !=
             (/* "\??\" prefix */ 4 + target_size) * sizeof(WCHAR) ||
         _wcsnicmp(actual_target, target, target_size) != 0) {
