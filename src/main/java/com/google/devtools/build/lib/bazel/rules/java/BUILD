load("@rules_java//java:defs.bzl", "java_library")
load("//:distdir_deps.bzl", "gen_workspace_stanza")

package(
    default_applicable_licenses = ["//:license"],
    default_visibility = ["//src:__subpackages__"],
)

filegroup(
    name = "srcs",
    srcs = glob(["*"]) + [
        "//src/main/java/com/google/devtools/build/lib/bazel/rules/java/proto:srcs",
    ],
    visibility = ["//src:__subpackages__"],
)

exports_files(["java_stub_template.txt"])

java_library(
    name = "java",
    srcs = glob(
        ["*.java"],
        exclude = ["BazelJavaSemantics.java"],
    ),
    resources = glob(
        [
            "*.txt",
        ],
    ) + [
        ":jdk.WORKSPACE",
    ],
    deps = [
        ":bazel_java_semantics",
        "//src/main/java/com/google/devtools/build/lib/analysis:analysis_cluster",
        "//src/main/java/com/google/devtools/build/lib/analysis:build_info",
        "//src/main/java/com/google/devtools/build/lib/analysis:config/execution_transition_factory",
        "//src/main/java/com/google/devtools/build/lib/analysis:rule_definition_environment",
        "//src/main/java/com/google/devtools/build/lib/bazel/rules/cpp",
        "//src/main/java/com/google/devtools/build/lib/packages",
        "//src/main/java/com/google/devtools/build/lib/rules/cpp",
        "//src/main/java/com/google/devtools/build/lib/rules/java:java-compilation",
        "//src/main/java/com/google/devtools/build/lib/rules/java:java-rules",
        "//src/main/java/com/google/devtools/build/lib/skyframe/serialization/autocodec",
        "//src/main/java/com/google/devtools/build/lib/skyframe/serialization/autocodec:serialization-constant",
        "//src/main/java/com/google/devtools/build/lib/util:filetype",
        "//third_party:guava",
        "//third_party:jsr305",
    ],
)

java_library(
    name = "bazel_java_semantics",
    srcs = ["BazelJavaSemantics.java"],
    deps = [
        "//src/main/java/com/google/devtools/build/lib/actions:artifacts",
        "//src/main/java/com/google/devtools/build/lib/analysis:actions/custom_command_line",
        "//src/main/java/com/google/devtools/build/lib/analysis:actions/launcher_file_write_action",
        "//src/main/java/com/google/devtools/build/lib/analysis:actions/lazy_write_paths_file_action",
        "//src/main/java/com/google/devtools/build/lib/analysis:actions/substitution",
        "//src/main/java/com/google/devtools/build/lib/analysis:actions/template",
        "//src/main/java/com/google/devtools/build/lib/analysis:actions/template_expansion_action",
        "//src/main/java/com/google/devtools/build/lib/analysis:analysis_cluster",
        "//src/main/java/com/google/devtools/build/lib/analysis:test/test_configuration",
        "//src/main/java/com/google/devtools/build/lib/analysis:transitive_info_collection",
        "//src/main/java/com/google/devtools/build/lib/cmdline",
        "//src/main/java/com/google/devtools/build/lib/collect/nestedset",
        "//src/main/java/com/google/devtools/build/lib/packages",
        "//src/main/java/com/google/devtools/build/lib/rules/cpp",
        "//src/main/java/com/google/devtools/build/lib/rules/java:java-compilation",
        "//src/main/java/com/google/devtools/build/lib/shell",
        "//src/main/java/com/google/devtools/build/lib/skyframe/serialization/autocodec:serialization-constant",
        "//src/main/java/com/google/devtools/build/lib/util",
        "//src/main/java/com/google/devtools/build/lib/util:os",
        "//src/main/java/com/google/devtools/build/lib/util:shell_escaper",
        "//src/main/java/com/google/devtools/build/lib/vfs",
        "//src/main/java/com/google/devtools/build/lib/vfs:pathfragment",
        "//third_party:guava",
        "//third_party:jsr305",
    ],
)

gen_workspace_stanza(
    name = "workspace_with_rules_java",
    out = "jdk.WORKSPACE",
    repo_clause = """
    name = "{repo}",
    sha256 = "{sha256}",
    strip_prefix = {strip_prefix},
    urls = {urls},
    """,
    repos = [
        "remote_java_tools",
        "remote_java_tools_linux",
        "remote_java_tools_windows",
        "remote_java_tools_darwin",
        "rules_cc",
        "rules_java",
        "rules_proto",
        "remotejdk11_linux",
        "remotejdk11_linux_aarch64",
        "remotejdk11_linux_ppc64le",
        "remotejdk11_linux_s390x",
        "remotejdk11_macos",
        "remotejdk11_macos_aarch64",
        "remotejdk11_win",
        "remotejdk11_win_arm64",
    ] + [
        "remotejdk%s_%s" % (version, os)
<<<<<<< HEAD
        for os in ("macos", "macos_aarch64", "linux", "linux_aarch64", "linux_s390x", "win", "win_arm64")
        for version in ("17", "18")
=======
        for version in ("17", "19")
        for os in ("macos", "macos_aarch64", "linux", "linux_aarch64", "win") + (("win_arm64",) if version != "19" else ())
>>>>>>> c4a60dff
    ],
    template = "jdk.WORKSPACE.tmpl",
    visibility = ["//:__pkg__"],
)<|MERGE_RESOLUTION|>--- conflicted
+++ resolved
@@ -106,13 +106,8 @@
         "remotejdk11_win_arm64",
     ] + [
         "remotejdk%s_%s" % (version, os)
-<<<<<<< HEAD
-        for os in ("macos", "macos_aarch64", "linux", "linux_aarch64", "linux_s390x", "win", "win_arm64")
-        for version in ("17", "18")
-=======
         for version in ("17", "19")
-        for os in ("macos", "macos_aarch64", "linux", "linux_aarch64", "win") + (("win_arm64",) if version != "19" else ())
->>>>>>> c4a60dff
+        for os in ("macos", "macos_aarch64", "linux", "linux_aarch64", "linux_s390x", "win") + (("win_arm64",) if version != "19" else ())
     ],
     template = "jdk.WORKSPACE.tmpl",
     visibility = ["//:__pkg__"],
