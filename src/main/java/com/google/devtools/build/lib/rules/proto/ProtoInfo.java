// Copyright 2014 The Bazel Authors. All rights reserved.
//
// Licensed under the Apache License, Version 2.0 (the "License");
// you may not use this file except in compliance with the License.
// You may obtain a copy of the License at
//
//    http://www.apache.org/licenses/LICENSE-2.0
//
// Unless required by applicable law or agreed to in writing, software
// distributed under the License is distributed on an "AS IS" BASIS,
// WITHOUT WARRANTIES OR CONDITIONS OF ANY KIND, either express or implied.
// See the License for the specific language governing permissions and
// limitations under the License.

package com.google.devtools.build.lib.rules.proto;

import com.google.common.collect.ImmutableList;
import com.google.devtools.build.lib.actions.Artifact;
import com.google.devtools.build.lib.collect.nestedset.Depset;
import com.google.devtools.build.lib.collect.nestedset.NestedSet;
import com.google.devtools.build.lib.concurrent.ThreadSafety.Immutable;
import com.google.devtools.build.lib.packages.BuiltinProvider;
import com.google.devtools.build.lib.packages.NativeInfo;
import com.google.devtools.build.lib.skyframe.serialization.autocodec.AutoCodec;
import com.google.devtools.build.lib.vfs.PathFragment;
import com.google.devtools.build.lib.starlarkbuildapi.ProtoInfoApi;
import com.google.devtools.build.lib.starlarkbuildapi.proto.ProtoBootstrap;
<<<<<<< HEAD
import net.starlark.java.syntax.Location;
=======
import com.google.devtools.build.lib.util.Pair;
import javax.annotation.Nullable;
>>>>>>> 8f9f83aa

/**
 * Configured target classes that implement this class can contribute .proto files to the
 * compilation of proto_library rules.
 */
@Immutable
@AutoCodec
public final class ProtoInfo extends NativeInfo implements ProtoInfoApi<Artifact> {
  /** Provider class for {@link ProtoInfo} objects. */
  public static class ProtoInfoProvider extends BuiltinProvider<ProtoInfo>
      implements ProtoInfoProviderApi {
    public ProtoInfoProvider() {
      super(ProtoBootstrap.PROTO_INFO_STARLARK_NAME, ProtoInfo.class);
    }
  }

  public static final ProtoInfoProvider PROVIDER = new ProtoInfoProvider();

  private static ImmutableList<Artifact> extractProtoSources(ImmutableList<ProtoSource> sources) {
    ImmutableList.Builder<Artifact> builder = ImmutableList.builder();
    for (ProtoSource source : sources) {
      builder.add(source.getSourceFile());
    }
    return builder.build();
  }

  private static ImmutableList<Artifact> extractOriginalProtoSources(
      ImmutableList<ProtoSource> sources) {
    ImmutableList.Builder<Artifact> builder = ImmutableList.builder();
    for (ProtoSource source : sources) {
      builder.add(source.getOriginalSourceFile());
    }
    return builder.build();
  }

  // Direct.
  private final ImmutableList<ProtoSource> directSources;
  private final Artifact directDescriptorSet;
  private final PathFragment directProtoSourceRoot;
  private final ImmutableList<Artifact> directProtoSources;
  private final ImmutableList<Artifact> originalDirectProtoSources;

  // Transitive.
  private final NestedSet<ProtoSource> transitiveSources;
  private final NestedSet<Artifact> transitiveDescriptorSets;
  private final NestedSet<Artifact> transitiveProtoSources;
  private final NestedSet<Artifact> originalTransitiveProtoSources;
  private final NestedSet<String> transitiveProtoSourceRoots;

  // Layering checks.
  // TODO(yannic): Consider removing some of these. It should be sufficient to do
  // layering checks when creating the descriptor-set.
  private final NestedSet<ProtoSource> exportedSources;
  private final NestedSet<ProtoSource> strictImportableSources;
  private final NestedSet<ProtoSource> publicImportSources;

  // Misc (deprecated).
  private final NestedSet<Artifact> strictImportableProtoSourcesForDependents;

  @AutoCodec.Instantiator
  public ProtoInfo(
      // Direct.
      ImmutableList<ProtoSource> directSources,
      Artifact directDescriptorSet,
      PathFragment directProtoSourceRoot,
      // Transitive.
      NestedSet<ProtoSource> transitiveSources,
      NestedSet<Artifact> transitiveDescriptorSets,
      NestedSet<Artifact> transitiveProtoSources,
      NestedSet<Artifact> originalTransitiveProtoSources,
      NestedSet<String> transitiveProtoSourceRoots,
      // Layering checks.
      NestedSet<ProtoSource> exportedSources,
      NestedSet<ProtoSource> strictImportableSources,
      NestedSet<ProtoSource> publicImportSources,
      // Misc (deprecated).
      NestedSet<Artifact> strictImportableProtoSourcesForDependents,
<<<<<<< HEAD
      Location location) {
    super(PROVIDER, location);

    // Direct.
    this.directSources = directSources;
    this.directDescriptorSet = directDescriptorSet;
    this.directProtoSourceRoot = ProtoCommon.memoryEfficientProtoSourceRoot(directProtoSourceRoot);

    // Transitive.
    this.transitiveSources = transitiveSources;
    this.transitiveDescriptorSets = transitiveDescriptorSets;
=======
      NestedSet<Pair<Artifact, String>> strictImportableProtoSourcesImportPaths,
      NestedSet<Pair<Artifact, String>> strictImportableProtoSourcesImportPathsForDependents,
      NestedSet<String> strictImportableProtoSourceRoots,
      NestedSet<Pair<Artifact, String>> exportedProtoSourcesImportPaths,
      NestedSet<String> exportedProtoSourceRoots,
      Artifact directDescriptorSet,
      NestedSet<Artifact> transitiveDescriptorSets) {
    this.directProtoSources = directProtoSources;
    this.originalDirectProtoSources = originalDirectProtoSources;
    this.directProtoSourceRoot = directProtoSourceRoot;
>>>>>>> 8f9f83aa
    this.transitiveProtoSources = transitiveProtoSources;
    this.originalTransitiveProtoSources = originalTransitiveProtoSources;
    this.transitiveProtoSourceRoots = transitiveProtoSourceRoots;

    // Layering checks.
    this.exportedSources = exportedSources;
    this.strictImportableSources = strictImportableSources;
    this.publicImportSources = publicImportSources;

    // Misc (deprecated).
    this.strictImportableProtoSourcesForDependents = strictImportableProtoSourcesForDependents;

    // Derived.
    this.directProtoSources = extractProtoSources(directSources);
    this.originalDirectProtoSources = extractOriginalProtoSources(directSources);
  }

  /** The {@code .proto} source files in this {@code proto_library}'s {@code srcs}. */
  public ImmutableList<ProtoSource> getDirectSources() {
    return directSources;
  }

  @Override
  public BuiltinProvider<ProtoInfo> getProvider() {
    return PROVIDER;
  }

  /**
   * The proto source files that are used in compiling this {@code proto_library}.
   */
  @Override
  public ImmutableList<Artifact> getDirectProtoSources() {
    return directProtoSources;
  }

  /**
   * The non-virtual proto sources of the {@code proto_library} declaring this provider.
   *
   * <p>Different from {@link #getDirectProtoSources()} if a transitive dependency has {@code
   * import_prefix} or the like.
   */
  public ImmutableList<Artifact> getOriginalDirectProtoSources() {
    return originalDirectProtoSources;
  }

  /**
   * The source root of the current library.
   *
   * <p>For Bazel, this is always a (logical) prefix of all direct sources. For Blaze, this is
   * currently a lie for {@code proto_library} targets with generated sources.
   */
  @Override
  public String getDirectProtoSourceRoot() {
    return directProtoSourceRoot.getSafePathString();
  }

  /** The proto sources in the transitive closure of this rule. */
  @Override
  public Depset /*<Artifact>*/ getTransitiveProtoSourcesForStarlark() {
    return Depset.of(Artifact.TYPE, getTransitiveProtoSources());
  }

  /**
   * The {@code .proto} source files in this {@code proto_library}'s {@code srcs} and all of its
   * transitive dependencies.
   */
  public NestedSet<ProtoSource> getTransitiveSources() {
    return transitiveSources;
  }

  public NestedSet<Artifact> getTransitiveProtoSources() {
    return transitiveProtoSources;
  }

  /**
   * The non-virtual transitive proto source files.
   *
   * <p>Different from {@link #getTransitiveProtoSources()} if a transitive dependency has {@code
   * import_prefix} or the like.
   */
  public NestedSet<Artifact> getOriginalTransitiveProtoSources() {
    return originalTransitiveProtoSources;
  }

  /**
   * The proto source roots of the transitive closure of this rule. These flags will be passed to
   * {@code protoc} in the specified order, via the {@code --proto_path} flag.
   */
  @Override
  public Depset /*<String>*/ getTransitiveProtoSourceRootsForStarlark() {
    return Depset.of(Depset.ElementType.STRING, transitiveProtoSourceRoots);
  }

  public NestedSet<String> getTransitiveProtoSourceRoots() {
    return transitiveProtoSourceRoots;
  }

  @Deprecated
  @Override
  public Depset /*<Artifact>*/ getTransitiveImports() {
    return getTransitiveProtoSourcesForStarlark();
  }

  /**
   * Returns the set of source files importable by rules directly depending on the rule declaring
   * this provider if strict dependency checking is in effect.
   *
   * <p>(strict dependency checking: when a target can only include / import source files from its
   * direct dependencies, but not from transitive ones)
   */
  @Override
  public Depset /*<Artifact>*/ getStrictImportableProtoSourcesForDependentsForStarlark() {
    return Depset.of(Artifact.TYPE, strictImportableProtoSourcesForDependents);
  }

  public NestedSet<Artifact> getStrictImportableProtoSourcesForDependents() {
    return strictImportableProtoSourcesForDependents;
  }

  /**
   * Be careful while using this artifact - it is the parsing of the transitive set of .proto files.
   * It's possible to cause a O(n^2) behavior, where n is the length of a proto chain-graph.
   * (remember that proto-compiler reads all transitive .proto files, even when producing the
   * direct-srcs descriptor set)
   */
  @Override
  public Artifact getDirectDescriptorSet() {
    return directDescriptorSet;
  }

  /**
   * Be careful while using this artifact - it is the parsing of the transitive set of .proto files.
   * It's possible to cause a O(n^2) behavior, where n is the length of a proto chain-graph.
   * (remember that proto-compiler reads all transitive .proto files, even when producing the
   * direct-srcs descriptor set)
   */
  @Override
  public Depset /*<Artifact>*/ getTransitiveDescriptorSetsForStarlark() {
    return Depset.of(Artifact.TYPE, transitiveDescriptorSets);
  }

  public NestedSet<Artifact> getTransitiveDescriptorSets() {
    return transitiveDescriptorSets;
  }

  /**
   * Returns a set of {@code .proto} sources that may be imported by {@code proto_library} targets
   * directly depending on this {@code ProtoInfo}.
   */
  public NestedSet<ProtoSource> getExportedSources() {
    return exportedSources;
  }

  /**
   * Returns a set of {@code .proto} sources that may be imported by this {@code proto_library}
   * target.
   */
  public NestedSet<ProtoSource> getStrictImportableSources() {
    return strictImportableSources;
  }

  /**
   * Returns a set of {@code .proto} sources that may be re-exported by this {@code proto_library}'s
   * direct sources.
   */
  NestedSet<ProtoSource> getPublicImportSources() {
    return publicImportSources;
  }
}<|MERGE_RESOLUTION|>--- conflicted
+++ resolved
@@ -25,12 +25,6 @@
 import com.google.devtools.build.lib.vfs.PathFragment;
 import com.google.devtools.build.lib.starlarkbuildapi.ProtoInfoApi;
 import com.google.devtools.build.lib.starlarkbuildapi.proto.ProtoBootstrap;
-<<<<<<< HEAD
-import net.starlark.java.syntax.Location;
-=======
-import com.google.devtools.build.lib.util.Pair;
-import javax.annotation.Nullable;
->>>>>>> 8f9f83aa
 
 /**
  * Configured target classes that implement this class can contribute .proto files to the
@@ -66,19 +60,17 @@
     return builder.build();
   }
 
-  // Direct.
   private final ImmutableList<ProtoSource> directSources;
-  private final Artifact directDescriptorSet;
-  private final PathFragment directProtoSourceRoot;
   private final ImmutableList<Artifact> directProtoSources;
   private final ImmutableList<Artifact> originalDirectProtoSources;
-
-  // Transitive.
+  private final PathFragment directProtoSourceRoot;
   private final NestedSet<ProtoSource> transitiveSources;
-  private final NestedSet<Artifact> transitiveDescriptorSets;
   private final NestedSet<Artifact> transitiveProtoSources;
   private final NestedSet<Artifact> originalTransitiveProtoSources;
   private final NestedSet<String> transitiveProtoSourceRoots;
+  private final NestedSet<Artifact> strictImportableProtoSourcesForDependents;
+  private final Artifact directDescriptorSet;
+  private final NestedSet<Artifact> transitiveDescriptorSets;
 
   // Layering checks.
   // TODO(yannic): Consider removing some of these. It should be sufficient to do
@@ -87,66 +79,37 @@
   private final NestedSet<ProtoSource> strictImportableSources;
   private final NestedSet<ProtoSource> publicImportSources;
 
-  // Misc (deprecated).
-  private final NestedSet<Artifact> strictImportableProtoSourcesForDependents;
-
   @AutoCodec.Instantiator
   public ProtoInfo(
-      // Direct.
       ImmutableList<ProtoSource> directSources,
-      Artifact directDescriptorSet,
       PathFragment directProtoSourceRoot,
-      // Transitive.
       NestedSet<ProtoSource> transitiveSources,
-      NestedSet<Artifact> transitiveDescriptorSets,
       NestedSet<Artifact> transitiveProtoSources,
       NestedSet<Artifact> originalTransitiveProtoSources,
       NestedSet<String> transitiveProtoSourceRoots,
+      NestedSet<Artifact> strictImportableProtoSourcesForDependents,
+      Artifact directDescriptorSet,
+      NestedSet<Artifact> transitiveDescriptorSets,
       // Layering checks.
       NestedSet<ProtoSource> exportedSources,
       NestedSet<ProtoSource> strictImportableSources,
-      NestedSet<ProtoSource> publicImportSources,
-      // Misc (deprecated).
-      NestedSet<Artifact> strictImportableProtoSourcesForDependents,
-<<<<<<< HEAD
-      Location location) {
-    super(PROVIDER, location);
-
-    // Direct.
+      NestedSet<ProtoSource> publicImportSources) {
     this.directSources = directSources;
-    this.directDescriptorSet = directDescriptorSet;
+    this.directProtoSources = extractProtoSources(directSources);
+    this.originalDirectProtoSources = extractOriginalProtoSources(directSources);
     this.directProtoSourceRoot = ProtoCommon.memoryEfficientProtoSourceRoot(directProtoSourceRoot);
-
-    // Transitive.
     this.transitiveSources = transitiveSources;
-    this.transitiveDescriptorSets = transitiveDescriptorSets;
-=======
-      NestedSet<Pair<Artifact, String>> strictImportableProtoSourcesImportPaths,
-      NestedSet<Pair<Artifact, String>> strictImportableProtoSourcesImportPathsForDependents,
-      NestedSet<String> strictImportableProtoSourceRoots,
-      NestedSet<Pair<Artifact, String>> exportedProtoSourcesImportPaths,
-      NestedSet<String> exportedProtoSourceRoots,
-      Artifact directDescriptorSet,
-      NestedSet<Artifact> transitiveDescriptorSets) {
-    this.directProtoSources = directProtoSources;
-    this.originalDirectProtoSources = originalDirectProtoSources;
-    this.directProtoSourceRoot = directProtoSourceRoot;
->>>>>>> 8f9f83aa
     this.transitiveProtoSources = transitiveProtoSources;
     this.originalTransitiveProtoSources = originalTransitiveProtoSources;
     this.transitiveProtoSourceRoots = transitiveProtoSourceRoots;
+    this.strictImportableProtoSourcesForDependents = strictImportableProtoSourcesForDependents;
+    this.directDescriptorSet = directDescriptorSet;
+    this.transitiveDescriptorSets = transitiveDescriptorSets;
 
     // Layering checks.
     this.exportedSources = exportedSources;
     this.strictImportableSources = strictImportableSources;
     this.publicImportSources = publicImportSources;
-
-    // Misc (deprecated).
-    this.strictImportableProtoSourcesForDependents = strictImportableProtoSourcesForDependents;
-
-    // Derived.
-    this.directProtoSources = extractProtoSources(directSources);
-    this.originalDirectProtoSources = extractOriginalProtoSources(directSources);
   }
 
   /** The {@code .proto} source files in this {@code proto_library}'s {@code srcs}. */
