// Copyright 2016 The Bazel Authors. All rights reserved.
//
// Licensed under the Apache License, Version 2.0 (the "License");
// you may not use this file except in compliance with the License.
// You may obtain a copy of the License at
//
//    http://www.apache.org/licenses/LICENSE-2.0
//
// Unless required by applicable law or agreed to in writing, software
// distributed under the License is distributed on an "AS IS" BASIS,
// WITHOUT WARRANTIES OR CONDITIONS OF ANY KIND, either express or implied.
// See the License for the specific language governing permissions and
// limitations under the License.

package com.google.devtools.build.lib.rules.proto;

import static com.google.devtools.build.lib.analysis.configuredtargets.RuleConfiguredTarget.Mode.HOST;
import static com.google.devtools.build.lib.analysis.configuredtargets.RuleConfiguredTarget.Mode.TARGET;
import static com.google.devtools.build.lib.collect.nestedset.Order.STABLE_ORDER;

import com.google.devtools.build.lib.actions.Artifact;
import com.google.devtools.build.lib.actions.MutableActionGraph.ActionConflictException;
import com.google.devtools.build.lib.analysis.ConfiguredTarget;
import com.google.devtools.build.lib.analysis.FileProvider;
import com.google.devtools.build.lib.analysis.FilesToRunProvider;
import com.google.devtools.build.lib.analysis.RuleConfiguredTargetBuilder;
import com.google.devtools.build.lib.analysis.RuleConfiguredTargetFactory;
import com.google.devtools.build.lib.analysis.RuleContext;
import com.google.devtools.build.lib.analysis.Runfiles;
import com.google.devtools.build.lib.analysis.RunfilesProvider;
import com.google.devtools.build.lib.analysis.TransitiveInfoCollection;
import com.google.devtools.build.lib.collect.nestedset.NestedSetBuilder;
import com.google.devtools.build.lib.packages.Type;

/** Implements {code proto_lang_toolchain}. */
public class ProtoLangToolchain implements RuleConfiguredTargetFactory {
  @Override
  public ConfiguredTarget create(RuleContext ruleContext)
      throws InterruptedException, RuleErrorException, ActionConflictException {
    ProtoCommon.checkRuleHasValidMigrationTag(ruleContext);
    NestedSetBuilder<Artifact> blacklistedProtos = NestedSetBuilder.stableOrder();
    for (TransitiveInfoCollection protos :
        ruleContext.getPrerequisites("blacklisted_protos", TARGET)) {
      ProtoInfo protoInfo = protos.get(ProtoInfo.PROVIDER);
      // TODO(cushon): it would be nice to make this mandatory and stop adding files to build too
      if (protoInfo != null) {
<<<<<<< HEAD
        blacklistedProtos.addAll(protoInfo.getOriginalDirectProtoSources());
      } else {
        // Only add files from FileProvider if |protos| is not a proto_library to avoid adding
        // the descriptor_set of proto_library to the list of blacklisted files.
=======
        blacklistedProtos.addTransitive(protoInfo.getTransitiveProtoSources());
      } else {
>>>>>>> e06c2e83
        blacklistedProtos.addTransitive(protos.getProvider(FileProvider.class).getFilesToBuild());
      }
    }

    return new RuleConfiguredTargetBuilder(ruleContext)
        .addProvider(
            ProtoLangToolchainProvider.create(
                ruleContext.attributes().get("command_line", Type.STRING),
                ruleContext.getPrerequisite("plugin", HOST, FilesToRunProvider.class),
                ruleContext.getPrerequisite("runtime", TARGET),
                blacklistedProtos.build()))
        .setFilesToBuild(NestedSetBuilder.<Artifact>emptySet(STABLE_ORDER))
        .addProvider(RunfilesProvider.simple(Runfiles.EMPTY))
        .build();
  }
}<|MERGE_RESOLUTION|>--- conflicted
+++ resolved
@@ -44,15 +44,12 @@
       ProtoInfo protoInfo = protos.get(ProtoInfo.PROVIDER);
       // TODO(cushon): it would be nice to make this mandatory and stop adding files to build too
       if (protoInfo != null) {
-<<<<<<< HEAD
+        // TODO(yannic): Switch to getTransitiveProtoSources() and remove references to
+        // original proto sources when ProtoInfo is mandatory.
         blacklistedProtos.addAll(protoInfo.getOriginalDirectProtoSources());
       } else {
         // Only add files from FileProvider if |protos| is not a proto_library to avoid adding
         // the descriptor_set of proto_library to the list of blacklisted files.
-=======
-        blacklistedProtos.addTransitive(protoInfo.getTransitiveProtoSources());
-      } else {
->>>>>>> e06c2e83
         blacklistedProtos.addTransitive(protos.getProvider(FileProvider.class).getFilesToBuild());
       }
     }
