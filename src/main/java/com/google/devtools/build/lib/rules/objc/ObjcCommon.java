--- conflicted
+++ resolved
@@ -48,11 +48,8 @@
 import static com.google.devtools.build.lib.rules.objc.ObjcProvider.STORYBOARD;
 import static com.google.devtools.build.lib.rules.objc.ObjcProvider.STRINGS;
 import static com.google.devtools.build.lib.rules.objc.ObjcProvider.TOP_LEVEL_MODULE_MAP;
-<<<<<<< HEAD
 import static com.google.devtools.build.lib.rules.objc.ObjcProvider.TOP_LEVEL_MODULE_NAME;
-=======
 import static com.google.devtools.build.lib.rules.objc.ObjcProvider.UMBRELLA_HEADER;
->>>>>>> c80666f4
 import static com.google.devtools.build.lib.rules.objc.ObjcProvider.WEAK_SDK_FRAMEWORK;
 import static com.google.devtools.build.lib.rules.objc.ObjcProvider.XCASSETS_DIR;
 import static com.google.devtools.build.lib.rules.objc.ObjcProvider.XCDATAMODEL;
@@ -82,11 +79,8 @@
 import com.google.devtools.build.lib.util.FileType;
 import com.google.devtools.build.lib.util.Preconditions;
 import com.google.devtools.build.lib.vfs.PathFragment;
-<<<<<<< HEAD
+
 import java.util.Collections;
-=======
-
->>>>>>> c80666f4
 import java.util.HashSet;
 import java.util.List;
 import java.util.Set;
@@ -557,21 +551,16 @@
 
       if (hasModuleMap) {
         CppModuleMap moduleMap = intermediateArtifacts.moduleMap();
-<<<<<<< HEAD
         Artifact moduleMapArtifact = moduleMap.getArtifact();
 
         objcProvider.add(MODULE_MAP, moduleMapArtifact);
 
-        objcProvider.addAllNonPropagable(TOP_LEVEL_MODULE_MAP, Collections.singleton(moduleMapArtifact));
-        objcProvider.addAllNonPropagable(TOP_LEVEL_MODULE_NAME, Collections.singleton(moduleMap.getName()));
-=======
         Optional<Artifact> umbrellaHeader = moduleMap.getUmbrellaHeader();
         if (umbrellaHeader.isPresent()) {
           objcProvider.add(UMBRELLA_HEADER, umbrellaHeader.get());
         }
-        objcProvider.add(MODULE_MAP, moduleMap.getArtifact());
-        objcProvider.add(TOP_LEVEL_MODULE_MAP, moduleMap);
->>>>>>> c80666f4
+        objcProvider.addAllNonPropagable(TOP_LEVEL_MODULE_MAP, Collections.singleton(moduleMapArtifact));
+        objcProvider.addAllNonPropagable(TOP_LEVEL_MODULE_NAME, Collections.singleton(moduleMap.getName()));
       }
 
       objcProvider
@@ -679,8 +668,25 @@
     return false;
   }
 
-<<<<<<< HEAD
-=======
+  static String getClangModuleName(RuleContext ruleContext) {
+    if (ruleContext.attributes().has("module_name", Type.STRING)) {
+      String moduleName = ruleContext.attributes().get("module_name", Type.STRING);
+      if (!Strings.isNullOrEmpty(moduleName)) {
+        return moduleName;
+      }
+    }
+
+    // Otherwise, just use target name, it doesn't matter.
+    return
+        ruleContext
+            .getLabel()
+            .toString()
+            .replace("//", "")
+            .replace("@", "")
+            .replace("/", "_")
+            .replace(":", "_");
+  }
+
   /**
    * Determines clang module name for a rule. The default is the fully qualified label with
    * underscores replacing reserved characters.
@@ -691,7 +697,6 @@
    * to use an arbitrary string literal, however it is not possible to use {@code @import} syntax
    * for modules names that contain symbols, spaces, etc.
    */
->>>>>>> c80666f4
   static String getClangModuleName(RuleContext ruleContext) {
     if (ruleContext.attributes().has("module_name", Type.STRING)) {
       String moduleName = ruleContext.attributes().get("module_name", Type.STRING);
@@ -711,10 +716,6 @@
             .replace(":", "_");
   }
 
-<<<<<<< HEAD
-  static ImmutableList<PathFragment> userHeaderSearchPaths(BuildConfiguration configuration) {
-    return ImmutableList.of(new PathFragment("."), configuration.getGenfilesFragment());
-=======
   static ImmutableSet<PathFragment> userHeaderSearchPaths(
       ObjcProvider provider, BuildConfiguration config) {
     return ImmutableSet.<PathFragment>builder()
@@ -722,7 +723,6 @@
         .add(config.getGenfilesFragment())
         .addAll(provider.get(IQUOTE))
         .build();
->>>>>>> c80666f4
   }
 
   /**
