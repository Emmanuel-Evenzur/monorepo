// Copyright 2017 The Bazel Authors. All rights reserved.
//
// Licensed under the Apache License, Version 2.0 (the "License");
// you may not use this file except in compliance with the License.
// You may obtain a copy of the License at
//
//    http://www.apache.org/licenses/LICENSE-2.0
//
// Unless required by applicable law or agreed to in writing, software
// distributed under the License is distributed on an "AS IS" BASIS,
// WITHOUT WARRANTIES OR CONDITIONS OF ANY KIND, either express or implied.
// See the License for the specific language governing permissions and
// limitations under the License.
package com.google.devtools.build.lib.syntax;

import com.google.devtools.build.lib.events.Location;
import java.io.IOException;

/** A UnaryOperatorExpression represents a unary operator expression, 'op x'. */
public final class UnaryOperatorExpression extends Expression {

<<<<<<< HEAD
  private final TokenKind op; // NOT, TILDE or MINUS
=======
  private final TokenKind op; // NOT, MINUS or PLUS
>>>>>>> 7108c770
  private final Expression x;

  public UnaryOperatorExpression(TokenKind op, Expression x) {
    this.op = op;
    this.x = x;
  }

  /** getOperator returns the operator. */
  public TokenKind getOperator() {
    return op;
  }

  /** getX returns the operand. */
  public Expression getX() {
    return x;
  }

  @Override
  public void prettyPrint(Appendable buffer) throws IOException {
    // TODO(bazel-team): retain parentheses in the syntax tree so we needn't
    // conservatively emit them here.
    buffer.append(op == TokenKind.NOT ? "not " : op.toString());
    buffer.append('(');
    x.prettyPrint(buffer);
    buffer.append(')');
  }

  @Override
  public String toString() {
    // Note that this omits the parentheses for brevity, but is not correct in general due to
    // operator precedence rules. For example, "(not False) in mylist" prints as
    // "not False in mylist", which evaluates to opposite results in the case that mylist is empty.
    // TODO(adonovan): record parentheses explicitly in syntax tree.
    return (op == TokenKind.NOT ? "not " : op.toString()) + x;
  }

  private static Object evaluate(TokenKind op, Object value, Location loc)
      throws EvalException, InterruptedException {
    switch (op) {
      case NOT:
        return !EvalUtils.toBoolean(value);

      case MINUS:
        if (value instanceof Integer) {
          try {
            return Math.negateExact((Integer) value);
          } catch (ArithmeticException e) {
            // Fails for -MIN_INT.
            throw new EvalException(loc, e.getMessage());
          }
        }

      case TILDE:
        if (value instanceof Integer) {
          return ~((Integer) value);
        }
      case PLUS:
        if (!(value instanceof Integer)) {
          throw new EvalException(
              loc,
              String.format(
                  "unsupported operand type for +: '%s'", EvalUtils.getDataTypeName(value)));
        }
        return value;

      default:
        throw new EvalException(
          loc,
          String.format(
            "unsupported unary operation: %s'%s'",
            op, EvalUtils.getDataTypeName(value)));
    }
  }

  @Override
  Object doEval(Environment env) throws EvalException, InterruptedException {
    return evaluate(op, x.eval(env), getLocation());
  }

  @Override
  public void accept(SyntaxTreeVisitor visitor) {
    visitor.visit(this);
  }

  @Override
  public Kind kind() {
    return Kind.UNARY_OPERATOR;
  }
}<|MERGE_RESOLUTION|>--- conflicted
+++ resolved
@@ -19,11 +19,7 @@
 /** A UnaryOperatorExpression represents a unary operator expression, 'op x'. */
 public final class UnaryOperatorExpression extends Expression {
 
-<<<<<<< HEAD
-  private final TokenKind op; // NOT, TILDE or MINUS
-=======
-  private final TokenKind op; // NOT, MINUS or PLUS
->>>>>>> 7108c770
+  private final TokenKind op; // NOT, TILDE, MINUS or PLUS
   private final Expression x;
 
   public UnaryOperatorExpression(TokenKind op, Expression x) {
@@ -76,18 +72,15 @@
           }
         }
 
+      case PLUS:
+        if (value instanceof Integer) {
+          return value;
+        }
+
       case TILDE:
         if (value instanceof Integer) {
           return ~((Integer) value);
         }
-      case PLUS:
-        if (!(value instanceof Integer)) {
-          throw new EvalException(
-              loc,
-              String.format(
-                  "unsupported operand type for +: '%s'", EvalUtils.getDataTypeName(value)));
-        }
-        return value;
 
       default:
         throw new EvalException(
