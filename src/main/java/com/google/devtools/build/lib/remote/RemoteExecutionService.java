// Copyright 2021 The Bazel Authors. All rights reserved.
//
// Licensed under the Apache License, Version 2.0 (the "License");
// you may not use this file except in compliance with the License.
// You may obtain a copy of the License at
//
//    http://www.apache.org/licenses/LICENSE-2.0
//
// Unless required by applicable law or agreed to in writing, software
// distributed under the License is distributed on an "AS IS" BASIS,
// WITHOUT WARRANTIES OR CONDITIONS OF ANY KIND, either express or implied.
// See the License for the specific language governing permissions and
// limitations under the License.
package com.google.devtools.build.lib.remote;

import static com.google.common.base.Preconditions.checkArgument;
import static com.google.common.base.Preconditions.checkNotNull;
import static com.google.common.base.Preconditions.checkState;
import static com.google.common.collect.ImmutableMap.toImmutableMap;
import static com.google.common.util.concurrent.Futures.immediateFailedFuture;
import static com.google.common.util.concurrent.Futures.immediateFuture;
import static com.google.common.util.concurrent.Futures.transform;
import static com.google.common.util.concurrent.MoreExecutors.directExecutor;
import static com.google.devtools.build.lib.remote.CombinedCache.createFailureDetail;
import static com.google.devtools.build.lib.remote.util.Utils.getFromFuture;
import static com.google.devtools.build.lib.remote.util.Utils.getInMemoryOutputPath;
import static com.google.devtools.build.lib.remote.util.Utils.grpcAwareErrorMessage;
import static com.google.devtools.build.lib.remote.util.Utils.shouldUploadLocalResultsToRemoteCache;
import static com.google.devtools.build.lib.remote.util.Utils.waitForBulkTransfer;
import static com.google.devtools.build.lib.util.StringEncoding.internalToUnicode;
import static com.google.devtools.build.lib.util.StringEncoding.unicodeToInternal;
import static java.util.Collections.min;

import build.bazel.remote.execution.v2.Action;
import build.bazel.remote.execution.v2.ActionResult;
import build.bazel.remote.execution.v2.Command;
import build.bazel.remote.execution.v2.Digest;
import build.bazel.remote.execution.v2.Directory;
import build.bazel.remote.execution.v2.DirectoryNode;
import build.bazel.remote.execution.v2.ExecuteRequest;
import build.bazel.remote.execution.v2.ExecuteResponse;
import build.bazel.remote.execution.v2.ExecutedActionMetadata;
import build.bazel.remote.execution.v2.FileNode;
import build.bazel.remote.execution.v2.LogFile;
import build.bazel.remote.execution.v2.OutputDirectory;
import build.bazel.remote.execution.v2.OutputFile;
import build.bazel.remote.execution.v2.OutputSymlink;
import build.bazel.remote.execution.v2.Platform;
import build.bazel.remote.execution.v2.RequestMetadata;
import build.bazel.remote.execution.v2.SymlinkNode;
import build.bazel.remote.execution.v2.Tree;
import com.github.benmanes.caffeine.cache.Cache;
import com.github.benmanes.caffeine.cache.Caffeine;
import com.google.common.annotations.VisibleForTesting;
import com.google.common.base.Preconditions;
import com.google.common.base.Throwables;
import com.google.common.collect.ImmutableList;
import com.google.common.collect.ImmutableMap;
import com.google.common.collect.ImmutableSet;
import com.google.common.collect.Iterables;
import com.google.common.collect.Maps;
import com.google.common.eventbus.Subscribe;
import com.google.common.util.concurrent.Futures;
import com.google.common.util.concurrent.ListenableFuture;
import com.google.common.util.concurrent.SettableFuture;
import com.google.devtools.build.lib.actions.ActionInput;
import com.google.devtools.build.lib.actions.Artifact;
import com.google.devtools.build.lib.actions.ArtifactPathResolver;
import com.google.devtools.build.lib.actions.EnvironmentalExecException;
import com.google.devtools.build.lib.actions.ExecException;
import com.google.devtools.build.lib.actions.ExecutionRequirements;
import com.google.devtools.build.lib.actions.FileArtifactValue;
import com.google.devtools.build.lib.actions.InputMetadataProvider;
import com.google.devtools.build.lib.actions.Spawn;
import com.google.devtools.build.lib.actions.SpawnResult;
import com.google.devtools.build.lib.actions.Spawns;
import com.google.devtools.build.lib.actions.cache.VirtualActionInput;
import com.google.devtools.build.lib.analysis.constraints.ConstraintConstants;
import com.google.devtools.build.lib.analysis.platform.PlatformInfo;
import com.google.devtools.build.lib.analysis.platform.PlatformUtils;
import com.google.devtools.build.lib.buildtool.buildevent.BuildCompleteEvent;
import com.google.devtools.build.lib.buildtool.buildevent.BuildInterruptedEvent;
import com.google.devtools.build.lib.events.Event;
import com.google.devtools.build.lib.events.Reporter;
import com.google.devtools.build.lib.exec.SpawnInputExpander.InputWalker;
import com.google.devtools.build.lib.exec.SpawnRunner.SpawnExecutionContext;
import com.google.devtools.build.lib.exec.local.LocalEnvProvider;
import com.google.devtools.build.lib.profiler.Profiler;
import com.google.devtools.build.lib.profiler.ProfilerTask;
import com.google.devtools.build.lib.profiler.SilentCloseable;
import com.google.devtools.build.lib.remote.CombinedCache.CachedActionResult;
import com.google.devtools.build.lib.remote.RemoteExecutionService.ActionResultMetadata.DirectoryMetadata;
import com.google.devtools.build.lib.remote.RemoteExecutionService.ActionResultMetadata.FileMetadata;
import com.google.devtools.build.lib.remote.RemoteExecutionService.ActionResultMetadata.SymlinkMetadata;
import com.google.devtools.build.lib.remote.Scrubber.SpawnScrubber;
import com.google.devtools.build.lib.remote.common.BulkTransferException;
import com.google.devtools.build.lib.remote.common.LostInputsEvent;
import com.google.devtools.build.lib.remote.common.OperationObserver;
import com.google.devtools.build.lib.remote.common.OutputDigestMismatchException;
import com.google.devtools.build.lib.remote.common.ProgressStatusListener;
import com.google.devtools.build.lib.remote.common.RemoteActionExecutionContext;
import com.google.devtools.build.lib.remote.common.RemoteActionExecutionContext.CachePolicy;
import com.google.devtools.build.lib.remote.common.RemoteCacheClient.ActionKey;
import com.google.devtools.build.lib.remote.common.RemoteExecutionClient;
import com.google.devtools.build.lib.remote.common.RemotePathResolver;
import com.google.devtools.build.lib.remote.merkletree.MerkleTree;
import com.google.devtools.build.lib.remote.merkletree.v2.MerkleTreeComputer;
import com.google.devtools.build.lib.remote.options.RemoteOptions;
import com.google.devtools.build.lib.remote.options.RemoteOptions.ConcurrentChangesCheckLevel;
import com.google.devtools.build.lib.remote.salt.CacheSalt;
import com.google.devtools.build.lib.remote.util.DigestUtil;
import com.google.devtools.build.lib.remote.util.TracingMetadataUtils;
import com.google.devtools.build.lib.remote.util.Utils;
import com.google.devtools.build.lib.remote.util.Utils.InMemoryOutput;
import com.google.devtools.build.lib.server.FailureDetails.RemoteExecution;
import com.google.devtools.build.lib.util.Fingerprint;
import com.google.devtools.build.lib.util.OS;
import com.google.devtools.build.lib.util.TempPathGenerator;
import com.google.devtools.build.lib.util.io.FileOutErr;
import com.google.devtools.build.lib.vfs.FileSystem;
import com.google.devtools.build.lib.vfs.FileSystemUtils;
import com.google.devtools.build.lib.vfs.OsPathPolicy;
import com.google.devtools.build.lib.vfs.OutputService;
import com.google.devtools.build.lib.vfs.Path;
import com.google.devtools.build.lib.vfs.PathFragment;
import com.google.devtools.build.lib.vfs.Symlinks;
import com.google.devtools.build.lib.worker.WorkerKey;
import com.google.devtools.build.lib.worker.WorkerOptions;
import com.google.devtools.build.lib.worker.WorkerParser;
import com.google.devtools.common.options.Options;
import com.google.protobuf.ByteString;
import com.google.protobuf.ExtensionRegistry;
import com.google.protobuf.Message;
import io.grpc.Status.Code;
import io.reactivex.rxjava3.core.Scheduler;
import io.reactivex.rxjava3.core.Single;
import io.reactivex.rxjava3.schedulers.Schedulers;
import java.io.FileNotFoundException;
import java.io.IOException;
import java.time.Instant;
import java.util.ArrayList;
import java.util.Collection;
import java.util.Collections;
import java.util.HashMap;
import java.util.HashSet;
import java.util.List;
import java.util.Map;
import java.util.Map.Entry;
import java.util.Objects;
import java.util.Set;
import java.util.SortedMap;
import java.util.TreeMap;
import java.util.TreeSet;
import java.util.concurrent.CancellationException;
import java.util.concurrent.CompletableFuture;
import java.util.concurrent.CompletionException;
import java.util.concurrent.ConcurrentLinkedQueue;
import java.util.concurrent.ExecutionException;
import java.util.concurrent.Executor;
import java.util.concurrent.Phaser;
import java.util.concurrent.Semaphore;
import java.util.concurrent.atomic.AtomicBoolean;
import java.util.concurrent.atomic.AtomicLong;
import java.util.concurrent.atomic.AtomicReference;
import java.util.stream.Stream;
import javax.annotation.Nullable;

/**
 * A layer between spawn execution and remote execution exposing primitive operations for remote
 * cache and execution with spawn specific types.
 */
public class RemoteExecutionService {
  private final Reporter reporter;
  private final boolean verboseFailures;
  private final Path execRoot;

  /**
   * Do not use directly, instead use the per-spawn resolver created in {@link
   * #buildRemoteAction(Spawn, SpawnExecutionContext)}.
   */
  private final RemotePathResolver baseRemotePathResolver;

  private final String buildRequestId;
  private final String commandId;
  private final DigestUtil digestUtil;
  private final MerkleTreeComputer merkleTreeComputer;
  private final RemoteOptions remoteOptions;
  @Nullable private final CombinedCache combinedCache;
  @Nullable private final RemoteExecutionClient remoteExecutor;
  private final TempPathGenerator tempPathGenerator;
  @Nullable private final Path captureCorruptedOutputsDir;
  private final Cache<Object, CompletableFuture<MerkleTree>> merkleTreeCache;
  private final Set<String> reportedErrors = new HashSet<>();
  private final Phaser backgroundTaskPhaser = new Phaser(1);

  private final Scheduler scheduler;

  private final AtomicBoolean shutdown = new AtomicBoolean(false);
  private final AtomicBoolean buildInterrupted = new AtomicBoolean(false);

  @Nullable private final RemoteOutputChecker remoteOutputChecker;
  private final OutputService outputService;

  @Nullable private final Scrubber scrubber;
  private final Set<Digest> knownMissingCasDigests;

  private Boolean useOutputPaths;

  public RemoteExecutionService(
      Executor executor,
      Reporter reporter,
      boolean verboseFailures,
      Path execRoot,
      RemotePathResolver remotePathResolver,
      String buildRequestId,
      String commandId,
      DigestUtil digestUtil,
      RemoteOptions remoteOptions,
      @Nullable CombinedCache combinedCache,
      @Nullable RemoteExecutionClient remoteExecutor,
      TempPathGenerator tempPathGenerator,
      @Nullable Path captureCorruptedOutputsDir,
      @Nullable RemoteOutputChecker remoteOutputChecker,
      OutputService outputService,
      Set<Digest> knownMissingCasDigests) {
    this.reporter = reporter;
    this.verboseFailures = verboseFailures;
    this.execRoot = execRoot;
    this.baseRemotePathResolver = remotePathResolver;
    this.buildRequestId = buildRequestId;
    this.commandId = commandId;
    this.digestUtil = digestUtil;
    this.remoteOptions = remoteOptions;
    this.combinedCache = combinedCache;
    this.remoteExecutor = remoteExecutor;
    this.merkleTreeComputer =
        new MerkleTreeComputer(
            digestUtil,
            combinedCache instanceof RemoteExecutionCache remoteExecutionCache
                ? remoteExecutionCache
                : null,
            buildRequestId,
            commandId);

    Caffeine<Object, Object> merkleTreeCacheBuilder = Caffeine.newBuilder().softValues();
    // remoteMerkleTreesCacheSize = 0 means limitless.
    if (remoteOptions.remoteMerkleTreeCacheSize != 0) {
      merkleTreeCacheBuilder.maximumSize(remoteOptions.remoteMerkleTreeCacheSize);
    }
    this.scrubber = remoteOptions.scrubber;
    this.merkleTreeCache = merkleTreeCacheBuilder.build();

    this.tempPathGenerator = tempPathGenerator;
    this.captureCorruptedOutputsDir = captureCorruptedOutputsDir;

    this.scheduler = Schedulers.from(executor, /* interruptibleWorker= */ true);
    this.remoteOutputChecker = remoteOutputChecker;
    this.outputService = outputService;
    this.knownMissingCasDigests = knownMissingCasDigests;
  }

  private Command buildCommand(
      boolean useOutputPaths,
      Collection<? extends ActionInput> outputs,
      List<String> arguments,
      ImmutableMap<String, String> env,
      @Nullable Platform platform,
      RemotePathResolver remotePathResolver,
      @Nullable SpawnScrubber spawnScrubber,
      @Nullable PlatformInfo executionPlatform) {
    Command.Builder command = Command.newBuilder();
    if (useOutputPaths) {
      var outputPaths = new ArrayList<String>();
      for (ActionInput output : outputs) {
        String pathString = internalToUnicode(remotePathResolver.localPathToOutputPath(output));
        outputPaths.add(pathString);
      }
      Collections.sort(outputPaths);
      command.addAllOutputPaths(outputPaths);
    } else {
      var outputFiles = new ArrayList<String>();
      var outputDirectories = new ArrayList<String>();
      for (ActionInput output : outputs) {
        String pathString = internalToUnicode(remotePathResolver.localPathToOutputPath(output));
        if (output.isDirectory()) {
          outputDirectories.add(pathString);
        } else {
          outputFiles.add(pathString);
        }
      }
      Collections.sort(outputFiles);
      Collections.sort(outputDirectories);
      command.addAllOutputFiles(outputFiles).addAllOutputDirectories(outputDirectories);
    }

    if (platform != null) {
      command.setPlatform(platform);
    }
    boolean first = true;
    for (String arg : arguments) {
      if (spawnScrubber != null) {
        arg = spawnScrubber.transformArgument(arg);
      }
      if (first && executionPlatform != null) {
        first = false;
        OS executionOs = ConstraintConstants.getOsFromConstraints(executionPlatform.constraints());
        arg = OsPathPolicy.of(executionOs).postProcessPathStringForExecution(arg);
      }
      command.addArguments(internalToUnicode(arg));
    }
    // Sorting the environment pairs by variable name.
    TreeSet<String> variables = new TreeSet<>(env.keySet());
    for (String var : variables) {
      command
          .addEnvironmentVariablesBuilder()
          .setName(internalToUnicode(var))
          .setValue(internalToUnicode(env.get(var)));
    }

    return command.setWorkingDirectory(remotePathResolver.getWorkingDirectory()).build();
  }

  private boolean useRemoteCache() {
    return combinedCache != null && combinedCache.hasRemoteCache();
  }

  private boolean useDiskCache() {
    return combinedCache != null && combinedCache.hasDiskCache();
  }

  public CachePolicy getReadCachePolicy(Spawn spawn) {
    if (combinedCache == null) {
      return CachePolicy.NO_CACHE;
    }

    boolean allowRemoteCache =
        useRemoteCache() && remoteOptions.remoteAcceptCached && Spawns.mayBeCachedRemotely(spawn);
    boolean allowDiskCache = useDiskCache() && Spawns.mayBeCached(spawn);

    return CachePolicy.create(allowRemoteCache, allowDiskCache);
  }

  public CachePolicy getWriteCachePolicy(Spawn spawn) {
    if (combinedCache == null) {
      return CachePolicy.NO_CACHE;
    }

    boolean allowRemoteCache =
        useRemoteCache()
            && shouldUploadLocalResultsToRemoteCache(remoteOptions, spawn.getExecutionInfo())
            && combinedCache.remoteActionCacheSupportsUpdate();
    boolean allowDiskCache = useDiskCache() && Spawns.mayBeCached(spawn);

    return CachePolicy.create(allowRemoteCache, allowDiskCache);
  }

  /** Returns {@code true} if the spawn may be executed remotely. */
  public boolean mayBeExecutedRemotely(Spawn spawn) {
    return combinedCache instanceof RemoteExecutionCache
        && remoteExecutor != null
        && Spawns.mayBeExecutedRemotely(spawn)
        && !isScrubbedSpawn(spawn, scrubber);
  }

  @VisibleForTesting
  Cache<Object, CompletableFuture<MerkleTree>> getMerkleTreeCache() {
    return merkleTreeCache;
  }

  private SortedMap<PathFragment, ActionInput> buildOutputDirMap(
      Spawn spawn, RemotePathResolver remotePathResolver) {
    TreeMap<PathFragment, ActionInput> outputDirMap = new TreeMap<>();
    for (ActionInput output : spawn.getOutputFiles()) {
      if (output instanceof Artifact && ((Artifact) output).isTreeArtifact()) {
        outputDirMap.put(
            PathFragment.create(remotePathResolver.getWorkingDirectory())
                .getRelative(remotePathResolver.localPathToOutputPath(output.getExecPath())),
            output);
      }
    }
    return outputDirMap;
  }

<<<<<<< HEAD
=======
  private MerkleTree buildInputMerkleTree(
      Spawn spawn,
      SpawnExecutionContext context,
      ToolSignature toolSignature,
      @Nullable SpawnScrubber spawnScrubber,
      RemotePathResolver remotePathResolver)
      throws IOException {
    // Add output directories to inputs so that they are created as empty directories by the
    // executor. The spec only requires the executor to create the parent directory of an output
    // directory, which differs from the behavior of both local and sandboxed execution.
    SortedMap<PathFragment, ActionInput> outputDirMap =
        buildOutputDirMap(spawn, remotePathResolver);
    boolean useMerkleTreeCache = remoteOptions.remoteMerkleTreeCache;
    if (toolSignature != null || spawnScrubber != null) {
      // The Merkle tree cache is not yet compatible with scrubbing or marking tool files.
      useMerkleTreeCache = false;
    }
    if (useMerkleTreeCache) {
      InputMetadataProvider inputMetadataProvider = context.getInputMetadataProvider();
      ConcurrentLinkedQueue<MerkleTree> subMerkleTrees = new ConcurrentLinkedQueue<>();
      remotePathResolver.walkInputs(
          spawn,
          context,
          (Object nodeKey, InputWalker walker) ->
              subMerkleTrees.add(
                  buildMerkleTreeVisitor(
                      nodeKey,
                      walker,
                      inputMetadataProvider,
                      context.getPathResolver(),
                      spawnScrubber)));
      if (!outputDirMap.isEmpty()) {
        subMerkleTrees.add(
            MerkleTree.build(
                outputDirMap,
                inputMetadataProvider,
                execRoot,
                context.getPathResolver(),
                /* spawnScrubber= */ null,
                digestUtil));
      }
      return MerkleTree.merge(subMerkleTrees, digestUtil);
    } else {
      SortedMap<PathFragment, ActionInput> inputMap =
          remotePathResolver.getInputMapping(
              context, /* willAccessRepeatedly= */ !remoteOptions.remoteDiscardMerkleTrees);
      if (!outputDirMap.isEmpty()) {
        // The map returned by getInputMapping is mutable, but must not be mutated here as it is
        // shared with all other strategies.
        SortedMap<PathFragment, ActionInput> newInputMap = new TreeMap<>();
        newInputMap.putAll(inputMap);
        newInputMap.putAll(outputDirMap);
        inputMap = newInputMap;
      }
      return MerkleTree.build(
          inputMap,
          toolSignature == null ? ImmutableSet.of() : toolSignature.toolInputs,
          context.getInputMetadataProvider(),
          execRoot,
          context.getPathResolver(),
          spawnScrubber,
          digestUtil);
    }
  }

>>>>>>> 2a3191b8
  private MerkleTree buildMerkleTreeVisitor(
      Object nodeKey,
      InputWalker walker,
      InputMetadataProvider inputMetadataProvider,
      ArtifactPathResolver artifactPathResolver,
      @Nullable SpawnScrubber spawnScrubber)
      throws IOException {
    // Deduplicate concurrent computations for the same node. It's not possible to use
    // MerkleTreeCache#get(key, loader) because the loading computation may cause other nodes to be
    // recursively looked up, which is not allowed. Instead, use a future as described at
    // https://github.com/ben-manes/caffeine/wiki/Faq#recursive-computations.
    var freshFuture = new CompletableFuture<MerkleTree>();
    var priorFuture = merkleTreeCache.asMap().putIfAbsent(nodeKey, freshFuture);
    if (priorFuture == null) {
      // No preexisting cache entry, so we must do the computation ourselves.
      try {
        freshFuture.complete(
            uncachedBuildMerkleTreeVisitor(
                walker, inputMetadataProvider, artifactPathResolver, spawnScrubber));
      } catch (Exception e) {
        freshFuture.completeExceptionally(e);
      }
    }
    try {
      return (priorFuture != null ? priorFuture : freshFuture).join();
    } catch (CompletionException e) {
      Throwable cause = checkNotNull(e.getCause());
      if (cause instanceof IOException ioException) {
        throw ioException;
      } else {
        checkState(cause instanceof RuntimeException);
        throw (RuntimeException) cause;
      }
    }
  }

  @VisibleForTesting
  public MerkleTree uncachedBuildMerkleTreeVisitor(
      InputWalker walker,
      InputMetadataProvider inputMetadataProvider,
      ArtifactPathResolver artifactPathResolver,
      @Nullable SpawnScrubber scrubber)
      throws IOException {
    ConcurrentLinkedQueue<MerkleTree> subMerkleTrees = new ConcurrentLinkedQueue<>();
    subMerkleTrees.add(
        MerkleTree.build(
            walker.getLeavesInputMapping(),
            inputMetadataProvider,
            execRoot,
            artifactPathResolver,
            scrubber,
            digestUtil));
    walker.visitNonLeaves(
        (Object subNodeKey, InputWalker subWalker) ->
            subMerkleTrees.add(
                buildMerkleTreeVisitor(
                    subNodeKey, subWalker, inputMetadataProvider, artifactPathResolver, scrubber)));
    return MerkleTree.merge(subMerkleTrees, digestUtil);
  }

  @Nullable
  private static ByteString buildSalt(Spawn spawn, @Nullable SpawnScrubber spawnScrubber) {
    CacheSalt.Builder saltBuilder =
        CacheSalt.newBuilder().setMayBeExecutedRemotely(Spawns.mayBeExecutedRemotely(spawn));

    String workspace =
        spawn.getExecutionInfo().get(ExecutionRequirements.DIFFERENTIATE_WORKSPACE_CACHE);
    if (workspace != null) {
      saltBuilder.setWorkspace(workspace);
    }

    if (spawnScrubber != null) {
      saltBuilder.setScrubSalt(
          CacheSalt.ScrubSalt.newBuilder().setSalt(spawnScrubber.getSalt()).build());
    }

    return saltBuilder.build().toByteString();
  }

  /**
   * Semaphore for limiting the concurrent number of Merkle tree input roots we compute and keep in
   * memory.
   *
   * <p>When --jobs is set to a high value to let the remote execution service runs many actions in
   * parallel, there is no point in letting the local system compute Merkle trees of input roots
   * with the same amount of parallelism. Not only does this make Bazel feel sluggish and slow to
   * respond to being interrupted, it causes it to exhaust memory.
   *
   * <p>As there is no point in letting Merkle tree input root computation use a higher concurrency
   * than the number of CPUs in the system, use a semaphore to limit the concurrency of
   * buildRemoteAction().
   */
  private final Semaphore remoteActionBuildingSemaphore =
      new Semaphore(Runtime.getRuntime().availableProcessors(), true);

  @Nullable
  private ToolSignature getToolSignature(Spawn spawn, SpawnExecutionContext context)
      throws IOException, ExecException, InterruptedException {
    return remoteOptions.markToolInputs
            && Spawns.supportsWorkers(spawn)
            && !spawn.getToolFiles().isEmpty()
        ? computePersistentWorkerSignature(spawn, context)
        : null;
  }

  private void maybeAcquireRemoteActionBuildingSemaphore(ProfilerTask task)
      throws InterruptedException {
    if (!remoteOptions.throttleRemoteActionBuilding) {
      return;
    }

    try (var c = Profiler.instance().profile(task, "acquiring semaphore")) {
      remoteActionBuildingSemaphore.acquire();
    }
  }

  private void maybeReleaseRemoteActionBuildingSemaphore() {
    if (!remoteOptions.throttleRemoteActionBuilding) {
      return;
    }

    remoteActionBuildingSemaphore.release();
  }

  private boolean useOutputPaths() {
    if (this.useOutputPaths == null) {
      initUseOutputPaths();
    }
    return this.useOutputPaths;
  }

  private synchronized void initUseOutputPaths() {
    // If this has already been initialized, return
    if (this.useOutputPaths != null) {
      return;
    }
    ApiVersion serverHighestVersion = null;
    try {
      // If both Remote Executor and Remote Cache are configured,
      // use the highest version supported by both.

      ClientApiVersion.ServerSupportedStatus executorSupportStatus = null;
      if (remoteExecutor != null) {
        var serverCapabilities = remoteExecutor.getServerCapabilities();
        if (serverCapabilities != null) {
          executorSupportStatus =
              ClientApiVersion.current.checkServerSupportedVersions(serverCapabilities);
        }
      }

      ClientApiVersion.ServerSupportedStatus cacheSupportStatus = null;
      if (combinedCache != null) {
        var serverCapabilities = combinedCache.getRemoteServerCapabilities();
        if (serverCapabilities != null) {
          cacheSupportStatus =
              ClientApiVersion.current.checkServerSupportedVersions(serverCapabilities);
        }
      }

      ApiVersion executorHighestVersion = null;
      if (executorSupportStatus != null && executorSupportStatus.isSupported()) {
        executorHighestVersion = executorSupportStatus.getHighestSupportedVersion();
      }

      ApiVersion cacheHighestVersion = null;
      if (cacheSupportStatus != null && cacheSupportStatus.isSupported()) {
        cacheHighestVersion = cacheSupportStatus.getHighestSupportedVersion();
      }

      if (executorHighestVersion != null && cacheHighestVersion != null) {
        serverHighestVersion = min(ImmutableList.of(executorHighestVersion, cacheHighestVersion));
      } else if (executorHighestVersion != null) {
        serverHighestVersion = executorHighestVersion;
      } else if (cacheHighestVersion != null) {
        serverHighestVersion = cacheHighestVersion;
      }
    } catch (IOException e) {
      // Intentionally ignored.
    }
    this.useOutputPaths =
        serverHighestVersion == null || serverHighestVersion.compareTo(ApiVersion.twoPointOne) >= 0;
  }

  @VisibleForTesting
  RemoteAction buildRemoteAction(Spawn spawn, SpawnExecutionContext context)
      throws IOException, ExecException, InterruptedException {
    return buildRemoteAction(spawn, context, MerkleTreeComputer.SubTreePolicy.UPLOAD);
  }

  /** Creates a new {@link RemoteAction} instance from spawn. */
<<<<<<< HEAD
  public RemoteAction buildRemoteAction(
      Spawn spawn, SpawnExecutionContext context, MerkleTreeComputer.SubTreePolicy subTreePolicy)
=======
  public RemoteAction buildRemoteAction(Spawn spawn, SpawnExecutionContext context)
>>>>>>> 2a3191b8
      throws IOException, ExecException, InterruptedException {
    maybeAcquireRemoteActionBuildingSemaphore(ProfilerTask.REMOTE_SETUP);
    try {
      // Create a remote path resolver that is aware of the spawn's path mapper, which rewrites
      // the paths of the inputs and outputs as well as paths appearing in the command line for
      // execution. This is necessary to ensure that artifacts are correctly emitted into and staged
      // from the unmapped location locally.
      RemotePathResolver remotePathResolver =
          RemotePathResolver.createMapped(baseRemotePathResolver, execRoot, spawn.getPathMapper());
      ToolSignature toolSignature = getToolSignature(spawn, context);
      var merkleTree =
          merkleTreeComputer.buildForSpawn(
              spawn,
              toolSignature != null ? toolSignature.toolInputs::contains : input -> false,
              scrubber,
              context,
              remotePathResolver,
              subTreePolicy);

      // Get the remote platform properties.
      Platform platform;
      if (toolSignature != null) {
        platform =
            PlatformUtils.getPlatformProto(
                spawn, remoteOptions, ImmutableMap.of("persistentWorkerKey", toolSignature.key));
      } else {
        platform = PlatformUtils.getPlatformProto(spawn, remoteOptions);
      }

      SpawnScrubber spawnScrubber = scrubber != null ? scrubber.forSpawn(spawn) : null;
      Command command =
          buildCommand(
              useOutputPaths(),
              spawn.getOutputFiles(),
              spawn.getArguments(),
              spawn.getEnvironment(),
              platform,
              remotePathResolver,
              spawnScrubber,
              spawn.getExecutionPlatform());
      Digest commandHash = digestUtil.compute(command);
      Action action =
          Utils.buildAction(
              commandHash,
              merkleTree.rootDigest(),
              platform,
              context.getTimeout(),
              Spawns.mayBeCachedRemotely(spawn),
              buildSalt(spawn, spawnScrubber));

      ActionKey actionKey = digestUtil.computeActionKey(action);

      RequestMetadata metadata =
          TracingMetadataUtils.buildMetadata(
              buildRequestId, commandId, actionKey.getDigest().getHash(), spawn.getResourceOwner());
      RemoteActionExecutionContext remoteActionExecutionContext =
          RemoteActionExecutionContext.create(
              spawn, context, metadata, getWriteCachePolicy(spawn), getReadCachePolicy(spawn));

      return new RemoteAction(
          spawn,
          context,
          remoteActionExecutionContext,
          remotePathResolver,
          merkleTree,
          commandHash,
          command,
          action,
          actionKey,
          remoteOptions.remoteDiscardMerkleTrees);
    } finally {
      maybeReleaseRemoteActionBuildingSemaphore();
    }
  }

  @Nullable
  private ToolSignature computePersistentWorkerSignature(Spawn spawn, SpawnExecutionContext context)
      throws IOException, ExecException, InterruptedException {
    WorkerParser workerParser =
        new WorkerParser(
            execRoot, Options.getDefaults(WorkerOptions.class), LocalEnvProvider.NOOP, null);
    WorkerKey workerKey = workerParser.compute(spawn, context).getWorkerKey();
    Fingerprint fingerprint = new Fingerprint();
    // getWorkerFilesCombinedHash always uses SHA-256, so the hash is always 32 bytes.
    fingerprint.addBytes(workerKey.getWorkerFilesCombinedHash().asBytes());
    fingerprint.addStrings(workerKey.getArgs());
    fingerprint.addStringMap(workerKey.getEnv());
    return new ToolSignature(
        fingerprint.hexDigestAndReset(), workerKey.getWorkerFilesWithDigests().keySet());
  }

  /** A value class representing the result of remotely executed {@link RemoteAction}. */
  public static class RemoteActionResult {
    private final ActionResult actionResult;
    @Nullable private final ExecuteResponse executeResponse;
    @Nullable private final String cacheName;
    @Nullable private ActionResultMetadata metadata;

    /** Creates a new {@link RemoteActionResult} instance from a cached result. */
    public static RemoteActionResult createFromCache(CachedActionResult cachedActionResult) {
      checkArgument(cachedActionResult != null, "cachedActionResult is null");
      return new RemoteActionResult(
          cachedActionResult.actionResult(), null, cachedActionResult.cacheName());
    }

    /** Creates a new {@link RemoteActionResult} instance from a execute response. */
    public static RemoteActionResult createFromResponse(ExecuteResponse response) {
      checkArgument(response.hasResult(), "response doesn't have result");
      return new RemoteActionResult(response.getResult(), response, /* cacheName */ null);
    }

    public RemoteActionResult(
        ActionResult actionResult,
        @Nullable ExecuteResponse executeResponse,
        @Nullable String cacheName) {
      this.actionResult = actionResult;
      this.executeResponse = executeResponse;
      this.cacheName = cacheName;
    }

    /** Returns the exit code of remote executed action. */
    public int getExitCode() {
      return actionResult.getExitCode();
    }

    public List<OutputFile> getOutputFiles() {
      return actionResult.getOutputFilesList();
    }

    public List<OutputSymlink> getOutputFileSymlinks() {
      return actionResult.getOutputFileSymlinksList();
    }

    public List<OutputDirectory> getOutputDirectories() {
      return actionResult.getOutputDirectoriesList();
    }

    public ActionResultMetadata getOrParseActionResultMetadata(
        CombinedCache combinedCache,
        DigestUtil digestUtil,
        RemoteActionExecutionContext context,
        RemotePathResolver remotePathResolver)
        throws IOException, InterruptedException {
      if (metadata == null) {
        try (SilentCloseable c = Profiler.instance().profile("Remote.parseActionResultMetadata")) {
          metadata =
              parseActionResultMetadata(
                  combinedCache, digestUtil, context, actionResult, remotePathResolver);
        }
      }
      return metadata;
    }

    public List<OutputSymlink> getOutputDirectorySymlinks() {
      return actionResult.getOutputDirectorySymlinksList();
    }

    public List<OutputSymlink> getOutputSymlinks() {
      return actionResult.getOutputSymlinksList();
    }

    /**
     * Returns the freeform informational message with details on the execution of the action that
     * may be displayed to the user upon failure or when requested explicitly.
     */
    public String getMessage() {
      return executeResponse != null ? executeResponse.getMessage() : "";
    }

    /** Returns the details of the execution that originally produced this result. */
    public ExecutedActionMetadata getExecutionMetadata() {
      return actionResult.getExecutionMetadata();
    }

    /** Returns whether the action is executed successfully. */
    public boolean success() {
      if (executeResponse != null) {
        if (executeResponse.getStatus().getCode() != Code.OK.value()) {
          return false;
        }
      }

      return actionResult.getExitCode() == 0;
    }

    /** Returns {@code true} if this result is from a cache. */
    public boolean cacheHit() {
      if (executeResponse == null) {
        return true;
      }

      return executeResponse.getCachedResult();
    }

    /** Returns cache name (disk/remote) when {@code cacheHit()} or {@code null} when not */
    @Nullable
    public String cacheName() {
      return cacheName;
    }

    /**
     * Returns the underlying {@link ExecuteResponse} or {@code null} if this result is from a
     * cache.
     */
    @Nullable
    public ExecuteResponse getResponse() {
      return executeResponse;
    }

    @Override
    public boolean equals(Object object) {
      if (!(object instanceof RemoteActionResult that)) {
        return false;
      }

      return Objects.equals(actionResult, that.actionResult)
          && Objects.equals(executeResponse, that.executeResponse);
    }

    @Override
    public int hashCode() {
      return Objects.hash(actionResult, executeResponse);
    }
  }

  /** Lookup the remote cache for the given {@link RemoteAction}. {@code null} if not found. */
  @Nullable
  public RemoteActionResult lookupCache(RemoteAction action)
      throws IOException, InterruptedException {
    checkState(
        action.getRemoteActionExecutionContext().getReadCachePolicy().allowAnyCache(),
        "spawn doesn't accept cached result");

    ImmutableSet<String> inlineOutputFiles = ImmutableSet.of();
    PathFragment inMemoryOutputPath = getInMemoryOutputPath(action.getSpawn());
    if (inMemoryOutputPath != null) {
      inlineOutputFiles =
          ImmutableSet.of(action.getRemotePathResolver().localPathToOutputPath(inMemoryOutputPath));
    }

    CachedActionResult cachedActionResult =
        combinedCache.downloadActionResult(
            action.getRemoteActionExecutionContext(),
            action.getActionKey(),
            /* inlineOutErr= */ false,
            inlineOutputFiles);

    if (cachedActionResult == null) {
      return null;
    }

    var result = RemoteActionResult.createFromCache(cachedActionResult);

    // We only add digests to `knownMissingCasDigests` when LostInputsEvent occurs which will cause
    // the build to abort and rewind, so there is no data race here. This allows us to avoid the
    // check until cache eviction happens.
    if (!knownMissingCasDigests.isEmpty()) {
      var metadata =
          result.getOrParseActionResultMetadata(
              combinedCache,
              digestUtil,
              action.getRemoteActionExecutionContext(),
              action.getRemotePathResolver());

      // If we already know digests referenced by this AC is missing from remote cache, ignore it so
      // that we can fall back to execution. This could happen when the remote cache is an HTTP
      // cache, or doesn't implement AC integrity check.
      //
      // See https://github.com/bazelbuild/bazel/issues/18696.
      if (updateKnownMissingCasDigests(knownMissingCasDigests, metadata)) {
        return null;
      }
    }

    return result;
  }

  /**
   * Removes digests referenced by {@code metadata} from {@code knownMissingCasDigests} and returns
   * whether any were removed
   */
  private static boolean updateKnownMissingCasDigests(
      Set<Digest> knownMissingCasDigests, ActionResultMetadata metadata) {
    // Using `remove` below because we assume the missing blob will be uploaded afterwards.
    var result = false;
    for (var file : metadata.files()) {
      if (knownMissingCasDigests.remove(file.digest())) {
        result = true;
      }
    }
    for (var entry : metadata.directories()) {
      for (var file : entry.getValue().files()) {
        if (knownMissingCasDigests.remove(file.digest())) {
          result = true;
        }
      }
    }
    return result;
  }

  private ListenableFuture<FileMetadata> downloadFile(
      RemoteActionExecutionContext context,
      ProgressStatusListener progressStatusListener,
      FileMetadata file,
      Path tmpPath,
      RemotePathResolver remotePathResolver) {
    checkNotNull(combinedCache, "combinedCache can't be null");

    try {
      ListenableFuture<Void> future =
          combinedCache.downloadFile(
              context,
              internalToUnicode(remotePathResolver.localPathToOutputPath(file.path())),
              remotePathResolver.localPathToExecPath(file.path().asFragment()),
              tmpPath,
              file.digest(),
              new CombinedCache.DownloadProgressReporter(
                  progressStatusListener,
                  internalToUnicode(remotePathResolver.localPathToOutputPath(file.path())),
                  file.digest().getSizeBytes()));
      return transform(future, (d) -> file, directExecutor());
    } catch (IOException e) {
      return immediateFailedFuture(e);
    }
  }

  private void captureCorruptedOutputs(Exception e) {
    if (captureCorruptedOutputsDir != null) {
      if (e instanceof BulkTransferException) {
        for (Throwable suppressed : e.getSuppressed()) {
          if (suppressed instanceof OutputDigestMismatchException) {
            // Capture corrupted outputs
            try {
              String outputPath = ((OutputDigestMismatchException) suppressed).getOutputPath();
              Path localPath = ((OutputDigestMismatchException) suppressed).getLocalPath();
              Path dst = captureCorruptedOutputsDir.getRelative(outputPath);
              dst.createDirectoryAndParents();

              // Make sure dst is still under captureCorruptedOutputsDir, otherwise
              // IllegalArgumentException will be thrown.
              dst.relativeTo(captureCorruptedOutputsDir);

              FileSystemUtils.copyFile(localPath, dst);
            } catch (Exception ee) {
              e.addSuppressed(ee);
            }
          }
        }
      }
    }
  }

  private void deletePartialDownloadedOutputs(
      Map<Path, Path> realToTmpPath, FileOutErr tmpOutErr, Exception e) throws ExecException {
    try {
      // Delete any (partially) downloaded output files.
      for (Path tmpPath : realToTmpPath.values()) {
        tmpPath.delete();
      }

      tmpOutErr.clearOut();
      tmpOutErr.clearErr();
    } catch (IOException ioEx) {
      ioEx.addSuppressed(e);

      // If deleting of output files failed, we abort the build with a decent error message as
      // any subsequent local execution failure would likely be incomprehensible.
      ExecException execEx =
          new EnvironmentalExecException(
              ioEx,
              createFailureDetail(
                  "Failed to delete output files after incomplete download",
                  RemoteExecution.Code.INCOMPLETE_OUTPUT_DOWNLOAD_CLEANUP_FAILURE));
      execEx.addSuppressed(e);
      throw execEx;
    }
  }

  /** Moves the locally created outputs from their temporary location to their declared location. */
  private void moveOutputsToFinalLocation(
      Iterable<Path> localOutputs, Map<Path, Path> realToTmpPath) throws IOException {
    // Move the output files from their temporary name to the actual output file name. Executable
    // bit is ignored since the file permission will be changed to 0555 after execution.
    for (Path realPath : localOutputs) {
      Path tmpPath = Preconditions.checkNotNull(realToTmpPath.get(realPath));
      realPath.getParentDirectory().createDirectoryAndParents();
      FileSystemUtils.moveFile(tmpPath, realPath);
    }
  }

  private void createSymlinks(Iterable<SymlinkMetadata> symlinks) throws IOException {
    for (SymlinkMetadata symlink : symlinks) {
      Preconditions.checkNotNull(
              symlink.path().getParentDirectory(),
              "Failed creating directory and parents for %s",
              symlink.path())
          .createDirectoryAndParents();
      // If a directory output is being materialized as a symlink, creating the symlink fails as we
      // must first delete the preexisting empty directory. Since this is rare (and in the future
      // BwoB may no longer eagerly create these directories), we don't delete the directory
      // beforehand.
      try {
        symlink.path().createSymbolicLink(symlink.target());
      } catch (IOException e) {
        if (!symlink.path().isDirectory(Symlinks.NOFOLLOW)) {
          throw e;
        }
        // Retry after deleting the directory.
        symlink.path().delete();
        symlink.path().createSymbolicLink(symlink.target());
      }
    }
  }

  /** In-memory representation of action result metadata. */
  static class ActionResultMetadata {

    static class SymlinkMetadata {
      private final Path path;
      private final PathFragment target;

      private SymlinkMetadata(Path path, PathFragment target) {
        this.path = path;
        this.target = target;
      }

      public Path path() {
        return path;
      }

      public PathFragment target() {
        return target;
      }
    }

    public static class FileMetadata {
      private final Path path;
      private final Digest digest;
      private final boolean isExecutable;
      private final ByteString contents;

      private FileMetadata(Path path, Digest digest, boolean isExecutable, ByteString contents) {
        this.path = path;
        this.digest = digest;
        this.isExecutable = isExecutable;
        this.contents = contents;
      }

      public Path path() {
        return path;
      }

      public Digest digest() {
        return digest;
      }

      public boolean isExecutable() {
        return isExecutable;
      }

      public ByteString content() {
        return contents;
      }
    }

    static class DirectoryMetadata {
      private final ImmutableList<FileMetadata> files;
      private final ImmutableList<SymlinkMetadata> symlinks;

      private DirectoryMetadata(
          ImmutableList<FileMetadata> files, ImmutableList<SymlinkMetadata> symlinks) {
        this.files = files;
        this.symlinks = symlinks;
      }

      public ImmutableList<FileMetadata> files() {
        return files;
      }

      public ImmutableList<SymlinkMetadata> symlinks() {
        return symlinks;
      }
    }

    private final ImmutableMap<Path, FileMetadata> files;
    private final ImmutableMap<Path, SymlinkMetadata> symlinks;
    private final ImmutableMap<Path, DirectoryMetadata> directories;

    private ActionResultMetadata(
        ImmutableMap<Path, FileMetadata> files,
        ImmutableMap<Path, SymlinkMetadata> symlinks,
        ImmutableMap<Path, DirectoryMetadata> directories) {
      this.files = files;
      this.symlinks = symlinks;
      this.directories = directories;
    }

    @Nullable
    public FileMetadata file(Path path) {
      return files.get(path);
    }

    @Nullable
    public DirectoryMetadata directory(Path path) {
      return directories.get(path);
    }

    public Collection<FileMetadata> files() {
      return files.values();
    }

    public ImmutableSet<Entry<Path, DirectoryMetadata>> directories() {
      return directories.entrySet();
    }

    public Collection<SymlinkMetadata> symlinks() {
      return symlinks.values();
    }
  }

  private static DirectoryMetadata parseDirectory(
      Path parent, Directory dir, Map<Digest, Directory> childDirectoriesMap) {
    ImmutableList.Builder<FileMetadata> filesBuilder = ImmutableList.builder();
    for (FileNode file : dir.getFilesList()) {
      filesBuilder.add(
          new FileMetadata(
              parent.getRelative(file.getName()),
              file.getDigest(),
              file.getIsExecutable(),
              ByteString.EMPTY));
    }

    ImmutableList.Builder<SymlinkMetadata> symlinksBuilder = ImmutableList.builder();
    for (SymlinkNode symlink : dir.getSymlinksList()) {
      symlinksBuilder.add(
          new SymlinkMetadata(
              parent.getRelative(symlink.getName()), PathFragment.create(symlink.getTarget())));
    }

    for (DirectoryNode directoryNode : dir.getDirectoriesList()) {
      Path childPath = parent.getRelative(directoryNode.getName());
      Directory childDir =
          Preconditions.checkNotNull(childDirectoriesMap.get(directoryNode.getDigest()));
      DirectoryMetadata childMetadata = parseDirectory(childPath, childDir, childDirectoriesMap);
      filesBuilder.addAll(childMetadata.files());
      symlinksBuilder.addAll(childMetadata.symlinks());
    }

    return new DirectoryMetadata(filesBuilder.build(), symlinksBuilder.build());
  }

  // The Tree message representing an empty directory.
  private static final Tree EMPTY_DIRECTORY =
      Tree.newBuilder().setRoot(Directory.getDefaultInstance()).build();

  static {
    // See logic in parseActionResultMetadata below.
    Preconditions.checkState(EMPTY_DIRECTORY.toByteString().size() == 2);
  }

  static ActionResultMetadata parseActionResultMetadata(
      CombinedCache combinedCache,
      DigestUtil digestUtil,
      RemoteActionExecutionContext context,
      ActionResult result,
      RemotePathResolver remotePathResolver)
      throws IOException, InterruptedException {
    checkNotNull(combinedCache, "combinedCache can't be null");

    Map<Path, ListenableFuture<Tree>> dirMetadataDownloads =
        Maps.newHashMapWithExpectedSize(result.getOutputDirectoriesCount());
    for (OutputDirectory dir : result.getOutputDirectoriesList()) {
      var outputPath = dir.getPath();
      var localPath = remotePathResolver.outputPathToLocalPath(unicodeToInternal(outputPath));
      if (dir.getTreeDigest().getSizeBytes() == 2) {
        // A valid Tree message contains at least a non-empty root field. The only way for a Tree
        // message to have a size of 2 bytes is if the root field is the only non-empty field and
        // the Directory message in the root field is empty, which corresponds to one byte for the
        // LEN tag and field number and one byte for the zero-length varint. Since empty tree
        // artifacts are relatively common (e.g., as the undeclared test output directory), we avoid
        // downloading these messages here.
        dirMetadataDownloads.put(localPath, immediateFuture(EMPTY_DIRECTORY));
      } else {
        dirMetadataDownloads.put(
            localPath,
            Futures.transformAsync(
                combinedCache.downloadBlob(
                    context,
                    outputPath,
                    remotePathResolver.localPathToExecPath(localPath.asFragment()),
                    dir.getTreeDigest()),
                (treeBytes) ->
                    immediateFuture(
                        Tree.parseFrom(treeBytes, ExtensionRegistry.getEmptyRegistry())),
                directExecutor()));
      }
    }

    waitForBulkTransfer(dirMetadataDownloads.values(), /* cancelRemainingOnInterrupt= */ true);

    ImmutableMap.Builder<Path, DirectoryMetadata> directories = ImmutableMap.builder();
    for (Map.Entry<Path, ListenableFuture<Tree>> metadataDownload :
        dirMetadataDownloads.entrySet()) {
      Path path = metadataDownload.getKey();
      Tree directoryTree = getFromFuture(metadataDownload.getValue());
      Map<Digest, Directory> childrenMap = new HashMap<>();
      for (Directory childDir : directoryTree.getChildrenList()) {
        childrenMap.put(digestUtil.compute(childDir), childDir);
      }

      directories.put(path, parseDirectory(path, directoryTree.getRoot(), childrenMap));
    }

    ImmutableMap.Builder<Path, FileMetadata> files = ImmutableMap.builder();
    for (OutputFile outputFile : result.getOutputFilesList()) {
      Path localPath =
          remotePathResolver.outputPathToLocalPath(unicodeToInternal(outputFile.getPath()));
      files.put(
          localPath,
          new FileMetadata(
              localPath,
              outputFile.getDigest(),
              outputFile.getIsExecutable(),
              outputFile.getContents()));
    }

    var symlinkMap = new HashMap<Path, SymlinkMetadata>();
    var outputSymlinks =
        Iterables.concat(
            result.getOutputFileSymlinksList(),
            result.getOutputDirectorySymlinksList(),
            result.getOutputSymlinksList());
    for (var symlink : outputSymlinks) {
      var localPath =
          remotePathResolver.outputPathToLocalPath(unicodeToInternal(symlink.getPath()));
      var target = PathFragment.create(unicodeToInternal(symlink.getTarget()));
      var existingMetadata = symlinkMap.get(localPath);
      if (existingMetadata != null) {
        if (!target.equals(existingMetadata.target())) {
          throw new IOException(
              String.format(
                  "Symlink path collision: '%s' is mapped to both '%s' and '%s'. Action Result"
                      + " should not contain multiple targets for the same symlink.",
                  localPath, existingMetadata.target(), target));
        }
        continue;
      }

      symlinkMap.put(localPath, new SymlinkMetadata(localPath, target));
    }

    return new ActionResultMetadata(
        files.buildOrThrow(), ImmutableMap.copyOf(symlinkMap), directories.buildOrThrow());
  }

  /**
   * Downloads the outputs of a remotely executed action and injects their metadata.
   *
   * <p>For a successful action, the {@link RemoteOutputChecker} is consulted to determine which of
   * the outputs should be downloaded. For a failed action, all outputs are downloaded. The action
   * stdout and stderr, as well as the in-memory output when present, are always downloaded even in
   * the success case. Any outputs that are not downloaded have their metadata injected into the
   * {@link RemoteActionFileSystem}.
   *
   * <p>In case of download failure, all of the already downloaded outputs are deleted.
   *
   * @return The in-memory output if the spawn had one, otherwise null.
   */
  @Nullable
  public InMemoryOutput downloadOutputs(RemoteAction action, RemoteActionResult result)
      throws InterruptedException, IOException, ExecException {
    checkState(!shutdown.get(), "shutdown");
    checkNotNull(combinedCache, "combinedCache can't be null");

    RemoteActionFileSystem remoteActionFileSystem = null;
    boolean hasBazelOutputService = outputService instanceof BazelOutputService;
    if (!hasBazelOutputService) {
      FileSystem actionFileSystem = action.getSpawnExecutionContext().getActionFileSystem();
      checkState(
          actionFileSystem instanceof RemoteActionFileSystem,
          "expected the ActionFileSystem to be a RemoteActionFileSystem");
      remoteActionFileSystem = (RemoteActionFileSystem) actionFileSystem;
    }

    ProgressStatusListener progressStatusListener = action.getSpawnExecutionContext()::report;
    RemoteActionExecutionContext context = action.getRemoteActionExecutionContext();
    if (result.executeResponse != null) {
      // Always read from remote cache for just remotely executed action.
      context = context.withReadCachePolicy(context.getReadCachePolicy().addRemoteCache());
    }

    ActionResultMetadata metadata =
        result.getOrParseActionResultMetadata(
            combinedCache, digestUtil, context, action.getRemotePathResolver());

    // The expiration time for remote cache entries.
    var expirationTime = Instant.now().plus(remoteOptions.remoteCacheTtl);

    ActionInput inMemoryOutput = null;
    AtomicReference<ByteString> inMemoryOutputData = new AtomicReference<>(null);
    PathFragment inMemoryOutputPath = getInMemoryOutputPath(action.getSpawn());
    if (inMemoryOutputPath != null) {
      for (ActionInput output : action.getSpawn().getOutputFiles()) {
        if (output.getExecPath().equals(inMemoryOutputPath)) {
          inMemoryOutput = output;
          break;
        }
      }
    }

    // Collect the set of files to download.
    ImmutableList.Builder<ListenableFuture<FileMetadata>> downloadsBuilder =
        ImmutableList.builder();

    // Download into temporary paths, then move everything at the end.
    // This avoids holding the output lock while downloading, which would prevent the local branch
    // from completing sooner under the dynamic execution strategy.
    Map<Path, Path> realToTmpPath = new HashMap<>();

    for (FileMetadata file : metadata.files()) {
      if (realToTmpPath.containsKey(file.path)) {
        continue;
      }

      var execPath = file.path.relativeTo(execRoot);
      var isInMemoryOutputFile = inMemoryOutput != null && execPath.equals(inMemoryOutputPath);
      if (!isInMemoryOutputFile && shouldDownload(result, execPath, /* treeRootExecPath= */ null)) {
        Path tmpPath = tempPathGenerator.generateTempPath();
        realToTmpPath.put(file.path, tmpPath);
        downloadsBuilder.add(
            downloadFile(
                context, progressStatusListener, file, tmpPath, action.getRemotePathResolver()));
      } else {
        if (hasBazelOutputService) {
          downloadsBuilder.add(immediateFuture(file));
        } else {
          checkNotNull(remoteActionFileSystem)
              .injectRemoteFile(
                  file.path().asFragment(),
                  DigestUtil.toBinaryDigest(file.digest()),
                  file.digest().getSizeBytes(),
                  expirationTime);
        }

        if (isInMemoryOutputFile) {
          if (file.contents.isEmpty()) {
            // As the contents field doesn't have presence information, we use the digest size to
            // distinguish between an empty file and one that wasn't inlined.
            if (file.digest.getSizeBytes() == 0) {
              inMemoryOutputData.set(ByteString.EMPTY);
            } else {
              downloadsBuilder.add(
                  transform(
                      combinedCache.downloadBlob(
                          context,
                          inMemoryOutputPath.getPathString(),
                          inMemoryOutputPath,
                          file.digest()),
                      data -> {
                        inMemoryOutputData.set(ByteString.copyFrom(data));
                        return null;
                      },
                      directExecutor()));
            }
          } else {
            inMemoryOutputData.set(file.contents);
          }
        }
      }
    }

    for (Map.Entry<Path, DirectoryMetadata> entry : metadata.directories()) {
      PathFragment treeRootExecPath = entry.getKey().relativeTo(execRoot);

      for (FileMetadata file : entry.getValue().files()) {
        if (realToTmpPath.containsKey(file.path)) {
          continue;
        }

        if (shouldDownload(result, file.path.relativeTo(execRoot), treeRootExecPath)) {
          Path tmpPath = tempPathGenerator.generateTempPath();
          realToTmpPath.put(file.path, tmpPath);
          downloadsBuilder.add(
              downloadFile(
                  context, progressStatusListener, file, tmpPath, action.getRemotePathResolver()));
        } else if (hasBazelOutputService) {
          downloadsBuilder.add(immediateFuture(file));
        } else {
          checkNotNull(remoteActionFileSystem)
              .injectRemoteFile(
                  file.path().asFragment(),
                  DigestUtil.toBinaryDigest(file.digest()),
                  file.digest().getSizeBytes(),
                  expirationTime);
        }
      }
    }

    FileOutErr outErr = action.getSpawnExecutionContext().getFileOutErr();

    // Always download the action stdout/stderr.
    FileOutErr tmpOutErr = outErr.childOutErr();
    List<ListenableFuture<Void>> outErrDownloads =
        combinedCache.downloadOutErr(context, result.actionResult, tmpOutErr);
    for (ListenableFuture<Void> future : outErrDownloads) {
      downloadsBuilder.add(transform(future, (v) -> null, directExecutor()));
    }

    ImmutableList<ListenableFuture<FileMetadata>> downloads = downloadsBuilder.build();
    try (SilentCloseable c = Profiler.instance().profile("Remote.download")) {
      waitForBulkTransfer(downloads, /* cancelRemainingOnInterrupt= */ true);
    } catch (Exception e) {
      // TODO(bazel-team): Consider adding better case-by-case exception handling instead of just
      // rethrowing
      captureCorruptedOutputs(e);
      deletePartialDownloadedOutputs(realToTmpPath, tmpOutErr, e);
      throw e;
    }

    FileOutErr.dump(tmpOutErr, outErr);

    // Ensure that we are the only ones writing to the output files when using the dynamic spawn
    // strategy.
    action
        .getSpawnExecutionContext()
        .lockOutputFiles(result.getExitCode(), result.getMessage(), tmpOutErr);
    // Will these be properly garbage-collected if the above throws an exception?
    tmpOutErr.clearOut();
    tmpOutErr.clearErr();

    List<FileMetadata> finishedDownloads = new ArrayList<>(downloads.size());
    for (ListenableFuture<FileMetadata> finishedDownload : downloads) {
      FileMetadata outputFile = getFromFuture(finishedDownload);
      if (outputFile != null) {
        finishedDownloads.add(outputFile);
      }
    }

    if (hasBazelOutputService) {
      // TODO(chiwang): Stage directories directly
      ((BazelOutputService) outputService).stageArtifacts(finishedDownloads);
    } else {
      moveOutputsToFinalLocation(
          Iterables.transform(finishedDownloads, FileMetadata::path), realToTmpPath);
    }

    List<SymlinkMetadata> symlinksInDirectories = new ArrayList<>();
    for (Entry<Path, DirectoryMetadata> entry : metadata.directories()) {
      for (SymlinkMetadata symlink : entry.getValue().symlinks()) {
        symlinksInDirectories.add(symlink);
      }
    }

    Iterable<SymlinkMetadata> symlinks =
        Iterables.concat(metadata.symlinks(), symlinksInDirectories);

    // Create the symbolic links after all downloads are finished, because dangling symlinks
    // might not be supported on all platforms.
    createSymlinks(symlinks);

    if (result.success()) {
      // Check that all mandatory outputs are created.
      for (ActionInput output : action.getSpawn().getOutputFiles()) {
        if (action.getSpawn().isMandatoryOutput(output)) {
          // In the past, remote execution did not create output directories if the action didn't do
          // this explicitly. This check only remains so that old remote cache entries that do not
          // include empty output directories remain valid.
          if (output instanceof Artifact && ((Artifact) output).isTreeArtifact()) {
            continue;
          }

          Path localPath = execRoot.getRelative(output.getExecPath());
          if (!metadata.files.containsKey(localPath)
              && !metadata.directories.containsKey(localPath)
              && !metadata.symlinks.containsKey(localPath)) {
            throw new IOException(
                String.format("mandatory output %s was not created", prettyPrint(output)));
          }
        }
      }

      if (result.executeResponse != null && !knownMissingCasDigests.isEmpty()) {
        // A succeeded execution uploads outputs to CAS. Refresh our knowledge about missing
        // digests.
        var unused = updateKnownMissingCasDigests(knownMissingCasDigests, metadata);
      }

      // When downloading outputs from just remotely executed action, the action result comes from
      // Execution response which means, if disk cache is enabled, action result hasn't been
      // uploaded to it. Upload action result to disk cache here so next build could hit it.
      if (useDiskCache() && result.executeResponse != null) {
        getFromFuture(
            combinedCache.uploadActionResult(
                context.withWriteCachePolicy(CachePolicy.DISK_CACHE_ONLY),
                action.getActionKey(),
                result.actionResult));
      }
    }

    if (inMemoryOutput != null && inMemoryOutputData.get() != null) {
      return new InMemoryOutput(inMemoryOutput, inMemoryOutputData.get());
    }

    return null;
  }

  /** An ongoing local execution of a spawn. */
  public static final class LocalExecution implements SilentCloseable {
    private final RemoteAction action;
    private final SettableFuture<SpawnResult> spawnResultFuture;
    private final Runnable onClose;
    private final AtomicBoolean closeManually = new AtomicBoolean(false);
    private final Phaser spawnResultConsumers =
        new Phaser(1) {
          @Override
          protected boolean onAdvance(int phase, int registeredParties) {
            // We only use a single phase.
            return true;
          }
        };

    private LocalExecution(RemoteAction action, Runnable onClose) {
      this.action = action;
      this.spawnResultFuture = SettableFuture.create();
      this.onClose = onClose;
    }

    /**
     * Creates a new {@link LocalExecution} instance tracking the potential local execution of the
     * given {@link RemoteAction} if there is a chance that the same action will be executed by a
     * different Spawn.
     *
     * <p>This is only done for local (as in, non-remote) execution as remote executors are expected
     * to already have deduplication mechanisms for actions in place, perhaps even across different
     * builds and clients.
     */
    @Nullable
    public static LocalExecution createIfDeduplicatable(RemoteAction action, Runnable onClose) {
      if (action.getSpawn().getPathMapper().isNoop()) {
        return null;
      }
      return new LocalExecution(action, onClose);
    }

    /**
     * Attempts to register a thread waiting for the {@link #spawnResultFuture} to become available
     * and returns true if successful.
     *
     * <p>Every call to this method must be matched by a call to {@link #unregister()} via
     * try-finally.
     *
     * <p>This always returns true for actions that do not modify their spawns' outputs after
     * execution.
     */
    public boolean registerForOutputReuse() {
      // We only use a single phase.
      return spawnResultConsumers.register() == 0;
    }

    /**
     * Unregisters a thread waiting for the {@link #spawnResultFuture}, either after successful
     * reuse of the outputs or upon failure.
     */
    public void unregister() {
      spawnResultConsumers.arriveAndDeregister();
    }

    /**
     * Waits for all potential consumers of the {@link #spawnResultFuture} to be done with their
     * output reuse.
     */
    public void awaitAllOutputReuse() {
      spawnResultConsumers.arriveAndAwaitAdvance();
    }

    /**
     * Signals to all potential consumers of the {@link #spawnResultFuture} that this execution has
     * finished or been canceled and that the result will no longer be available.
     */
    @Override
    public void close() {
      if (!closeManually.get()) {
        doClose();
      }
    }

    /**
     * Returns a {@link Runnable} that will close this {@link LocalExecution} instance when called.
     * After this method is called, the {@link LocalExecution} instance will not be closed by the
     * {@link #close()} method.
     */
    public Runnable delayClose() {
      if (!closeManually.compareAndSet(false, true)) {
        throw new IllegalStateException("delayClose has already been called");
      }
      return this::doClose;
    }

    private void doClose() {
      spawnResultFuture.cancel(true);
      onClose.run();
    }
  }

  /**
   * Makes the {@link SpawnResult} available to all parallel {@link Spawn}s for the same {@link
   * RemoteAction} waiting for it or notifies them that the spawn failed.
   *
   * @return Whether the spawn result should be uploaded to the cache.
   */
  public boolean commitResultAndDecideWhetherToUpload(
      SpawnResult result, @Nullable LocalExecution execution) {
    if (result.status().equals(SpawnResult.Status.SUCCESS) && result.exitCode() == 0) {
      if (execution != null) {
        execution.spawnResultFuture.set(result);
      }
      return true;
    } else {
      if (execution != null) {
        execution.spawnResultFuture.cancel(true);
      }
      return false;
    }
  }

  /**
   * Reuses the outputs of a concurrent local execution of the same RemoteAction in a different
   * spawn.
   *
   * <p>Since each output file is generated by a unique action and actions generally take care to
   * run a unique spawn for each output file, this method is only useful with path mapping enabled,
   * which allows different spawns in a single build to have the same RemoteAction.ActionKey.
   *
   * @return The {@link SpawnResult} of the previous execution if it was successful, otherwise null.
   */
  @Nullable
  public SpawnResult waitForAndReuseOutputs(RemoteAction action, LocalExecution previousExecution)
      throws InterruptedException, IOException {
    checkState(!shutdown.get(), "shutdown");

    SpawnResult previousSpawnResult;
    try {
      previousSpawnResult = previousExecution.spawnResultFuture.get();
    } catch (CancellationException | ExecutionException e) {
      if (e.getCause() != null) {
        Throwables.throwIfInstanceOf(e.getCause(), InterruptedException.class);
        Throwables.throwIfUnchecked(e.getCause());
      }
      // The spawn this action was deduplicated against failed due to an exception or
      // non-zero exit code. Since it isn't possible to transparently replay its failure for the
      // current spawn, we rerun the action instead.
      return null;
    }

    Preconditions.checkArgument(
        action.getActionKey().equals(previousExecution.action.getActionKey()));

    ImmutableMap<Path, ActionInput> previousOutputs =
        previousExecution.action.getSpawn().getOutputFiles().stream()
            .collect(toImmutableMap(output -> execRoot.getRelative(output.getExecPath()), o -> o));
    Map<Path, Path> realToTmpPath = new HashMap<>();
    ByteString inMemoryOutputContent = null;
    String inMemoryOutputPath = null;
    var outputPathsList =
        useOutputPaths()
            ? action.getCommand().getOutputPathsList()
            : Stream.concat(
                    action.getCommand().getOutputFilesList().stream(),
                    action.getCommand().getOutputDirectoriesList().stream())
                .toList();
    try {
      for (String output : outputPathsList) {
        String reencodedOutput = unicodeToInternal(output);
        Path sourcePath =
            previousExecution.action.getRemotePathResolver().outputPathToLocalPath(reencodedOutput);
        ActionInput outputArtifact = previousOutputs.get(sourcePath);
        Path targetPath = action.getRemotePathResolver().outputPathToLocalPath(reencodedOutput);
        inMemoryOutputContent = previousSpawnResult.getInMemoryOutput(outputArtifact);
        if (inMemoryOutputContent != null) {
          inMemoryOutputPath = targetPath.relativeTo(execRoot).getPathString();
          continue;
        }
        Path tmpPath = tempPathGenerator.generateTempPath();
        tmpPath.getParentDirectory().createDirectoryAndParents();
        try {
          if (outputArtifact.isDirectory()) {
            tmpPath.createDirectory();
            FileSystemUtils.copyTreesBelow(sourcePath, tmpPath);
          } else if (outputArtifact.isSymlink()) {
            FileSystemUtils.ensureSymbolicLink(tmpPath, sourcePath.readSymbolicLink());
          } else {
            FileSystemUtils.copyFile(sourcePath, tmpPath);
          }
          realToTmpPath.put(targetPath, tmpPath);
        } catch (FileNotFoundException e) {
          // The spawn this action was deduplicated against failed to create an output file. If the
          // output is mandatory, we cannot reuse the previous execution.
          if (action.getSpawn().isMandatoryOutput(outputArtifact)) {
            return null;
          }
        }
      }

      // TODO: FileOutErr is action-scoped, not spawn-scoped, but this is not a problem for the
      //  current use case of supporting deduplication of path mapped spawns:
      //  1. Starlark and C++ compilation actions always create a single spawn.
      //  2. Java compilation actions may run a fallback spawn, but reset the FileOutErr before
      //     running it.
      //  If this changes, we will need to introduce a spawn-scoped OutErr.
      FileOutErr.dump(
          previousExecution.action.getSpawnExecutionContext().getFileOutErr(),
          action.getSpawnExecutionContext().getFileOutErr());

      action
          .getSpawnExecutionContext()
          .lockOutputFiles(
              previousSpawnResult.exitCode(),
              previousSpawnResult.getFailureMessage(),
              action.getSpawnExecutionContext().getFileOutErr());
      // All outputs are created locally.
      moveOutputsToFinalLocation(realToTmpPath.keySet(), realToTmpPath);
    } catch (InterruptedException | IOException e) {
      // Delete any copied output files.
      try {
        for (Path tmpPath : realToTmpPath.values()) {
          tmpPath.delete();
        }
      } catch (IOException ignored) {
        // Best effort, will be cleaned up at server restart.
      }
      throw e;
    }

    if (inMemoryOutputPath != null) {
      String finalInMemoryOutputPath = inMemoryOutputPath;
      ByteString finalInMemoryOutputContent = inMemoryOutputContent;
      return new SpawnResult.DelegateSpawnResult(previousSpawnResult) {
        @Override
        @Nullable
        public ByteString getInMemoryOutput(ActionInput output) {
          if (output.getExecPathString().equals(finalInMemoryOutputPath)) {
            return finalInMemoryOutputContent;
          }
          return null;
        }
      };
    }

    return previousSpawnResult;
  }

  private boolean shouldDownload(
      RemoteActionResult result, PathFragment execPath, @Nullable PathFragment treeRootExecPath) {
    if (outputService instanceof BazelOutputService) {
      return false;
    }

    // In case the action failed, download all outputs. It might be helpful for debugging and there
    // is no point in injecting output metadata of a failed action.
    if (result.getExitCode() != 0) {
      return true;
    }
    return remoteOutputChecker.shouldDownloadOutput(execPath, treeRootExecPath);
  }

  private static String prettyPrint(ActionInput actionInput) {
    if (actionInput instanceof Artifact artifact) {
      return artifact.prettyPrint();
    } else {
      return actionInput.getExecPathString();
    }
  }

  private Single<UploadManifest> buildUploadManifestAsync(
      RemoteAction action, SpawnResult spawnResult) {
    return Single.fromCallable(
        () -> {
          try (SilentCloseable c = Profiler.instance().profile("build upload manifest")) {
            ImmutableList.Builder<Path> outputFiles = ImmutableList.builder();
            // Check that all mandatory outputs are created.
            for (ActionInput outputFile : action.getSpawn().getOutputFiles()) {
              Symlinks followSymlinks =
                  outputFile.isSymlink() ? Symlinks.NOFOLLOW : Symlinks.FOLLOW;
              Path localPath = execRoot.getRelative(outputFile.getExecPath());
              if (action.getSpawn().isMandatoryOutput(outputFile)
                  && !localPath.exists(followSymlinks)) {
                throw new IOException(
                    "Expected output " + prettyPrint(outputFile) + " was not created locally.");
              }
              outputFiles.add(localPath);
            }

            return UploadManifest.create(
                combinedCache.getRemoteCacheCapabilities(),
                digestUtil,
                action.getRemotePathResolver(),
                action.getActionKey(),
                action.getAction(),
                action.getCommand(),
                outputFiles.build(),
                action.getSpawnExecutionContext().getFileOutErr(),
                spawnResult.exitCode(),
                spawnResult.getStartTime(),
                spawnResult.getWallTimeInMs());
          }
        });
  }

  @VisibleForTesting
  UploadManifest buildUploadManifest(RemoteAction action, SpawnResult spawnResult)
      throws IOException, ExecException, InterruptedException {
    try {
      return buildUploadManifestAsync(action, spawnResult).blockingGet();
    } catch (RuntimeException e) {
      Throwable cause = e.getCause();
      if (cause != null) {
        Throwables.throwIfInstanceOf(cause, IOException.class);
        Throwables.throwIfInstanceOf(cause, ExecException.class);
        Throwables.throwIfInstanceOf(cause, InterruptedException.class);
      }
      throw e;
    }
  }

  /** Upload outputs of a remote action which was executed locally to remote cache. */
  public void uploadOutputs(
      RemoteAction action,
      SpawnResult spawnResult,
      Runnable onUploadComplete,
      ConcurrentChangesCheckLevel concurrentChangesCheckLevel)
      throws InterruptedException, ExecException {
    checkState(!shutdown.get(), "shutdown");
    checkState(
        action.getRemoteActionExecutionContext().getWriteCachePolicy().allowAnyCache(),
        "spawn shouldn't upload local result");
    checkState(
        SpawnResult.Status.SUCCESS.equals(spawnResult.status()) && spawnResult.exitCode() == 0,
        "shouldn't upload outputs of failed local action");

    try (SilentCloseable c = Profiler.instance().profile("checkForConcurrentModifications")) {
      checkForConcurrentModifications(action, concurrentChangesCheckLevel);
    } catch (IOException e) {
      report(
          Event.warn(
              String.format(
                  "%s: Skipping uploading outputs because of concurrent modifications with"
                      + " --guard_against_concurrent_changes enabled: %s",
                  action.getSpawn().getTargetLabel(), e.getMessage())));
      onUploadComplete.run();
      return;
    }

    if (remoteOptions.remoteCacheAsync
        && !action.getSpawn().getResourceOwner().mayModifySpawnOutputsAfterExecution()) {
      AtomicLong startTime = new AtomicLong();
      var unused =
          Single.using(
                  () -> {
                    backgroundTaskPhaser.register();
                    CombinedCache cache = combinedCache.retain();
                    startTime.set(Profiler.nanoTimeMaybe());
                    return cache;
                  },
                  combinedCache ->
                      buildUploadManifestAsync(action, spawnResult)
                          .flatMap(
                              manifest ->
                                  manifest.uploadAsync(
                                      action.getRemoteActionExecutionContext(),
                                      combinedCache,
                                      reporter)),
                  cacheResource -> {
                    Profiler.instance()
                        .completeTask(startTime.get(), ProfilerTask.UPLOAD_TIME, "upload outputs");
                    onUploadComplete.run();
                    // Release the cache first before arriving the backgroundTaskPhaser. Otherwise,
                    // the release here could make the reference count reach zero and close the
                    // cache, resulting in a deadlock when using HTTP cache.
                    // See https://github.com/bazelbuild/bazel/issues/25232.
                    cacheResource.release();
                    backgroundTaskPhaser.arriveAndDeregister();
                  },
                  /* eager= */ false)
              .subscribeOn(scheduler)
              .subscribe(result -> {}, this::reportUploadError);
    } else {
      try (SilentCloseable c =
          Profiler.instance().profile(ProfilerTask.UPLOAD_TIME, "upload outputs")) {
        UploadManifest manifest = buildUploadManifest(action, spawnResult);
        var unused =
            manifest.upload(action.getRemoteActionExecutionContext(), combinedCache, reporter);
      } catch (IOException e) {
        reportUploadError(e);
      } finally {
        onUploadComplete.run();
      }
    }
  }

  private void checkForConcurrentModifications(
      RemoteAction action, ConcurrentChangesCheckLevel level) throws IOException {
    if (level == ConcurrentChangesCheckLevel.OFF) {
      return;
    }

    // As this check runs after the action has been executed, we can reuse the input map if it
    // has already been created with willAccessRepeatedly = true, but do not need to force its
    // retention.
    for (ActionInput input : action.getInputMap(/* willAccessRepeatedly= */ false).values()) {
      // In lite mode, only check source artifacts in the main repository for modifications.
      // Non-source artifacts are made read-only after execution, and external repositories are
      // rarely modified, with local_repository being the notable exception.
      // TODO: Find a way to include repositories that are symlinks to source directories.
      // On Bazel itself, this reduces the number of wasModifiedSinceDigest calls by 99% compared to
      // the full check. By not checking output files, this mode also avoids spurious false
      // positives (see https://github.com/bazelbuild/bazel/issues/3360).
      if (level == ConcurrentChangesCheckLevel.LITE
          && !(input instanceof Artifact artifact
              && artifact.isSourceArtifact()
              && !artifact.getRoot().isExternal())) {
        continue;
      } else if (input instanceof VirtualActionInput) {
        continue;
      }
      FileArtifactValue metadata =
          action.getSpawnExecutionContext().getInputMetadataProvider().getInputMetadata(input);
      Path path = execRoot.getRelative(input.getExecPath());
      if (metadata.wasModifiedSinceDigest(path)) {
        throw new IOException(path + " was modified during execution");
      }
    }
  }

  private void reportUploadError(Throwable error) {
    if (buildInterrupted.get()) {
      // If build interrupted, ignores all the errors
      return;
    }

    String errorMessage = "Remote Cache: " + grpcAwareErrorMessage(error, verboseFailures);

    report(Event.warn(errorMessage));
  }

  /**
   * Upload inputs of a remote action to remote cache if they are not presented already.
   *
   * <p>Must be called before calling {@link #executeRemotely}.
   */
  public void uploadInputsIfNotPresent(RemoteAction action, boolean force)
      throws IOException, ExecException, InterruptedException {
    checkState(!shutdown.get(), "shutdown");
    checkState(mayBeExecutedRemotely(action.getSpawn()), "spawn can't be executed remotely");

    RemoteExecutionCache remoteExecutionCache = (RemoteExecutionCache) combinedCache;
    // Upload the command and all the inputs into the remote cache.
    Map<Digest, Message> additionalInputs = Maps.newHashMapWithExpectedSize(2);
    additionalInputs.put(action.getActionKey().getDigest(), action.getAction());
    additionalInputs.put(action.getCommandHash(), action.getCommand());

    // As uploading depends on having the full input root in memory, limit
    // concurrency. This prevents memory exhaustion. We assume that
    // ensureInputsPresent() provides enough parallelism to saturate the
    // network connection.
    maybeAcquireRemoteActionBuildingSemaphore(ProfilerTask.UPLOAD_TIME);
    try {
      var merkleTree = action.getMerkleTree();
      if (merkleTree == null || force) {
        // --experimental_remote_discard_merkle_trees was provided or the remote lost a shared
        // subtree uploaded previously. Recompute the input root and upload everything.
        Spawn spawn = action.getSpawn();
        SpawnExecutionContext context = action.getSpawnExecutionContext();
        ToolSignature toolSignature = getToolSignature(spawn, context);
        merkleTree =
            merkleTreeComputer.buildForSpawn(
                spawn,
                toolSignature != null ? toolSignature.toolInputs::contains : input -> false,
                scrubber,
                context,
                action.getRemotePathResolver(),
                MerkleTreeComputer.SubTreePolicy.FORCE_UPLOAD);
      }

      remoteExecutionCache.ensureInputsPresent(
          action
              .getRemoteActionExecutionContext()
              .withWriteCachePolicy(CachePolicy.REMOTE_CACHE_ONLY), // Only upload to remote cache
          merkleTree,
          additionalInputs,
          force,
          action.getRemotePathResolver());
    } finally {
      maybeReleaseRemoteActionBuildingSemaphore();
    }
  }

  /**
   * Executes the remote action remotely and returns the result.
   *
   * @param acceptCachedResult tells remote execution server whether it should used cached result.
   * @param observer receives status updates during the execution.
   */
  public RemoteActionResult executeRemotely(
      RemoteAction action, boolean acceptCachedResult, OperationObserver observer)
      throws IOException, InterruptedException {
    checkState(!shutdown.get(), "shutdown");
    checkState(mayBeExecutedRemotely(action.getSpawn()), "spawn can't be executed remotely");

    ExecuteRequest.Builder requestBuilder =
        ExecuteRequest.newBuilder()
            .setInstanceName(remoteOptions.remoteInstanceName)
            .setDigestFunction(digestUtil.getDigestFunction())
            .setActionDigest(action.getActionKey().getDigest())
            .setSkipCacheLookup(!acceptCachedResult);
    if (remoteOptions.remoteResultCachePriority != 0) {
      requestBuilder
          .getResultsCachePolicyBuilder()
          .setPriority(remoteOptions.remoteResultCachePriority);
    }
    if (remoteOptions.remoteExecutionPriority != 0) {
      requestBuilder.getExecutionPolicyBuilder().setPriority(remoteOptions.remoteExecutionPriority);
    }
    PathFragment inMemoryOutputPath = getInMemoryOutputPath(action.getSpawn());
    if (inMemoryOutputPath != null) {
      requestBuilder.addInlineOutputFiles(
          internalToUnicode(
              action.getRemotePathResolver().localPathToOutputPath(inMemoryOutputPath)));
    }

    ExecuteRequest request = requestBuilder.build();

    ExecuteResponse reply =
        remoteExecutor.executeRemotely(action.getRemoteActionExecutionContext(), request, observer);

    return RemoteActionResult.createFromResponse(reply);
  }

  /** A value classes representing downloaded server logs. */
  public static class ServerLogs {
    public int logCount;
    public Path directory;
    @Nullable public Path lastLogPath;
  }

  /** Downloads server logs from a remotely executed action if any. */
  public ServerLogs maybeDownloadServerLogs(RemoteAction action, ExecuteResponse resp, Path logDir)
      throws InterruptedException, IOException {
    checkState(!shutdown.get(), "shutdown");
    checkNotNull(combinedCache, "combinedCache can't be null");
    ServerLogs serverLogs = new ServerLogs();
    serverLogs.directory = logDir.getRelative(action.getActionId());

    ActionResult actionResult = resp.getResult();
    if (resp.getServerLogsCount() > 0
        && (actionResult.getExitCode() != 0 || resp.getStatus().getCode() != Code.OK.value())) {
      for (Map.Entry<String, LogFile> e : resp.getServerLogsMap().entrySet()) {
        if (e.getValue().getHumanReadable()) {
          serverLogs.lastLogPath = serverLogs.directory.getRelative(e.getKey());
          serverLogs.logCount++;
          getFromFuture(
              combinedCache.downloadFile(
                  action.getRemoteActionExecutionContext(),
                  serverLogs.lastLogPath,
                  e.getValue().getDigest()));
        }
      }
    }

    return serverLogs;
  }

  @Subscribe
  public void onBuildInterrupted(BuildInterruptedEvent event) {
    buildInterrupted.set(true);
  }

  @Subscribe
  public void onBuildComplete(BuildCompleteEvent event) {
    if (event.getResult().getSuccess()) {
      // If build succeeded, clear knownMissingCasDigests in case there are missing digests from
      // other targets from previous builds which are not relevant anymore.
      knownMissingCasDigests.clear();
    }
  }

  @Subscribe
  public void onLostInputs(LostInputsEvent event) {
    for (String digest : event.missingDigests()) {
      knownMissingCasDigests.add(DigestUtil.fromString(digest));
    }
  }

  /**
   * Shuts the service down. Wait for active network I/O to finish but new requests are rejected.
   */
  public void shutdown() {
    if (!shutdown.compareAndSet(false, true)) {
      return;
    }

    if (buildInterrupted.get()) {
      Thread.currentThread().interrupt();
    }

    if (combinedCache != null) {
      try {
        backgroundTaskPhaser.awaitAdvanceInterruptibly(backgroundTaskPhaser.arrive());
      } catch (InterruptedException e) {
        buildInterrupted.set(true);
        combinedCache.shutdownNow();
        Thread.currentThread().interrupt();
      }

      // Only release the combinedCache once all background tasks have been finished. Otherwise, the
      // last task might try to close the combinedCache inside the callback of network response
      // which might cause deadlocks.
      // See https://github.com/bazelbuild/bazel/issues/21568.
      combinedCache.release();
    }

    if (remoteExecutor != null) {
      remoteExecutor.close();
    }
  }

  void report(Event evt) {
    synchronized (this) {
      if (reportedErrors.contains(evt.getMessage())) {
        return;
      }
      reportedErrors.add(evt.getMessage());
      reporter.handle(evt);
    }
  }

  private static boolean isScrubbedSpawn(Spawn spawn, @Nullable Scrubber scrubber) {
    return scrubber != null && scrubber.forSpawn(spawn) != null;
  }

  /**
   * A simple value class combining a hash of the tool inputs (and their digests) as well as a set
   * of the relative paths of all tool inputs.
   */
  private static final class ToolSignature {
    private final String key;
    private final Set<PathFragment> toolInputs;

    private ToolSignature(String key, Set<PathFragment> toolInputs) {
      this.key = key;
      this.toolInputs = toolInputs;
    }
  }
}<|MERGE_RESOLUTION|>--- conflicted
+++ resolved
@@ -381,74 +381,6 @@
     return outputDirMap;
   }
 
-<<<<<<< HEAD
-=======
-  private MerkleTree buildInputMerkleTree(
-      Spawn spawn,
-      SpawnExecutionContext context,
-      ToolSignature toolSignature,
-      @Nullable SpawnScrubber spawnScrubber,
-      RemotePathResolver remotePathResolver)
-      throws IOException {
-    // Add output directories to inputs so that they are created as empty directories by the
-    // executor. The spec only requires the executor to create the parent directory of an output
-    // directory, which differs from the behavior of both local and sandboxed execution.
-    SortedMap<PathFragment, ActionInput> outputDirMap =
-        buildOutputDirMap(spawn, remotePathResolver);
-    boolean useMerkleTreeCache = remoteOptions.remoteMerkleTreeCache;
-    if (toolSignature != null || spawnScrubber != null) {
-      // The Merkle tree cache is not yet compatible with scrubbing or marking tool files.
-      useMerkleTreeCache = false;
-    }
-    if (useMerkleTreeCache) {
-      InputMetadataProvider inputMetadataProvider = context.getInputMetadataProvider();
-      ConcurrentLinkedQueue<MerkleTree> subMerkleTrees = new ConcurrentLinkedQueue<>();
-      remotePathResolver.walkInputs(
-          spawn,
-          context,
-          (Object nodeKey, InputWalker walker) ->
-              subMerkleTrees.add(
-                  buildMerkleTreeVisitor(
-                      nodeKey,
-                      walker,
-                      inputMetadataProvider,
-                      context.getPathResolver(),
-                      spawnScrubber)));
-      if (!outputDirMap.isEmpty()) {
-        subMerkleTrees.add(
-            MerkleTree.build(
-                outputDirMap,
-                inputMetadataProvider,
-                execRoot,
-                context.getPathResolver(),
-                /* spawnScrubber= */ null,
-                digestUtil));
-      }
-      return MerkleTree.merge(subMerkleTrees, digestUtil);
-    } else {
-      SortedMap<PathFragment, ActionInput> inputMap =
-          remotePathResolver.getInputMapping(
-              context, /* willAccessRepeatedly= */ !remoteOptions.remoteDiscardMerkleTrees);
-      if (!outputDirMap.isEmpty()) {
-        // The map returned by getInputMapping is mutable, but must not be mutated here as it is
-        // shared with all other strategies.
-        SortedMap<PathFragment, ActionInput> newInputMap = new TreeMap<>();
-        newInputMap.putAll(inputMap);
-        newInputMap.putAll(outputDirMap);
-        inputMap = newInputMap;
-      }
-      return MerkleTree.build(
-          inputMap,
-          toolSignature == null ? ImmutableSet.of() : toolSignature.toolInputs,
-          context.getInputMetadataProvider(),
-          execRoot,
-          context.getPathResolver(),
-          spawnScrubber,
-          digestUtil);
-    }
-  }
-
->>>>>>> 2a3191b8
   private MerkleTree buildMerkleTreeVisitor(
       Object nodeKey,
       InputWalker walker,
@@ -639,12 +571,8 @@
   }
 
   /** Creates a new {@link RemoteAction} instance from spawn. */
-<<<<<<< HEAD
   public RemoteAction buildRemoteAction(
       Spawn spawn, SpawnExecutionContext context, MerkleTreeComputer.SubTreePolicy subTreePolicy)
-=======
-  public RemoteAction buildRemoteAction(Spawn spawn, SpawnExecutionContext context)
->>>>>>> 2a3191b8
       throws IOException, ExecException, InterruptedException {
     maybeAcquireRemoteActionBuildingSemaphore(ProfilerTask.REMOTE_SETUP);
     try {
