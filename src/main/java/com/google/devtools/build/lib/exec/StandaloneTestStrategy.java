--- conflicted
+++ resolved
@@ -110,23 +110,17 @@
         createEnvironment(
             actionExecutionContext, action, tmpDirRoot, executionOptions.splitXmlGeneration);
 
-<<<<<<< HEAD
     if (testEnvironment.containsKey(TEST_NAME_ENV)) {
       throw createTestExecException(
           TestAction.Code.LOCAL_TEST_PREREQ_UNMET,
           String.format("cannot set env variable TEST_NAME=%s because TEST_NAME is reserved", testEnvironment.get(TEST_NAME_ENV)));
     }
 
-    Map<String, String> executionInfo =
-        new TreeMap<>(action.getTestProperties().getExecutionInfo());
-    if (!action.shouldCacheResult()) {
-=======
     Map<String, String> executionInfo = new TreeMap<>(action.getExecutionInfo());
     if (!action.shouldAcceptCachedResult()) {
       // TODO(tjgq): We want to reject a previously cached result, but not prevent the result of the
       // current execution from being uploaded. We should introduce a separate execution requirement
       // for this.
->>>>>>> b41dc939
       executionInfo.put(ExecutionRequirements.NO_CACHE, "");
     }
     executionInfo.put(
