--- conflicted
+++ resolved
@@ -600,33 +600,24 @@
 
   @StarlarkMethod(
       name = "download",
-<<<<<<< HEAD
-      doc = """
-        Downloads a file to the output path for the provided url and returns a struct containing \
-        <code>success</code>, a flag which is <code>true</code> if the download completed \
-        successfully, and if successful, a hash of the file with the fields <code>sha256</code> \
-        and <code>integrity</code>. \
-        When <code>sha256</code> or <code>integrity</code> is user specified, setting an explicit \
-        <code>canonical_id</code> is highly recommended. e.g.\
-        <pre class='language-python'>
-        load("@bazel_tools//tools/build_defs/repo:cache.bzl", "get_default_canonical_id")
-        # ...
-            repository_ctx.download(
-                url = urls,
-                integrity = integrity
-                canonical_id = get_default_canonical_id(repository_ctx, urls),
-            ),
-        </pre>
-        """,
-=======
       doc =
           """
           Downloads a file to the output path for the provided url and returns a struct \
           containing <code>success</code>, a flag which is <code>true</code> if the \
           download completed successfully, and if successful, a hash of the file \
-          with the fields <code>sha256</code> and <code>integrity</code>.
+          with the fields <code>sha256</code> and <code>integrity</code>. \
+          When <code>sha256</code> or <code>integrity</code> is user specified, setting an explicit \
+          <code>canonical_id</code> is highly recommended. e.g.\
+          <pre class='language-python'>
+          load("@bazel_tools//tools/build_defs/repo:cache.bzl", "get_default_canonical_id")
+          # ...
+              repository_ctx.download(
+                  url = urls,
+                  integrity = integrity
+                  canonical_id = get_default_canonical_id(repository_ctx, urls),
+              ),
+          </pre>
           """,
->>>>>>> 27b300c7
       useStarlarkThread = true,
       parameters = {
         @Param(
@@ -812,33 +803,24 @@
 
   @StarlarkMethod(
       name = "download_and_extract",
-<<<<<<< HEAD
-      doc = """
-        Downloads a file to the output path for the provided url, extracts it, and returns a \
-        struct containing <code>success</code>, a flag which is <code>true</code> if the download \
-        completed successfully, and if successful, a hash of the file with the fields \
-        <code>sha256</code> and <code>integrity</code>. \
-        When <code>sha256</code> or <code>integrity</code> is user specified, setting an explicit \
-        <code>canonical_id</code> is highly recommended. e.g.\
-        <pre class='language-python'>
-        load("@bazel_tools//tools/build_defs/repo:cache.bzl", "get_default_canonical_id")
-        # ...
-            repository_ctx.download_and_extract(
-                url = urls,
-                integrity = integrity
-                canonical_id = get_default_canonical_id(repository_ctx, urls),
-            ),
-        </pre>
-        """,
-=======
       doc =
           """
           Downloads a file to the output path for the provided url, extracts it, and returns a \
           struct containing <code>success</code>, a flag which is <code>true</code> if the \
           download completed successfully, and if successful, a hash of the file with the \
-          fields <code>sha256</code> and <code>integrity</code>.
+          fields <code>sha256</code> and <code>integrity</code>. \
+          When <code>sha256</code> or <code>integrity</code> is user specified, setting an explicit \
+          <code>canonical_id</code> is highly recommended. e.g.\
+          <pre class='language-python'>
+          load("@bazel_tools//tools/build_defs/repo:cache.bzl", "get_default_canonical_id")
+          # ...
+              repository_ctx.download_and_extract(
+                  url = urls,
+                  integrity = integrity
+                  canonical_id = get_default_canonical_id(repository_ctx, urls),
+              ),
+          </pre>
           """,
->>>>>>> 27b300c7
       useStarlarkThread = true,
       parameters = {
         @Param(
