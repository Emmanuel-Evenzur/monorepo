// Copyright 2014 The Bazel Authors. All rights reserved.
//
// Licensed under the Apache License, Version 2.0 (the "License");
// you may not use this file except in compliance with the License.
// You may obtain a copy of the License at
//
//    http://www.apache.org/licenses/LICENSE-2.0
//
// Unless required by applicable law or agreed to in writing, software
// distributed under the License is distributed on an "AS IS" BASIS,
// WITHOUT WARRANTIES OR CONDITIONS OF ANY KIND, either express or implied.
// See the License for the specific language governing permissions and
// limitations under the License.
package com.google.devtools.build.lib.skyframe;

import static com.google.common.base.Preconditions.checkNotNull;
import static com.google.common.base.Preconditions.checkState;

import com.google.common.collect.ImmutableCollection;
import com.google.common.collect.ImmutableList;
import com.google.common.collect.ImmutableMap;
import com.google.common.collect.ImmutableSet;
import com.google.common.collect.Iterables;
import com.google.devtools.build.lib.actions.ActionExecutionException;
import com.google.devtools.build.lib.actions.ActionInput;
import com.google.devtools.build.lib.actions.ActionInputMap;
import com.google.devtools.build.lib.actions.Artifact;
import com.google.devtools.build.lib.actions.CompletionContext;
import com.google.devtools.build.lib.actions.CompletionContext.PathResolverFactory;
import com.google.devtools.build.lib.actions.EventReportingArtifacts;
import com.google.devtools.build.lib.actions.FileArtifactValue;
import com.google.devtools.build.lib.actions.ImportantOutputHandler;
import com.google.devtools.build.lib.actions.ImportantOutputHandler.ImportantOutputException;
import com.google.devtools.build.lib.actions.ImportantOutputHandler.LostArtifacts;
import com.google.devtools.build.lib.actions.InputFileErrorException;
import com.google.devtools.build.lib.actions.InputMetadataProvider;
import com.google.devtools.build.lib.actions.TopLevelOutputException;
import com.google.devtools.build.lib.analysis.ConfiguredObjectValue;
import com.google.devtools.build.lib.analysis.ConfiguredTarget;
import com.google.devtools.build.lib.analysis.OutputGroupInfo;
import com.google.devtools.build.lib.analysis.TopLevelArtifactContext;
import com.google.devtools.build.lib.analysis.TopLevelArtifactHelper;
import com.google.devtools.build.lib.analysis.TopLevelArtifactHelper.ArtifactsInOutputGroup;
import com.google.devtools.build.lib.analysis.TopLevelArtifactHelper.ArtifactsToBuild;
import com.google.devtools.build.lib.analysis.TopLevelArtifactHelper.SuccessfulArtifactFilter;
import com.google.devtools.build.lib.analysis.test.InstrumentedFilesInfo;
import com.google.devtools.build.lib.bugreport.BugReporter;
import com.google.devtools.build.lib.causes.Cause;
import com.google.devtools.build.lib.causes.LabelCause;
import com.google.devtools.build.lib.cmdline.Label;
import com.google.devtools.build.lib.collect.nestedset.NestedSet;
import com.google.devtools.build.lib.collect.nestedset.NestedSetBuilder;
import com.google.devtools.build.lib.events.Event;
import com.google.devtools.build.lib.events.ExtendedEventHandler.Postable;
import com.google.devtools.build.lib.profiler.GoogleAutoProfilerUtils;
import com.google.devtools.build.lib.skyframe.ArtifactFunction.MissingArtifactValue;
import com.google.devtools.build.lib.skyframe.ArtifactFunction.SourceArtifactException;
import com.google.devtools.build.lib.skyframe.MetadataConsumerForMetrics.FilesMetricConsumer;
import com.google.devtools.build.lib.skyframe.rewinding.ActionRewindException;
import com.google.devtools.build.lib.skyframe.rewinding.ActionRewindStrategy;
import com.google.devtools.build.lib.util.DetailedExitCode;
import com.google.devtools.build.lib.util.Pair;
import com.google.devtools.build.skyframe.SkyFunction;
import com.google.devtools.build.skyframe.SkyFunctionException;
import com.google.devtools.build.skyframe.SkyKey;
import com.google.devtools.build.skyframe.SkyValue;
import com.google.devtools.build.skyframe.SkyframeLookupResult;
import java.util.HashMap;
import java.util.HashSet;
import java.util.Map;
import java.util.Set;
import javax.annotation.Nullable;
import net.starlark.java.syntax.Location;

/** CompletionFunction builds the artifactsToBuild collection of a {@link ConfiguredTarget}. */
public final class CompletionFunction<
        ValueT extends ConfiguredObjectValue,
        ResultT extends SkyValue,
        KeyT extends TopLevelActionLookupKeyWrapper>
    implements SkyFunction {

  /**
   * A strategy for completing the build.
   *
   * <p>Any Skyframe lookups in methods passed an {@link Environment} must return an already-done
   * value. For example, it is acceptable to call {@link
   * ConfiguredTargetAndData#fromExistingConfiguredTargetInSkyframe}.
   */
  interface Completor<
      ValueT, ResultT extends SkyValue, KeyT extends TopLevelActionLookupKeyWrapper> {

    /** Creates an event reporting an absent input artifact. */
    Event getRootCauseError(KeyT key, ValueT value, LabelCause rootCause, Environment env)
        throws InterruptedException;

    Object getLocationIdentifier(KeyT key, ValueT value, Environment env)
        throws InterruptedException;

    /** Provides a successful completion value. */
    ResultT getResult();

    /**
     * Creates a failed completion event.
     *
     * <p>The event must be {@linkplain Postable#storeForReplay stored}.
     */
    Postable createFailed(
        KeyT skyKey,
        ValueT value,
        NestedSet<Cause> rootCauses,
        CompletionContext ctx,
        ImmutableMap<String, ArtifactsInOutputGroup> outputs,
        Environment env)
        throws InterruptedException;

    /**
     * Creates a succeeded completion event.
     *
     * <p>The event must be {@linkplain Postable#storeForReplay stored}.
     */
    EventReportingArtifacts createSucceeded(
        KeyT skyKey,
        ValueT value,
        CompletionContext completionContext,
        ArtifactsToBuild artifactsToBuild,
        Environment env)
        throws InterruptedException;
  }

  private final PathResolverFactory pathResolverFactory;
  private final Completor<ValueT, ResultT, KeyT> completor;
  private final SkyframeActionExecutor skyframeActionExecutor;
  private final FilesMetricConsumer topLevelArtifactsMetric;
  private final ActionRewindStrategy actionRewindStrategy;
  private final BugReporter bugReporter;

  CompletionFunction(
      PathResolverFactory pathResolverFactory,
      Completor<ValueT, ResultT, KeyT> completor,
      SkyframeActionExecutor skyframeActionExecutor,
      FilesMetricConsumer topLevelArtifactsMetric,
      ActionRewindStrategy actionRewindStrategy,
      BugReporter bugReporter) {
    this.pathResolverFactory = checkNotNull(pathResolverFactory);
    this.completor = checkNotNull(completor);
    this.skyframeActionExecutor = checkNotNull(skyframeActionExecutor);
    this.topLevelArtifactsMetric = checkNotNull(topLevelArtifactsMetric);
    this.actionRewindStrategy = checkNotNull(actionRewindStrategy);
    this.bugReporter = checkNotNull(bugReporter);
  }

  @SuppressWarnings("unchecked") // Cast to KeyT
  @Nullable
  @Override
  public SkyValue compute(SkyKey skyKey, Environment env)
      throws CompletionFunctionException, InterruptedException {
    WorkspaceNameValue workspaceNameValue =
        (WorkspaceNameValue) env.getValue(WorkspaceNameValue.key());
    if (workspaceNameValue == null) {
      return null;
    }

    KeyT key = (KeyT) skyKey;
    Pair<ValueT, ArtifactsToBuild> valueAndArtifactsToBuild = getValueAndArtifactsToBuild(key, env);
    if (env.valuesMissing()) {
      return null;
    }
    ValueT value = valueAndArtifactsToBuild.first;
    ArtifactsToBuild artifactsToBuild = valueAndArtifactsToBuild.second;

    // Ensure that coverage artifacts are built before a target is considered completed.
    ImmutableList<Artifact> allArtifacts = artifactsToBuild.getAllArtifacts().toList();
    InstrumentedFilesInfo instrumentedFilesInfo =
        value.getConfiguredObject().get(InstrumentedFilesInfo.STARLARK_CONSTRUCTOR);
    Iterable<Artifact> artifactsToRequest = allArtifacts;
    Artifact baselineCoverage = null;
    FileArtifactValue baselineCoverageValue = null;
    if (value.getConfiguredObject() instanceof ConfiguredTarget && instrumentedFilesInfo != null) {
      baselineCoverage = instrumentedFilesInfo.getBaselineCoverageArtifact();
      if (baselineCoverage != null) {
        artifactsToRequest =
            Iterables.concat(artifactsToRequest, ImmutableList.of(baselineCoverage));
      }
    }
    SkyframeLookupResult inputDeps = env.getValuesAndExceptions(Artifact.keys(artifactsToRequest));

    boolean allArtifactsAreImportant = artifactsToBuild.areAllOutputGroupsImportant();

    ActionInputMap inputMap = new ActionInputMap(allArtifacts.size());
    // Prepare an ActionInputMap for important artifacts separately, to be used by BEP events. The
    // _validation output group can contain orders of magnitude more unimportant artifacts than
    // there are important artifacts, and BEP events will retain the ActionInputMap until the
    // event is delivered to transports. If the BEP events reference *all* artifacts it can increase
    // heap high-watermark by multiple GB.
    ActionInputMap importantInputMap;
    ImmutableCollection<Artifact> importantArtifacts;
    if (allArtifactsAreImportant) {
      importantArtifacts = allArtifacts;
      importantInputMap = inputMap;
    } else {
      importantArtifacts = artifactsToBuild.getImportantArtifacts().toSet();
      importantInputMap = new ActionInputMap(importantArtifacts.size());
    }

    // TODO: b/239184359 - Can we just get the tree artifacts from the ActionInputMap?
    Map<Artifact, TreeArtifactValue> treeArtifacts = new HashMap<>();

    ActionExecutionException firstActionExecutionException = null;
    NestedSetBuilder<Cause> rootCausesBuilder = NestedSetBuilder.stableOrder();
    Set<Artifact> builtArtifacts = new HashSet<>();
    // Don't double-count files due to Skyframe restarts.
    FilesMetricConsumer currentConsumer = new FilesMetricConsumer();
    for (Artifact input : artifactsToRequest) {
      try {
        SkyValue artifactValue =
            inputDeps.getOrThrow(
                Artifact.key(input), ActionExecutionException.class, SourceArtifactException.class);
        if (artifactValue == null) {
          continue;
        }
        if (artifactValue instanceof MissingArtifactValue) {
          handleSourceFileError(
              input,
              ((MissingArtifactValue) artifactValue).getDetailedExitCode(),
              rootCausesBuilder,
              env,
              value,
              key);
        } else if (input.equals(baselineCoverage)) {
          baselineCoverageValue =
              ((ActionExecutionValue) artifactValue).getExistingFileArtifactValue(baselineCoverage);
        } else {
          builtArtifacts.add(input);
          ActionInputMapHelper.addToMap(
              inputMap,
              treeArtifacts::put,
              input,
              artifactValue,
              currentConsumer);
          if (!allArtifactsAreImportant && importantArtifacts.contains(input)) {
            // Calling #addToMap a second time with `input` and `artifactValue` will perform no-op
            // updates to the secondary collections passed in (eg. treeArtifacts, expandedFilesets).
            // MetadataConsumerForMetrics.NO_OP is used to avoid double-counting.
            ActionInputMapHelper.addToMap(
                importantInputMap,
                treeArtifacts::put,
                input,
                artifactValue,
                MetadataConsumerForMetrics.NO_OP);
          }
        }
      } catch (ActionExecutionException e) {
        rootCausesBuilder.addTransitive(e.getRootCauses());
        // Prefer a catastrophic exception as the one we propagate.
        if (firstActionExecutionException == null
            || (!firstActionExecutionException.isCatastrophe() && e.isCatastrophe())) {
          firstActionExecutionException = e;
        }
      } catch (SourceArtifactException e) {
        if (!input.isSourceArtifact()) {
          bugReporter.logUnexpected(
              e, "Non-source artifact had SourceArtifactException: %s", input);
        }
        handleSourceFileError(input, e.getDetailedExitCode(), rootCausesBuilder, env, value, key);
      }
    }
    CompletionContext ctx =
        CompletionContext.create(
            treeArtifacts,
            inputMap.getFilesets(),
            baselineCoverageValue,
            key.topLevelArtifactContext().expandFilesets(),
            inputMap,
            importantInputMap,
            pathResolverFactory,
            skyframeActionExecutor.getExecRoot(),
            workspaceNameValue.getName());

    NestedSet<Cause> rootCauses = rootCausesBuilder.build();
    if (!rootCauses.isEmpty()) {
      Reset reset = null;
      if (!builtArtifacts.isEmpty()) {
        // In error bubbling, we may be interrupted by Skyframe. Ensure that the interrupt doesn't
        // prevent us from staging built artifacts and posting the failed event.
        boolean interruptedDuringErrorBubbling = env.inErrorBubbling() && Thread.interrupted();
        try {
          reset =
              informImportantOutputHandler(
                  key,
                  value,
                  env,
                  ImmutableList.copyOf(
                      allArtifactsAreImportant
                          ? builtArtifacts
                          : Iterables.filter(builtArtifacts, importantArtifacts::contains)),
                  rootCauses,
                  ctx,
                  artifactsToBuild,
                  builtArtifacts,
                  inputMap);
        } finally {
          if (interruptedDuringErrorBubbling) {
            Thread.currentThread().interrupt();
          }
        }
      }
      postFailedEvent(key, value, rootCauses, ctx, artifactsToBuild, builtArtifacts, env);
      if (reset != null) {
        // Only return a reset after posting the failed event. If we're in --nokeep_going mode, the
        // attempt to rewind will be ignored, so this is our only opportunity to post the event. If
        // we're in --keep_going mode, rewinding will take place, the event won't actually get
        // emitted (per the spec of SkyFunction.Environment#getListener for stored events), and
        // we'll get another opportunity to post an event after rewinding.
        return reset;
      }
      if (firstActionExecutionException != null) {
        throw new CompletionFunctionException(firstActionExecutionException);
      }
      Object locationPrefix = completor.getLocationIdentifier(key, value, env);
      Pair<DetailedExitCode, String> codeAndMessage =
          ActionExecutionFunction.createSourceErrorCodeAndMessage(rootCauses.toList(), key);
      String message;
      if (locationPrefix instanceof Location) {
        message = codeAndMessage.getSecond();
        env.getListener().handle(Event.error((Location) locationPrefix, message));
      } else {
        message = locationPrefix + " " + codeAndMessage.getSecond();
        env.getListener().handle(Event.error(message));
      }
      throw new CompletionFunctionException(
          new InputFileErrorException(message, codeAndMessage.getFirst()));
    }

    // Only check for missing values *after* reporting errors: if there are missing files in a build
    // with --nokeep_going, there may be missing dependencies during error bubbling, we still need
    // to report the error.
    if (env.valuesMissing()) {
      return null;
    }

    Reset reset =
        informImportantOutputHandler(
            key,
            value,
            env,
            importantArtifacts,
            rootCauses,
            ctx,
            artifactsToBuild,
            builtArtifacts,
            inputMap);
    if (reset != null) {
      return reset; // Initiate action rewinding to regenerate lost outputs.
    }

    Postable event = completor.createSucceeded(key, value, ctx, artifactsToBuild, env);
    checkStored(event, key);
    env.getListener().post(event);
    topLevelArtifactsMetric.mergeIn(currentConsumer);

    return completor.getResult();
  }

  private void postFailedEvent(
      KeyT key,
      ValueT value,
      NestedSet<Cause> rootCauses,
      CompletionContext ctx,
      ArtifactsToBuild artifactsToBuild,
      Set<Artifact> builtArtifacts,
      Environment env)
      throws InterruptedException {
    ImmutableMap<String, ArtifactsInOutputGroup> builtOutputs =
        new SuccessfulArtifactFilter(ImmutableSet.copyOf(builtArtifacts))
            .filterArtifactsInOutputGroup(artifactsToBuild.getAllArtifactsByOutputGroup());
    Postable event = completor.createFailed(key, value, rootCauses, ctx, builtOutputs, env);
    checkStored(event, key);
    env.getListener().post(event);
  }

  private void handleSourceFileError(
      Artifact input,
      DetailedExitCode detailedExitCode,
      NestedSetBuilder<Cause> rootCausesBuilder,
      Environment env,
      ValueT value,
      KeyT key)
      throws InterruptedException {
    LabelCause cause =
        ActionExecutionFunction.createLabelCause(
            input, detailedExitCode, key.actionLookupKey().getLabel(), bugReporter);
    rootCausesBuilder.add(cause);
    env.getListener().handle(completor.getRootCauseError(key, value, cause, env));
    skyframeActionExecutor.recordExecutionError();
  }

  @Nullable
  static <ValueT extends ConfiguredObjectValue>
      Pair<ValueT, ArtifactsToBuild> getValueAndArtifactsToBuild(
          TopLevelActionLookupKeyWrapper key, Environment env) throws InterruptedException {
    @SuppressWarnings("unchecked")
    ValueT value = (ValueT) env.getValue(key.actionLookupKey());
    if (env.valuesMissing()) {
      return null;
    }

    TopLevelArtifactContext topLevelContext = key.topLevelArtifactContext();
    ArtifactsToBuild artifactsToBuild =
        TopLevelArtifactHelper.getAllArtifactsToBuild(value.getConfiguredObject(), topLevelContext);
    return Pair.of(value, artifactsToBuild);
  }

  /**
   * Calls {@link ImportantOutputHandler#processOutputsAndGetLostArtifacts}.
   *
   * <p>If any outputs are lost, returns a {@link Reset} which can be used to initiate action
   * rewinding and regenerate the lost outputs. Otherwise, returns {@code null}.
   */
  @Nullable
  private Reset informImportantOutputHandler(
      KeyT key,
      ValueT value,
      Environment env,
      ImmutableCollection<Artifact> importantArtifacts,
      NestedSet<Cause> rootCauses,
      CompletionContext ctx,
      ArtifactsToBuild artifactsToBuild,
      Set<Artifact> builtArtifacts,
      InputMetadataProvider metadataProvider)
      throws CompletionFunctionException, InterruptedException {
    var importantOutputHandler =
        skyframeActionExecutor.getActionContextRegistry().getContext(ImportantOutputHandler.class);
    if (importantOutputHandler == null) {
      return null;
    }

    Label label = key.actionLookupKey().getLabel();
    try {
      LostArtifacts lostOutputs;
      try (var ignored =
          GoogleAutoProfilerUtils.logged(
              "Informing important output handler of top-level outputs for " + label,
              ImportantOutputHandler.LOG_THRESHOLD)) {
        lostOutputs =
            importantOutputHandler.processOutputsAndGetLostArtifacts(
                key.topLevelArtifactContext().expandFilesets()
                    ? importantArtifacts
                    : Iterables.filter(importantArtifacts, artifact -> !artifact.isFileset()),
<<<<<<< HEAD
                ctx,
                metadataProvider,
                artifact ->
                    checkNotNull(
                        ActionUtils.getActionForLookupData(env, artifact.getGeneratingActionKey()),
                        "generating action for artifact %s",
                        artifact));
=======
                metadataProvider);
>>>>>>> 4c2d91e7
      }
      if (lostOutputs.isEmpty()) {
        return null;
      }

      Iterable<Artifact> artifactsRelevantForRewinding = importantArtifacts;
      // Runfiles are not considered important outputs, but can arise as dep keys to which lost
      // outputs are attributed in Bazel (but not Blaze).
      var hiddenTopLevelArtifacts =
          artifactsToBuild.getAllArtifactsByOutputGroup().get(OutputGroupInfo.HIDDEN_TOP_LEVEL);
      if (hiddenTopLevelArtifacts != null) {
        artifactsRelevantForRewinding =
            Iterables.concat(
                artifactsRelevantForRewinding, hiddenTopLevelArtifacts.getArtifacts().toList());
      }

      return actionRewindStrategy.prepareRewindPlanForLostTopLevelOutputs(
          key,
          ImmutableSet.copyOf(Artifact.keys(artifactsRelevantForRewinding)),
          lostOutputs.byDigest(),
          lostOutputs.owners(),
          builtArtifacts,
          metadataProvider,
          env);
    } catch (ActionRewindException | ImportantOutputException e) {
      LabelCause cause = new LabelCause(label, e.getDetailedExitCode());
      rootCauses = NestedSetBuilder.fromNestedSet(rootCauses).add(cause).build();
      env.getListener().handle(completor.getRootCauseError(key, value, cause, env));
      skyframeActionExecutor.recordExecutionError();
      postFailedEvent(key, value, rootCauses, ctx, artifactsToBuild, builtArtifacts, env);
      throw new CompletionFunctionException(
          new TopLevelOutputException(e.getMessage(), e.getDetailedExitCode()));
    }
  }

  private static void checkStored(Postable event, TopLevelActionLookupKeyWrapper key) {
    checkState(
        event.storeForReplay(), "Completion events must be stored, got %s for %s", event, key);
  }

  @Override
  public String extractTag(SkyKey skyKey) {
    return Label.print(((TopLevelActionLookupKeyWrapper) skyKey).actionLookupKey().getLabel());
  }

  private static final class CompletionFunctionException extends SkyFunctionException {
    private final ActionExecutionException actionException;

    CompletionFunctionException(ActionExecutionException e) {
      super(e, Transience.PERSISTENT);
      this.actionException = e;
    }

    CompletionFunctionException(InputFileErrorException e) {
      // Not transient from the point of view of this SkyFunction.
      super(e, Transience.PERSISTENT);
      this.actionException = null;
    }

    CompletionFunctionException(TopLevelOutputException e) {
      super(e, Transience.TRANSIENT);
      this.actionException = null;
    }

    @Override
    public boolean isCatastrophic() {
      return actionException != null && actionException.isCatastrophe();
    }
  }
}<|MERGE_RESOLUTION|>--- conflicted
+++ resolved
@@ -446,17 +446,12 @@
                 key.topLevelArtifactContext().expandFilesets()
                     ? importantArtifacts
                     : Iterables.filter(importantArtifacts, artifact -> !artifact.isFileset()),
-<<<<<<< HEAD
-                ctx,
                 metadataProvider,
                 artifact ->
                     checkNotNull(
                         ActionUtils.getActionForLookupData(env, artifact.getGeneratingActionKey()),
                         "generating action for artifact %s",
                         artifact));
-=======
-                metadataProvider);
->>>>>>> 4c2d91e7
       }
       if (lostOutputs.isEmpty()) {
         return null;
