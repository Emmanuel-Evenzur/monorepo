load("@rules_java//java:defs.bzl", "java_library")

package(
    default_applicable_licenses = ["//:license"],
    default_visibility = ["//src:__subpackages__"],
)

filegroup(
    name = "srcs",
    srcs = glob(["*"]) + [
        "//src/main/java/com/google/devtools/build/lib/bazel/bzlmod/modcommand:srcs",
    ],
    visibility = ["//src:__subpackages__"],
)

java_library(
    name = "common",
    srcs = [
        "ArchiveRepoSpecBuilder.java",
        "AttributeValues.java",
        "ModuleFile.java",
        "ModuleKey.java",
        "RepoSpec.java",
        "Version.java",
    ],
    deps = [
        "//src/main/java/com/google/devtools/build/lib/cmdline",
        "//src/main/java/com/google/devtools/build/lib/vfs:pathfragment",
        "//src/main/java/com/google/devtools/build/skyframe:skyframe-objects",
        "//src/main/java/net/starlark/java/eval",
        "//third_party:auto_value",
        "//third_party:gson",
        "//third_party:guava",
        "//third_party:jsr305",
    ],
)

java_library(
    name = "exception",
    srcs = ["ExternalDepsException.java"],
    deps = [
        "//src/main/java/com/google/devtools/build/lib/skyframe:detailed_exceptions",
        "//src/main/java/com/google/devtools/build/lib/util:detailed_exit_code",
        "//src/main/protobuf:failure_details_java_proto",
        "//third_party:error_prone_annotations",
        "//third_party:jsr305",
    ],
)

java_library(
    name = "module_extension",
    srcs = [
        "ModuleExtension.java",
        "ModuleExtensionId.java",
        "ModuleExtensionUsage.java",
        "Tag.java",
        "TagClass.java",
    ],
    deps = [
        ":common",
        "//src/main/java/com/google/devtools/build/lib/cmdline",
        "//src/main/java/com/google/devtools/build/lib/packages",
        "//src/main/java/com/google/devtools/build/lib/starlarkbuildapi/repository",
        "//src/main/java/net/starlark/java/eval",
        "//src/main/java/net/starlark/java/syntax",
        "//third_party:auto_value",
        "//third_party:gson",
        "//third_party:guava",
    ],
)

java_library(
    name = "registry",
    srcs = [
        "IndexRegistry.java",
        "Registry.java",
        "RegistryFactory.java",
        "RegistryFactoryImpl.java",
    ],
    deps = [
        ":common",
        "//src/main/java/com/google/devtools/build/lib/bazel/repository/downloader",
        "//src/main/java/com/google/devtools/build/lib/cmdline",
        "//src/main/java/com/google/devtools/build/lib/events",
        "//src/main/java/com/google/devtools/build/lib/profiler",
        "//src/main/java/com/google/devtools/build/lib/util:os",
        "//src/main/java/com/google/devtools/build/lib/vfs",
        "//src/main/java/com/google/devtools/build/lib/vfs:pathfragment",
        "//third_party:caffeine",
        "//third_party:gson",
        "//third_party:guava",
    ],
)

java_library(
    name = "bazel_lockfile_module",
    srcs = ["BazelLockFileModule.java"],
    deps = [
        ":common",
        ":exception",
        ":resolution",
        ":resolution_impl",
        "//src/main/java/com/google/devtools/build/lib:runtime",
        "//src/main/java/com/google/devtools/build/lib/bazel/bzlmod:module_extension",
        "//src/main/java/com/google/devtools/build/lib/bazel/repository:repository_options",
        "//src/main/java/com/google/devtools/build/lib/cmdline",
        "//src/main/java/com/google/devtools/build/lib/util:abrupt_exit_exception",
        "//src/main/java/com/google/devtools/build/lib/vfs",
        "//third_party:flogger",
        "//third_party:gson",
        "//third_party:guava",
        "//third_party:jsr305",
    ],
)

java_library(
    name = "resolution",
    srcs = [
        "AbridgedModule.java",
        "ArchiveOverride.java",
        "BazelDepGraphValue.java",
        "BazelFetchAllValue.java",
        "BazelLockFileValue.java",
        "BazelModuleResolutionEvent.java",
        "BazelModuleResolutionValue.java",
        "BzlmodFlagsAndEnvVars.java",
        "GitOverride.java",
        "InterimModule.java",
        "LocalPathOverride.java",
        "LockFileModuleExtension.java",
        "Module.java",
        "ModuleBase.java",
        "ModuleExtensionEvalFactors.java",
        "ModuleExtensionEvalStarlarkThreadContext.java",
        "ModuleExtensionRepoMappingEntriesValue.java",
        "ModuleExtensionResolutionEvent.java",
        "ModuleFileValue.java",
        "ModuleOverride.java",
        "MultipleVersionOverride.java",
        "NonRegistryOverride.java",
        "RegistryOverride.java",
        "RepoSpecKey.java",
        "SingleExtensionEvalValue.java",
        "SingleExtensionUsagesValue.java",
        "SingleVersionOverride.java",
    ],
    deps = [
        ":common",
        ":inspection",
        ":module_extension",
        ":module_extension_metadata",
        ":registry",
        ":repo_rule_creator",
        "//src/main/java/com/google/devtools/build/lib/analysis:blaze_directories",
        "//src/main/java/com/google/devtools/build/lib/cmdline",
        "//src/main/java/com/google/devtools/build/lib/events",
        "//src/main/java/com/google/devtools/build/lib/packages",
        "//src/main/java/com/google/devtools/build/lib/skyframe:sky_functions",
        "//src/main/java/com/google/devtools/build/lib/skyframe/serialization:visible-for-serialization",
        "//src/main/java/com/google/devtools/build/lib/skyframe/serialization/autocodec",
        "//src/main/java/com/google/devtools/build/lib/skyframe/serialization/autocodec:serialization-constant",
        "//src/main/java/com/google/devtools/build/skyframe:skyframe-objects",
        "//src/main/java/net/starlark/java/eval",
        "//src/main/java/net/starlark/java/syntax",
        "//third_party:auto_value",
        "//third_party:gson",
        "//third_party:guava",
        "//third_party:jsr305",
    ],
)

java_library(
    name = "resolution_impl",
    srcs = [
        "AttributeValuesAdapter.java",
        "BazelDepGraphFunction.java",
        "BazelFetchAllFunction.java",
        "BazelLockFileFunction.java",
        "BazelModuleResolutionFunction.java",
        "BzlmodFlagsAndEnvVars.java",
        "DelegateTypeAdapterFactory.java",
        "Discovery.java",
        "GsonTypeAdapterUtil.java",
        "ModuleExtensionContext.java",
<<<<<<< HEAD
        "ModuleExtensionRepoMappingEntriesFunction.java",
=======
        "ModuleExtensionEvaluationProgress.java",
>>>>>>> 305ab3b7
        "ModuleFileFunction.java",
        "ModuleFileGlobals.java",
        "RepoSpecFunction.java",
        "Selection.java",
        "SingleExtensionEvalFunction.java",
        "SingleExtensionUsagesFunction.java",
        "StarlarkBazelModule.java",
        "TypeCheckedTag.java",
        "YankedVersionsUtil.java",
    ],
    deps = [
        ":common",
        ":exception",
        ":module_extension",
        ":module_extension_metadata",
        ":registry",
        ":repo_rule_creator",
        ":resolution",
        "//src/main/java/com/google/devtools/build/docgen/annot",
        "//src/main/java/com/google/devtools/build/lib:runtime",
        "//src/main/java/com/google/devtools/build/lib/actions:file_metadata",
        "//src/main/java/com/google/devtools/build/lib/analysis:blaze_directories",
        "//src/main/java/com/google/devtools/build/lib/analysis:blaze_version_info",
        "//src/main/java/com/google/devtools/build/lib/bazel:bazel_version",
        "//src/main/java/com/google/devtools/build/lib/bazel/bzlmod:repo_rule_value",
        "//src/main/java/com/google/devtools/build/lib/bazel/repository:repository_options",
        "//src/main/java/com/google/devtools/build/lib/bazel/repository/downloader",
        "//src/main/java/com/google/devtools/build/lib/bazel/repository/starlark",
        "//src/main/java/com/google/devtools/build/lib/cmdline",
        "//src/main/java/com/google/devtools/build/lib/events",
        "//src/main/java/com/google/devtools/build/lib/packages",
        "//src/main/java/com/google/devtools/build/lib/profiler",
        "//src/main/java/com/google/devtools/build/lib/rules:repository/repository_directory_value",
        "//src/main/java/com/google/devtools/build/lib/rules:repository/repository_function",
        "//src/main/java/com/google/devtools/build/lib/skyframe:bzl_load_value",
        "//src/main/java/com/google/devtools/build/lib/skyframe:client_environment_function",
        "//src/main/java/com/google/devtools/build/lib/skyframe:client_environment_value",
        "//src/main/java/com/google/devtools/build/lib/skyframe:precomputed_value",
        "//src/main/java/com/google/devtools/build/lib/skyframe:skyframe_cluster",
        "//src/main/java/com/google/devtools/build/lib/util",
        "//src/main/java/com/google/devtools/build/lib/util:os",
        "//src/main/java/com/google/devtools/build/lib/vfs",
        "//src/main/java/com/google/devtools/build/lib/vfs:pathfragment",
        "//src/main/java/com/google/devtools/build/skyframe",
        "//src/main/java/com/google/devtools/build/skyframe:skyframe-objects",
        "//src/main/java/net/starlark/java/annot",
        "//src/main/java/net/starlark/java/eval",
        "//src/main/java/net/starlark/java/spelling",
        "//src/main/java/net/starlark/java/syntax",
        "//src/main/protobuf:failure_details_java_proto",
        "//third_party:auto_value",
        "//third_party:gson",
        "//third_party:guava",
        "//third_party:jsr305",
    ],
)

java_library(
    name = "repo_rule_value",
    srcs = [
        "BzlmodRepoRuleValue.java",
    ],
    deps = [
        "//src/main/java/com/google/devtools/build/lib/cmdline",
        "//src/main/java/com/google/devtools/build/lib/packages",
        "//src/main/java/com/google/devtools/build/lib/skyframe/serialization:visible-for-serialization",
        "//src/main/java/com/google/devtools/build/lib/skyframe/serialization/autocodec",
        "//src/main/java/com/google/devtools/build/skyframe:skyframe-objects",
    ],
)

java_library(
    name = "repo_rule_creator",
    srcs = ["BzlmodRepoRuleCreator.java"],
    deps = [
        "//src/main/java/com/google/devtools/build/lib/analysis:blaze_directories",
        "//src/main/java/com/google/devtools/build/lib/cmdline",
        "//src/main/java/com/google/devtools/build/lib/events",
        "//src/main/java/com/google/devtools/build/lib/packages",
        "//src/main/java/com/google/devtools/build/lib/vfs",
        "//src/main/java/net/starlark/java/eval",
        "//src/main/java/net/starlark/java/syntax",
        "//third_party:guava",
    ],
)

java_library(
    name = "inspection",
    srcs = [
        "BazelModuleInspectorValue.java",
    ],
    deps = [
        ":common",
        ":module_extension",
        "//src/main/java/com/google/devtools/build/lib/skyframe:sky_functions",
        "//src/main/java/com/google/devtools/build/lib/skyframe/serialization/autocodec:serialization-constant",
        "//src/main/java/com/google/devtools/build/skyframe:skyframe-objects",
        "//third_party:auto_value",
        "//third_party:guava",
    ],
)

java_library(
    name = "inspection_impl",
    srcs = [
        "BazelModuleInspectorFunction.java",
    ],
    deps = [
        ":common",
        ":inspection",
        ":module_extension",
        ":resolution",
        "//src/main/java/com/google/devtools/build/skyframe",
        "//src/main/java/com/google/devtools/build/skyframe:skyframe-objects",
        "//third_party:guava",
        "//third_party:jsr305",
    ],
)

java_library(
    name = "module_extension_metadata",
    srcs = [
        "ModuleExtensionMetadata.java",
    ],
    deps = [
        ":common",
        ":module_extension",
        "//src/main/java/com/google/devtools/build/docgen/annot",
        "//src/main/java/com/google/devtools/build/lib/cmdline",
        "//src/main/java/com/google/devtools/build/lib/events",
        "//src/main/java/net/starlark/java/annot",
        "//src/main/java/net/starlark/java/eval",
        "//src/main/java/net/starlark/java/syntax",
        "//third_party:auto_value",
        "//third_party:gson",
        "//third_party:guava",
        "//third_party:jsr305",
    ],
)<|MERGE_RESOLUTION|>--- conflicted
+++ resolved
@@ -182,11 +182,8 @@
         "Discovery.java",
         "GsonTypeAdapterUtil.java",
         "ModuleExtensionContext.java",
-<<<<<<< HEAD
+        "ModuleExtensionEvaluationProgress.java",
         "ModuleExtensionRepoMappingEntriesFunction.java",
-=======
-        "ModuleExtensionEvaluationProgress.java",
->>>>>>> 305ab3b7
         "ModuleFileFunction.java",
         "ModuleFileGlobals.java",
         "RepoSpecFunction.java",
