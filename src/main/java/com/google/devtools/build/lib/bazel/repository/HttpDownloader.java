--- conflicted
+++ resolved
@@ -179,22 +179,6 @@
     return scheduler.scheduleAtFixedRate(logger, 0, 1, TimeUnit.SECONDS);
   }
 
-<<<<<<< HEAD
-  private InputStream getInputStream(URL url) throws IOException {
-    HttpURLConnection connection = (HttpURLConnection) url.openConnection(
-        ProxyHelper.createProxyIfNeeded(urlString));
-    connection.setInstanceFollowRedirects(true);
-    connection.connect();
-    
-    if (connection.getResponseCode() == HttpURLConnection.HTTP_OK) {
-      return connection.getInputStream();
-    }
-    InputStream errorStream = connection.getErrorStream();
-    throw new IOException(connection.getResponseCode() + ": "
-        + new String(ByteStreams.toByteArray(errorStream), StandardCharsets.UTF_8));
-  }
-
-=======
   private static String formatSize(int bytes) {
     if (bytes < KB) {
       return bytes + "B";
@@ -247,7 +231,7 @@
 
     public static HttpConnection createAndConnect(URL url) throws IOException {
       HttpURLConnection connection = (HttpURLConnection) url.openConnection(
-          createProxyIfNeeded(url.getProtocol()));
+          ProxyHelper.createProxyIfNeeded(url.toString()));
       connection.setInstanceFollowRedirects(true);
       connection.connect();
       if (connection.getResponseCode() != HttpURLConnection.HTTP_OK) {
@@ -259,77 +243,6 @@
     }
   }
 
-  private static Proxy createProxyIfNeeded(String protocol) throws IOException {
-    if (protocol.equals("https")) {
-      return createProxy(System.getenv("HTTPS_PROXY"));
-    } else if (protocol.equals("http")) {
-      return createProxy(System.getenv("HTTP_PROXY"));
-    }
-    return Proxy.NO_PROXY;
-  }
-
-  @VisibleForTesting
-  static Proxy createProxy(String proxyAddress) throws IOException {
-    if (Strings.isNullOrEmpty(proxyAddress)) {
-      return Proxy.NO_PROXY;
-    }
-
-    // Here there be dragons.
-    Pattern urlPattern =
-        Pattern.compile("^(https?)://(?:([^:@]+?)(?::([^@]+?))?@)?(?:[^:]+)(?::(\\d+))?$");
-    Matcher matcher = urlPattern.matcher(proxyAddress);
-    if (!matcher.matches()) {
-      throw new IOException("Proxy address " + proxyAddress + " is not a valid URL");
-    }
-
-    String protocol = matcher.group(1);
-    final String username = matcher.group(2);
-    final String password = matcher.group(3);
-    String port = matcher.group(4);
-
-    boolean https;
-    switch (protocol) {
-      case "https":
-        https = true;
-        break;
-      case "http":
-        https = false;
-        break;
-      default:
-        throw new IOException("Invalid proxy protocol for " + proxyAddress);
-    }
-
-    if (username != null) {
-      if (password == null) {
-        throw new IOException("No password given for proxy " + proxyAddress);
-      }
-      System.setProperty(protocol + ".proxyUser", username);
-      System.setProperty(protocol + ".proxyPassword", password);
-
-      Authenticator.setDefault(
-          new Authenticator() {
-            @Override
-            public PasswordAuthentication getPasswordAuthentication() {
-              return new PasswordAuthentication(username, password.toCharArray());
-            }
-          });
-    }
-
-    if (port == null) {
-      return new Proxy(Proxy.Type.HTTP, new InetSocketAddress(proxyAddress, https ? 443 : 80));
-    }
-
-    try {
-      return new Proxy(
-          Proxy.Type.HTTP,
-          new InetSocketAddress(
-              proxyAddress.substring(0, proxyAddress.lastIndexOf(':')), Integer.parseInt(port)));
-    } catch (NumberFormatException e) {
-      throw new IOException("Error parsing proxy port: " + proxyAddress);
-    }
-  }
-
->>>>>>> 9e100ac1
   public static String getHash(Hasher hasher, Path path) throws IOException {
     byte byteBuffer[] = new byte[BUFFER_SIZE];
     try (InputStream stream = path.getInputStream()) {
