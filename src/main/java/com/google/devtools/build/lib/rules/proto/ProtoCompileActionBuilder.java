// Copyright 2016 The Bazel Authors. All rights reserved.
//
// Licensed under the Apache License, Version 2.0 (the "License");
// you may not use this file except in compliance with the License.
// You may obtain a copy of the License at
//
//    http://www.apache.org/licenses/LICENSE-2.0
//
// Unless required by applicable law or agreed to in writing, software
// distributed under the License is distributed on an "AS IS" BASIS,
// WITHOUT WARRANTIES OR CONDITIONS OF ANY KIND, either express or implied.
// See the License for the specific language governing permissions and
// limitations under the License.

package com.google.devtools.build.lib.rules.proto;

import static com.google.common.collect.Iterables.isEmpty;
import static com.google.devtools.build.lib.collect.nestedset.Order.STABLE_ORDER;
import static com.google.devtools.build.lib.rules.proto.ProtoCommon.areDepsStrict;

import com.google.common.annotations.VisibleForTesting;
import com.google.common.base.Preconditions;
import com.google.common.base.Supplier;
import com.google.common.collect.ImmutableList;
import com.google.common.collect.ImmutableMap;
import com.google.devtools.build.lib.actions.AbstractAction;
import com.google.devtools.build.lib.actions.Action;
import com.google.devtools.build.lib.actions.Artifact;
import com.google.devtools.build.lib.actions.CommandLineItem;
import com.google.devtools.build.lib.actions.CommandLineItem.CapturingMapFn;
import com.google.devtools.build.lib.actions.ParamFileInfo;
import com.google.devtools.build.lib.actions.ParameterFile.ParameterFileType;
import com.google.devtools.build.lib.analysis.FilesToRunProvider;
import com.google.devtools.build.lib.analysis.RuleContext;
import com.google.devtools.build.lib.analysis.TransitionMode;
import com.google.devtools.build.lib.analysis.actions.CustomCommandLine;
import com.google.devtools.build.lib.analysis.actions.CustomCommandLine.VectorArg;
import com.google.devtools.build.lib.analysis.actions.FileWriteAction;
import com.google.devtools.build.lib.analysis.actions.SpawnAction;
import com.google.devtools.build.lib.analysis.stringtemplate.ExpansionException;
import com.google.devtools.build.lib.analysis.stringtemplate.TemplateContext;
import com.google.devtools.build.lib.analysis.stringtemplate.TemplateExpander;
import com.google.devtools.build.lib.cmdline.Label;
import com.google.devtools.build.lib.collect.nestedset.NestedSet;
import com.google.devtools.build.lib.collect.nestedset.NestedSetBuilder;
import com.google.devtools.build.lib.skyframe.serialization.autocodec.AutoCodec;
import com.google.devtools.build.lib.util.LazyString;
import java.util.HashSet;
import java.util.List;
import java.util.Map;
import java.util.function.Consumer;
import javax.annotation.Nullable;

/** Constructs actions to run the protocol compiler to generate sources from .proto files. */
public class ProtoCompileActionBuilder {
  @VisibleForTesting
  public static final String STRICT_DEPS_FLAG_TEMPLATE =
      "--direct_dependencies_violation_msg=" + StrictProtoDepsViolationMessage.MESSAGE;

  private static final String MNEMONIC = "GenProto";
  private static final Action[] NO_ACTIONS = new Action[0];

  private final RuleContext ruleContext;
  private final ProtoInfo protoInfo;
  private final FilesToRunProvider protoCompiler;
  private final String language;
  private final String langPrefix;
  private final Iterable<Artifact> outputs;
  private Iterable<Artifact> inputs;
  private FilesToRunProvider langPlugin;
  private Supplier<String> langPluginParameter;
  private boolean hasServices;
  private Iterable<String> additionalCommandLineArguments;
  private Iterable<FilesToRunProvider> additionalTools;
  private boolean checkStrictImportPublic;

  public ProtoCompileActionBuilder allowServices(boolean hasServices) {
    this.hasServices = hasServices;
    return this;
  }

  public ProtoCompileActionBuilder setInputs(Iterable<Artifact> inputs) {
    this.inputs = inputs;
    return this;
  }

  public ProtoCompileActionBuilder setLangPlugin(FilesToRunProvider langPlugin) {
    this.langPlugin = langPlugin;
    return this;
  }

  public ProtoCompileActionBuilder setLangPluginParameter(Supplier<String> langPluginParameter) {
    this.langPluginParameter = langPluginParameter;
    return this;
  }

  public ProtoCompileActionBuilder setAdditionalCommandLineArguments(
      Iterable<String> additionalCmdLine) {
    this.additionalCommandLineArguments = additionalCmdLine;
    return this;
  }

  public ProtoCompileActionBuilder setAdditionalTools(
      Iterable<FilesToRunProvider> additionalTools) {
    this.additionalTools = additionalTools;
    return this;
  }

  public ProtoCompileActionBuilder checkStrictImportPublic(boolean checkStrictImportPublic) {
    this.checkStrictImportPublic = checkStrictImportPublic;
    return this;
  }

  public ProtoCompileActionBuilder(
      RuleContext ruleContext,
      ProtoInfo protoInfo,
      FilesToRunProvider protoCompiler,
      String language,
      String langPrefix,
      Iterable<Artifact> outputs) {
    this.ruleContext = ruleContext;
    this.protoInfo = protoInfo;
    this.protoCompiler = protoCompiler;
    this.language = language;
    this.langPrefix = langPrefix;
    this.outputs = outputs;
  }

  /** Static class to avoid keeping a reference to this builder after build() is called. */
  @AutoCodec.VisibleForSerialization
  @AutoCodec
  static class LazyLangPluginFlag extends LazyString {
    private final String langPrefix;
    private final Supplier<String> langPluginParameter;

    @AutoCodec.VisibleForSerialization
    LazyLangPluginFlag(String langPrefix, Supplier<String> langPluginParameter) {
      this.langPrefix = langPrefix;
      this.langPluginParameter = langPluginParameter;
    }

    @Override
    public String toString() {
      return String.format("--%s_out=%s", langPrefix, langPluginParameter.get());
    }
  }

  @AutoCodec.VisibleForSerialization
  @AutoCodec
  static class LazyCommandLineExpansion extends LazyString {
    // E.g., --java_out=%s
    private final String template;
    private final Map<String, ? extends CharSequence> variableValues;

    @AutoCodec.VisibleForSerialization
    LazyCommandLineExpansion(String template, Map<String, ? extends CharSequence> variableValues) {
      this.template = template;
      this.variableValues = variableValues;
    }

    @Override
    public String toString() {
      try {
        return TemplateExpander.expand(
                template,
                new TemplateContext() {
                  @Override
                  public String lookupVariable(String name) throws ExpansionException {
                    CharSequence value = variableValues.get(name);
                    if (value == null) {
                      throw new ExpansionException(String.format("$(%s) not defined", name));
                    }
                    return value.toString();
                  }

                  @Override
                  public String lookupFunction(String name, String param)
                      throws ExpansionException {
                    throw new ExpansionException(String.format("$(%s) not defined", name));
                  }
                })
            .expansion();
      } catch (ExpansionException e) {
        // Squeelch. We don't throw this exception in the lookupMakeVariable implementation above,
        // and we can't report it here anyway, because this code will typically execute in the
        // Execution phase.
      }
      return template;
    }
  }

  public Action[] build() throws InterruptedException {
    if (isEmpty(outputs)) {
      return NO_ACTIONS;
    }

    try {
      return createAction().build(ruleContext);
    } catch (MissingPrerequisiteException e) {
      return NO_ACTIONS;
    }
  }

  private SpawnAction.Builder createAction()
      throws MissingPrerequisiteException, InterruptedException {
    SpawnAction.Builder result =
        new SpawnAction.Builder().addTransitiveInputs(protoInfo.getTransitiveProtoSources());

    if (langPlugin != null) {
      result.addTool(langPlugin);
    }

    if (inputs != null) {
      result.addInputs(inputs);
    }

    if (this.additionalTools != null) {
      for (FilesToRunProvider tool : additionalTools) {
        result.addTool(tool);
      }
    }

    if (protoCompiler == null) {
      throw new MissingPrerequisiteException();
    }

    result
        .addOutputs(outputs)
        .setResources(AbstractAction.DEFAULT_RESOURCE_SET)
        .useDefaultShellEnvironment()
        .setExecutable(protoCompiler)
        .addCommandLine(
            createProtoCompilerCommandLine().build(),
            ParamFileInfo.builder(ParameterFileType.UNQUOTED).build())
        .setProgressMessage("Generating %s proto_library %s", language, ruleContext.getLabel())
        .setMnemonic(MNEMONIC);

    return result;
  }

  private static String getOutputDirectory(RuleContext ruleContext) {
    return ruleContext.getBinDirectory().getExecPath().getSegment(0);
  }

  /** Commandline generator for protoc invocations. */
  @VisibleForTesting
  CustomCommandLine.Builder createProtoCompilerCommandLine() {
    CustomCommandLine.Builder result = CustomCommandLine.builder();

    if (langPlugin != null) {
      // We pass a separate langPlugin as there are plugins that cannot be overridden
      // and thus we have to deal with "$xx_plugin" and "xx_plugin".
      result.addFormatted(
          "--plugin=protoc-gen-%s=%s", langPrefix, langPlugin.getExecutable().getExecPath());
    }

    if (langPluginParameter != null) {
      result.addLazyString(new LazyLangPluginFlag(langPrefix, langPluginParameter));
    }

    result.addAll(ruleContext.getFragment(ProtoConfiguration.class).protocOpts());

    boolean areDepsStrict = areDepsStrict(ruleContext);

<<<<<<< HEAD
=======
    boolean siblingRepositoryLayout =
        ruleContext
            .getAnalysisEnvironment()
            .getStarlarkSemantics()
            .experimentalSiblingRepositoryLayout();

>>>>>>> 3253af29
    // Add include maps
    addIncludeMapArguments(
        result,
        areDepsStrict ? protoInfo.getStrictImportableSources() : null,
        protoInfo.getTransitiveSources());

    if (areDepsStrict) {
      // Note: the %s in the line below is used by proto-compiler. That is, the string we create
      // here should have a literal %s in it.
      result.addFormatted(STRICT_DEPS_FLAG_TEMPLATE, ruleContext.getLabel());
    }

    for (Artifact src : protoInfo.getDirectProtoSources()) {
      result.addPath(src.getExecPath());
    }

    if (!hasServices) {
      result.add("--disallow_services");
    }
    if (checkStrictImportPublic) {
      NestedSet<ProtoSource> publicImportSources = protoInfo.getPublicImportSources();
      if (publicImportSources.isEmpty()) {
        // This line is necessary to trigger the check.
        result.add("--allowed_public_imports=");
      } else {
        result.addAll(
            "--allowed_public_imports",
            VectorArg.join(":")
                .each(publicImportSources)
                .mapped((s, args) -> s.getImportPath().getPathString()));
      }
    }

    if (additionalCommandLineArguments != null) {
      result.addAll(ImmutableList.copyOf(additionalCommandLineArguments));
    }

    return result;
  }

  /** Signifies that a prerequisite could not be satisfied. */
  private static class MissingPrerequisiteException extends Exception {}

  public static void writeDescriptorSet(
      RuleContext ruleContext, ProtoInfo protoInfo, Services allowServices)
      throws InterruptedException {
    Artifact output = protoInfo.getDirectDescriptorSet();
    ImmutableList<ProtoInfo> protoDeps =
        ImmutableList.copyOf(
            ruleContext.getPrerequisites("deps", TransitionMode.TARGET, ProtoInfo.PROVIDER));
    NestedSet<Artifact> dependenciesDescriptorSets =
        ProtoCommon.computeDependenciesDescriptorSets(protoDeps);
    if (protoInfo.getDirectProtoSources().isEmpty()) {
      ruleContext.registerAction(
          FileWriteAction.createEmptyWithInputs(
              ruleContext.getActionOwner(), dependenciesDescriptorSets, output));
      return;
    }

    SpawnAction.Builder actions =
        createActions(
            ruleContext,
            ImmutableList.of(
                createDescriptorSetToolchain(
                    ruleContext.getFragment(ProtoConfiguration.class), output.getExecPathString())),
            protoInfo,
            ruleContext.getLabel(),
            ImmutableList.of(output),
            "Descriptor Set",
            Exports.DO_NOT_USE,
            allowServices);
    if (actions == null) {
      return;
    }

    actions.setMnemonic("GenProtoDescriptorSet");
    actions.addTransitiveInputs(dependenciesDescriptorSets);
    ruleContext.registerAction(actions.build(ruleContext));
  }

  private static ToolchainInvocation createDescriptorSetToolchain(
      ProtoConfiguration configuration, CharSequence outReplacement) {
    ImmutableList.Builder<String> protocOpts = ImmutableList.builder();
    if (configuration.experimentalProtoDescriptorSetsIncludeSourceInfo()) {
      protocOpts.add("--include_source_info");
    }

    return new ToolchainInvocation(
        "dontcare",
        ProtoLangToolchainProvider.create(
            // Note: adding --include_imports here was requested multiple times, but it'll cause the
            // output size to become quadratic, so don't.
            // A rule that concatenates the artifacts from ctx.deps.proto.transitive_descriptor_sets
            // provides similar results.
            "--descriptor_set_out=$(OUT)",
            /* pluginExecutable= */ null,
            /* runtime= */ null,
            /* blacklistedProtos= */ NestedSetBuilder.<Artifact>emptySet(STABLE_ORDER)),
        outReplacement,
        protocOpts.build());
  }

  /** Whether to use exports in the proto compile action. */
  public enum Exports {
    USE,
    DO_NOT_USE,
  }

  /** Whether to allow services in the proto compiler invocation. */
  public enum Services {
    ALLOW,
    DISALLOW,
  }

  /** Whether to enable strict dependency checking. */
  public enum Deps {
    STRICT,
    NON_STRICT,
  }
  /**
   * Registers actions to generate code from .proto files.
   *
   * <p>This method uses information from proto_lang_toolchain() rules. New rules should use this
   * method instead of the soup of methods above.
   *
   * @param toolchainInvocations See {@link #createCommandLineFromToolchains}.
   * @param ruleLabel See {@link #createCommandLineFromToolchains}.
   * @param outputs The artifacts that the resulting action must create.
   * @param flavorName e.g., "Java (Immutable)"
   * @param allowServices If false, the compilation will break if any .proto file has service
   */
  public static void registerActions(
      RuleContext ruleContext,
      List<ToolchainInvocation> toolchainInvocations,
      ProtoInfo protoInfo,
      Label ruleLabel,
      Iterable<Artifact> outputs,
      String flavorName,
      Exports useExports,
      Services allowServices)
      throws InterruptedException {
    SpawnAction.Builder actions =
        createActions(
            ruleContext,
            toolchainInvocations,
            protoInfo,
            ruleLabel,
            outputs,
            flavorName,
            useExports,
            allowServices);
    if (actions != null) {
      ruleContext.registerAction(actions.build(ruleContext));
    }
  }

  @Nullable
  private static SpawnAction.Builder createActions(
      RuleContext ruleContext,
      List<ToolchainInvocation> toolchainInvocations,
      ProtoInfo protoInfo,
      Label ruleLabel,
      Iterable<Artifact> outputs,
      String flavorName,
      Exports useExports,
      Services allowServices)
      throws InterruptedException {

    if (isEmpty(outputs)) {
      return null;
    }

    SpawnAction.Builder result =
        new SpawnAction.Builder().addTransitiveInputs(protoInfo.getTransitiveProtoSources());

    for (ToolchainInvocation invocation : toolchainInvocations) {
      ProtoLangToolchainProvider toolchain = invocation.toolchain;
      if (toolchain.pluginExecutable() != null) {
        result.addTool(toolchain.pluginExecutable());
      }
    }

    FilesToRunProvider compilerTarget =
        ruleContext.getExecutablePrerequisite(":proto_compiler", TransitionMode.HOST);
    if (compilerTarget == null) {
      return null;
    }

    boolean siblingRepositoryLayout =
        ruleContext
            .getAnalysisEnvironment()
            .getStarlarkSemantics()
            .experimentalSiblingRepositoryLayout();

    result
        .addOutputs(outputs)
        .setResources(AbstractAction.DEFAULT_RESOURCE_SET)
        .useDefaultShellEnvironment()
        .setExecutable(compilerTarget)
        .addCommandLine(
            createCommandLineFromToolchains(
                toolchainInvocations,
                getOutputDirectory(ruleContext),
                protoInfo,
                ruleLabel,
                areDepsStrict(ruleContext) ? Deps.STRICT : Deps.NON_STRICT,
                arePublicImportsStrict(ruleContext) ? useExports : Exports.DO_NOT_USE,
                allowServices,
                ruleContext.getFragment(ProtoConfiguration.class).protocOpts(),
                siblingRepositoryLayout),
            ParamFileInfo.builder(ParameterFileType.UNQUOTED).build())
        .setProgressMessage("Generating %s proto_library %s", flavorName, ruleContext.getLabel())
        .setMnemonic(MNEMONIC);

    return result;
  }

  public static boolean arePublicImportsStrict(RuleContext ruleContext) {
    return ruleContext.getFragment(ProtoConfiguration.class).strictPublicImports();
  }

  /**
   * Constructs command-line arguments to execute proto-compiler.
   *
   * <ul>
   *   <li>Each toolchain contributes a command-line, formatted from its commandLine() method.
   *   <li>$(OUT) is replaced with the outReplacement field of ToolchainInvocation.
   *   <li>$(PLUGIN_out) is replaced with PLUGIN_<key>_out where 'key' is the key of
   *       toolchainInvocations. The key thus allows multiple plugins in one command-line.
   *   <li>If a toolchain's {@code plugin()} is non-null, we point at it by emitting
   *       --plugin=protoc-gen-PLUGIN_<key>=<location of plugin>.
   * </ul>
   *
   * Note {@code toolchainInvocations} is ordered, and affects the order in which plugins are
   * called. As some plugins rely on output from other plugins, their order matters.
   *
   * @param toolchainInvocations See {@link #createCommandLineFromToolchains}.
   * @param ruleLabel Name of the proto_library for which we're compiling. This string is used to
   *     populate an error message format that's passed to proto-compiler.
   * @param allowServices If false, the compilation will break if any .proto file has
   */
  @VisibleForTesting
  static CustomCommandLine createCommandLineFromToolchains(
      List<ToolchainInvocation> toolchainInvocations,
      String outputDirectory,
      ProtoInfo protoInfo,
      Label ruleLabel,
      Deps strictDeps,
      Exports useExports,
      Services allowServices,
      ImmutableList<String> protocOpts,
      boolean siblingRepositoryLayout) {
    CustomCommandLine.Builder cmdLine = CustomCommandLine.builder();

    cmdLine.addAll(
        VectorArg.of(protoInfo.getTransitiveProtoSourceRoots())
            .mapped(EXPAND_TRANSITIVE_PROTO_PATH_FLAGS));

    // A set to check if there are multiple invocations with the same name.
    HashSet<String> invocationNames = new HashSet<>();

    for (ToolchainInvocation invocation : toolchainInvocations) {
      if (!invocationNames.add(invocation.name)) {
        throw new IllegalStateException(
            "Invocation name "
                + invocation.name
                + " appears more than once. "
                + "This could lead to incorrect proto-compiler behavior");
      }

      ProtoLangToolchainProvider toolchain = invocation.toolchain;

      cmdLine.addLazyString(
          new LazyCommandLineExpansion(
              toolchain.commandLine(),
              ImmutableMap.of(
                  "OUT",
                  invocation.outReplacement,
                  "PLUGIN_OUT",
                  String.format("PLUGIN_%s_out", invocation.name))));

      if (toolchain.pluginExecutable() != null) {
        cmdLine.addFormatted(
            "--plugin=protoc-gen-PLUGIN_%s=%s",
            invocation.name, toolchain.pluginExecutable().getExecutable().getExecPath());
      }

      cmdLine.addAll(invocation.protocOpts);
    }

    cmdLine.addAll(protocOpts);

    // Add include maps
    addIncludeMapArguments(
        cmdLine,
        strictDeps == Deps.STRICT ? protoInfo.getStrictImportableSources() : null,
        protoInfo.getTransitiveSources());

    if (strictDeps == Deps.STRICT) {
      cmdLine.addFormatted(STRICT_DEPS_FLAG_TEMPLATE, ruleLabel);
    }

    if (useExports == Exports.USE) {
      if (protoInfo.getPublicImportSources().isEmpty()) {
        // This line is necessary to trigger the check.
        cmdLine.add("--allowed_public_imports=");
      } else {
        cmdLine.addAll(
            "--allowed_public_imports",
            VectorArg.join(":")
                .each(protoInfo.getPublicImportSources())
                .mapped((s, args) -> args.accept(s.getImportPath().getPathString())));
      }
    }

    for (Artifact src : protoInfo.getDirectProtoSources()) {
      cmdLine.addPath(src.getExecPath());
    }

    if (allowServices == Services.DISALLOW) {
      cmdLine.add("--disallow_services");
    }

    return cmdLine.build();
  }

  @VisibleForTesting
  static void addIncludeMapArguments(
      CustomCommandLine.Builder commandLine,
      @Nullable NestedSet<ProtoSource> strictImportableProtoSources,
      NestedSet<ProtoSource> transitiveSources) {
    // For each import, include both the import as well as the import relativized against its
    // protoSourceRoot. This ensures that protos can reference either the full path or the short
    // path when including other protos.
    commandLine.addAll(VectorArg.of(transitiveSources).mapped(new ExpandImportArgsFn()));
    if (strictImportableProtoSources != null) {
      if (!strictImportableProtoSources.isEmpty()) {
        commandLine.addAll(
            "--direct_dependencies",
            VectorArg.join(":")
                .each(strictImportableProtoSources)
                .mapped((s, args) -> args.accept(s.getImportPath().getPathString())));

      } else {
        // The proto compiler requires an empty list to turn on strict deps checking
        commandLine.add("--direct_dependencies=");
      }
    }
  }

  @AutoCodec @AutoCodec.VisibleForSerialization
  static final CommandLineItem.MapFn<String> EXPAND_TRANSITIVE_PROTO_PATH_FLAGS =
      (flag, args) -> {
        if (!flag.equals(".")) {
          args.accept("--proto_path=" + flag);
        }
      };

  @AutoCodec
  @AutoCodec.VisibleForSerialization
  static final class ExpandImportArgsFn implements CapturingMapFn<ProtoSource> {
    /**
     * Generates up to two import flags for each artifact: one for full path (only relative to the
     * repository root) and one for the path relative to the proto source root (if one exists
     * corresponding to the artifact).
     */
    @Override
    public void expandToCommandLine(ProtoSource proto, Consumer<String> args) {
      String importPath = proto.getImportPath().getPathString();
      args.accept("-I" + importPath + "=" + proto.getSourceFile().getExecPathString());
    }
  }

  /**
   * Describes a toolchain and the value to replace for a $(OUT) that might appear in its
   * commandLine() (e.g., "bazel-out/foo.srcjar").
   */
  public static class ToolchainInvocation {
    final String name;
    public final ProtoLangToolchainProvider toolchain;
    final CharSequence outReplacement;
    final ImmutableList<String> protocOpts;

    public ToolchainInvocation(
        String name, ProtoLangToolchainProvider toolchain, CharSequence outReplacement) {
      this(name, toolchain, outReplacement, ImmutableList.of());
    }

    public ToolchainInvocation(
        String name,
        ProtoLangToolchainProvider toolchain,
        CharSequence outReplacement,
        ImmutableList<String> protocOpts) {
      Preconditions.checkState(!name.contains(" "), "Name %s should not contain spaces", name);
      this.name = name;
      this.toolchain = toolchain;
      this.outReplacement = outReplacement;
      this.protocOpts = Preconditions.checkNotNull(protocOpts);
    }
  }
}<|MERGE_RESOLUTION|>--- conflicted
+++ resolved
@@ -262,15 +262,6 @@
 
     boolean areDepsStrict = areDepsStrict(ruleContext);
 
-<<<<<<< HEAD
-=======
-    boolean siblingRepositoryLayout =
-        ruleContext
-            .getAnalysisEnvironment()
-            .getStarlarkSemantics()
-            .experimentalSiblingRepositoryLayout();
-
->>>>>>> 3253af29
     // Add include maps
     addIncludeMapArguments(
         result,
