load("@rules_java//java:defs.bzl", "java_library")

package(default_visibility = ["//src:__subpackages__"])

filegroup(
    name = "srcs",
    srcs = glob(["**"]) + [
        "//src/main/java/com/google/devtools/build/lib/skyframe/actiongraph/v2:srcs",
        "//src/main/java/com/google/devtools/build/lib/skyframe/packages:srcs",
        "//src/main/java/com/google/devtools/build/lib/skyframe/proto:srcs",
        "//src/main/java/com/google/devtools/build/lib/skyframe/rewinding:srcs",
        "//src/main/java/com/google/devtools/build/lib/skyframe/serialization:srcs",
    ],
    visibility = ["//src:__subpackages__"],
)

# TODO(b/144899336): Split this further.
java_library(
    name = "skyframe_cluster",
    srcs = [
        "ActionArtifactCycleReporter.java",
        "ActionExecutionFunction.java",
        "ActionLookupConflictFindingFunction.java",
        "ActionOutputDirectoryHelper.java",
        "AspectCompletor.java",
        "AspectFunction.java",
        "BazelSkyframeExecutorConstants.java",
        "BuildConfigurationFunction.java",
        "BuildInfoCollectionFunction.java",
        "BuildTopLevelAspectsDetailsFunction.java",
        "BzlLoadFunction.java",
        "BzlmodRepoRuleFunction.java",
        "CompletionFunction.java",
        "ConfiguredTargetFunction.java",
        "ConstraintValueLookupUtil.java",
        "CoverageReportFunction.java",
        "DirectoryListingStateFunction.java",
        "DirtinessCheckerUtils.java",
        "EnvironmentBackedRecursivePackageProvider.java",
        "ExternalFilesHelper.java",
        "ExternalPackageFunction.java",
        "FileStateFunction.java",
        "HighWaterMarkLimiter.java",
        "LocalRepositoryLookupFunction.java",
        "PackageFunction.java",
        "PlatformLookupUtil.java",
        "PlatformMappingFunction.java",
        "PrepareAnalysisPhaseFunction.java",
        "PrepareAnalysisPhaseValue.java",
        "PrepareDepsOfPatternFunction.java",
        "RegisteredExecutionPlatformsFunction.java",
        "RegisteredExecutionPlatformsValue.java",
        "RegisteredToolchainsCycleReporter.java",
        "RegisteredToolchainsFunction.java",
        "RegisteredToolchainsValue.java",
        "SequencedSkyframeExecutor.java",
        "SequencedSkyframeExecutorFactory.java",
        "SingleToolchainResolutionFunction.java",
        "SingleToolchainResolutionValue.java",
        "SkyFunctionEnvironmentForTesting.java",
        "SkyframeActionExecutor.java",
        "SkyframeAnalysisAndExecutionResult.java",
        "SkyframeAnalysisResult.java",
        "SkyframeBuildView.java",
        "SkyframeDependencyResolver.java",
        "SkyframeExecutor.java",
        "SkyframeExecutorFactory.java",
        "SkyframeExecutorWrappingWalkableGraph.java",
        "SkyframePackageManager.java",
        "SkyframeTargetPatternEvaluator.java",
        "StarlarkAspectFactory.java",
        "StarlarkBuiltinsFunction.java",
        "TargetCompletor.java",
        "TargetPatternFunction.java",
        "TargetPatternPhaseFunction.java",
        "TestCompletionFunction.java",
        "ToolchainResolutionFunction.java",
        "ToolchainTypeLookupUtil.java",
        "TopLevelActionLookupConflictFindingFunction.java",
        "ToplevelStarlarkAspectFunction.java",
        "TransitiveTargetFunction.java",
        "WorkspaceFileFunction.java",
    ],
    deps = [
        ":abstract_label_cycle_reporter",
        ":action_environment_function",
        ":action_execution_state",
        ":action_execution_value",
        ":action_input_map_helper",
        ":action_lookup_conflict_finding_value",
        ":action_metadata_handler",
        ":action_template_expansion_function",
        ":action_template_expansion_value",
        ":action_utils",
        ":analysis_cache_clear_event",
        ":artifact_conflict_finder",
        ":artifact_function",
        ":artifact_nested_set_function",
        ":artifact_nested_set_key",
        ":aspect_completion_value",
        ":aspect_creation_exception",
        ":aspect_key_creator",
        ":build_configuration",
        ":build_driver_function",
        ":build_driver_key",
        ":build_driver_value",
        ":build_info_collection_value",
        ":bzl_compile",
        ":bzl_load_value",
        ":cached_bzl_load_value_and_deps",
        ":cached_bzl_load_value_and_deps_builder_factory",
        ":client_environment_function",
        ":client_environment_value",
        ":collect_packages_under_directory_function",
        ":collect_packages_under_directory_value",
        ":collect_targets_in_package_function",
        ":collect_test_suites_in_package_function",
        ":configuration_phase_started_event",
        ":configured_target_and_data",
        ":configured_target_key",
        ":configured_target_progress_receiver",
        ":configured_value_creation_exception",
        ":containing_package_lookup_function",
        ":containing_package_lookup_value",
        ":coverage_report_value",
        ":cycle_utils",
        ":detailed_exceptions",
        ":diff_awareness",
        ":diff_awareness_manager",
        ":directory_listing_function",
        ":directory_listing_state_value",
        ":exclusive_test_build_driver_value",
        ":execution_finished_event",
        ":file_function",
        ":fileset_entry_function",
        ":filesystem_value_checker",
        ":glob_descriptor",
        ":glob_function",
        ":glob_value",
        ":ignored_package_prefixes_function",
        ":ignored_package_prefixes_value",
        ":incremental_artifact_conflict_finder",
        ":loading_phase_started_event",
        ":local_repository_lookup_value",
        ":map_as_package_roots",
        ":metadata_consumer_for_metrics",
        ":output_store",
        ":package_error_function",
        ":package_error_message_function",
        ":package_identifier_batching_callback",
        ":package_lookup_function",
        ":package_lookup_value",
        ":package_progress_receiver",
        ":package_roots_no_symlink_creation",
        ":package_value",
        ":pattern_expanding_error",
        ":precomputed_function",
        ":precomputed_value",
        ":prepare_deps_of_pattern_value",
        ":prepare_deps_of_patterns_function",
        ":prepare_deps_of_patterns_value",
        ":prepare_deps_of_targets_under_directory_function",
        ":prepare_deps_of_targets_under_directory_value",
        ":prepare_test_suites_under_directory_function",
        ":prepare_test_suites_under_directory_value",
        ":progress_event_suppressing_environment",
        ":progress_suppressing_event_handler",
        ":recursive_filesystem_traversal",
        ":recursive_package_provider_backed_target_pattern_resolver",
        ":recursive_pkg_function",
        ":recursive_pkg_value",
        ":repository_mapping_function",
        ":repository_mapping_value",
        ":rule_configured_target_value",
        ":sane_analysis_exception",
        ":sky_functions",
        ":sky_value_dirtiness_checker",
        ":skyframe_aware_action",
        ":skyframe_error_processor",
        ":skyframe_executor_repository_helpers_holder",
        ":skyframe_incremental_build_monitor",
        ":skylark_module_cycle_reporter",
        ":starlark_builtins_value",
        ":state_informing_sky_function_environment",
        ":target_completion_value",
        ":target_cycle_reporter",
        ":target_pattern_error_function",
        ":target_pattern_phase_value",
        ":target_pattern_util",
        ":target_pattern_value",
        ":target_patterns_result_builder",
        ":test_completion_value",
        ":test_expansion_cycle_reporter",
        ":test_expansion_function",
        ":tests_for_target_pattern_function",
        ":tests_for_target_pattern_value",
        ":toolchain_context_key",
        ":toolchain_exception",
        ":top_level_action_lookup_key",
        ":top_level_aspects_value",
        ":transitive_base_traversal_function",
        ":transitive_target_key",
        ":transitive_target_value",
        ":transitive_traversal_function",
        ":transitive_traversal_value",
        ":tree_artifact_value",
        ":unloaded_toolchain_context",
        ":unloaded_toolchain_context_impl",
        ":workspace_info",
        ":workspace_info_receiver",
        ":workspace_name_function",
        ":workspace_name_value",
        ":workspace_status_function",
        ":workspace_status_value",
        "//src/main/java/com/google/devtools/build/lib:build-request-options",
        "//src/main/java/com/google/devtools/build/lib:keep-going-option",
        "//src/main/java/com/google/devtools/build/lib:runtime/memory_pressure_event",
        "//src/main/java/com/google/devtools/build/lib/actions",
        "//src/main/java/com/google/devtools/build/lib/actions:action_lookup_data",
        "//src/main/java/com/google/devtools/build/lib/actions:action_lookup_key",
        "//src/main/java/com/google/devtools/build/lib/actions:analysis_graph_stats_event",
        "//src/main/java/com/google/devtools/build/lib/actions:artifacts",
        "//src/main/java/com/google/devtools/build/lib/actions:commandline_item",
        "//src/main/java/com/google/devtools/build/lib/actions:file_metadata",
        "//src/main/java/com/google/devtools/build/lib/actions:fileset_output_symlink",
        "//src/main/java/com/google/devtools/build/lib/actions:package_roots",
        "//src/main/java/com/google/devtools/build/lib/actions:resource_manager",
        "//src/main/java/com/google/devtools/build/lib/actions:thread_state_receiver",
        "//src/main/java/com/google/devtools/build/lib/analysis:analysis_cluster",
        "//src/main/java/com/google/devtools/build/lib/analysis:analysis_options",
        "//src/main/java/com/google/devtools/build/lib/analysis:aspect_collection",
        "//src/main/java/com/google/devtools/build/lib/analysis:blaze_directories",
        "//src/main/java/com/google/devtools/build/lib/analysis:buildinfo/build_info_collection",
        "//src/main/java/com/google/devtools/build/lib/analysis:buildinfo/build_info_key",
        "//src/main/java/com/google/devtools/build/lib/analysis:config/build_configuration",
        "//src/main/java/com/google/devtools/build/lib/analysis:config/build_options",
        "//src/main/java/com/google/devtools/build/lib/analysis:config/config_conditions",
        "//src/main/java/com/google/devtools/build/lib/analysis:config/config_matching_provider",
        "//src/main/java/com/google/devtools/build/lib/analysis:config/core_options",
        "//src/main/java/com/google/devtools/build/lib/analysis:config/fragment_factory",
        "//src/main/java/com/google/devtools/build/lib/analysis:config/fragment_options",
        "//src/main/java/com/google/devtools/build/lib/analysis:config/host_transition",
        "//src/main/java/com/google/devtools/build/lib/analysis:config/invalid_configuration_exception",
        "//src/main/java/com/google/devtools/build/lib/analysis:config/optioninfo",
        "//src/main/java/com/google/devtools/build/lib/analysis:config/starlark_defined_config_transition",
        "//src/main/java/com/google/devtools/build/lib/analysis:config/toolchain_type_requirement",
        "//src/main/java/com/google/devtools/build/lib/analysis:config/transitions/configuration_transition",
        "//src/main/java/com/google/devtools/build/lib/analysis:config/transitions/no_transition",
        "//src/main/java/com/google/devtools/build/lib/analysis:config/transitions/null_transition",
        "//src/main/java/com/google/devtools/build/lib/analysis:config/transitions/patch_transition",
        "//src/main/java/com/google/devtools/build/lib/analysis:configurations_collector",
        "//src/main/java/com/google/devtools/build/lib/analysis:configured_object_value",
        "//src/main/java/com/google/devtools/build/lib/analysis:configured_target",
        "//src/main/java/com/google/devtools/build/lib/analysis:configured_target_value",
        "//src/main/java/com/google/devtools/build/lib/analysis:dependency",
        "//src/main/java/com/google/devtools/build/lib/analysis:dependency_key",
        "//src/main/java/com/google/devtools/build/lib/analysis:dependency_kind",
        "//src/main/java/com/google/devtools/build/lib/analysis:duplicate_exception",
        "//src/main/java/com/google/devtools/build/lib/analysis:exec_group_collection",
        "//src/main/java/com/google/devtools/build/lib/analysis:file_provider",
        "//src/main/java/com/google/devtools/build/lib/analysis:incompatible_platform_provider",
        "//src/main/java/com/google/devtools/build/lib/analysis:inconsistent_aspect_order_exception",
        "//src/main/java/com/google/devtools/build/lib/analysis:platform_configuration",
        "//src/main/java/com/google/devtools/build/lib/analysis:platform_options",
        "//src/main/java/com/google/devtools/build/lib/analysis:resolved_toolchain_context",
        "//src/main/java/com/google/devtools/build/lib/analysis:target_and_configuration",
<<<<<<< HEAD
        "//src/main/java/com/google/devtools/build/lib/analysis:test/test_configuration",
=======
        "//src/main/java/com/google/devtools/build/lib/analysis:template_expansion_exception",
>>>>>>> d2750262
        "//src/main/java/com/google/devtools/build/lib/analysis:toolchain_collection",
        "//src/main/java/com/google/devtools/build/lib/analysis:toolchain_context",
        "//src/main/java/com/google/devtools/build/lib/analysis:top_level_artifact_context",
        "//src/main/java/com/google/devtools/build/lib/analysis:transitive_info_collection",
        "//src/main/java/com/google/devtools/build/lib/analysis:transitive_info_provider_map_builder",
        "//src/main/java/com/google/devtools/build/lib/analysis:view_creation_failed_exception",
        "//src/main/java/com/google/devtools/build/lib/analysis:workspace_status_action",
        "//src/main/java/com/google/devtools/build/lib/analysis/platform",
        "//src/main/java/com/google/devtools/build/lib/analysis/platform:utils",
        "//src/main/java/com/google/devtools/build/lib/bazel/bzlmod:common",
        "//src/main/java/com/google/devtools/build/lib/bazel/bzlmod:exception",
        "//src/main/java/com/google/devtools/build/lib/bazel/bzlmod:repo_rule_creator",
        "//src/main/java/com/google/devtools/build/lib/bazel/bzlmod:repo_rule_helper",
        "//src/main/java/com/google/devtools/build/lib/bazel/bzlmod:repo_rule_value",
        "//src/main/java/com/google/devtools/build/lib/bazel/bzlmod:resolution",
        "//src/main/java/com/google/devtools/build/lib/bazel/repository:repository_options",
        "//src/main/java/com/google/devtools/build/lib/bugreport",
        "//src/main/java/com/google/devtools/build/lib/buildeventstream",
        "//src/main/java/com/google/devtools/build/lib/buildeventstream/proto:build_event_stream_java_proto",
        "//src/main/java/com/google/devtools/build/lib/causes",
        "//src/main/java/com/google/devtools/build/lib/clock",
        "//src/main/java/com/google/devtools/build/lib/cmdline",
        "//src/main/java/com/google/devtools/build/lib/cmdline:batch_callback",
        "//src/main/java/com/google/devtools/build/lib/cmdline:query_exception_marker_interface",
        "//src/main/java/com/google/devtools/build/lib/collect/compacthashset",
        "//src/main/java/com/google/devtools/build/lib/collect/nestedset",
        "//src/main/java/com/google/devtools/build/lib/concurrent",
        "//src/main/java/com/google/devtools/build/lib/events",
        "//src/main/java/com/google/devtools/build/lib/io:file_symlink_cycle_uniqueness_function",
        "//src/main/java/com/google/devtools/build/lib/io:file_symlink_exception",
        "//src/main/java/com/google/devtools/build/lib/io:file_symlink_infinite_expansion_uniqueness_function",
        "//src/main/java/com/google/devtools/build/lib/io:inconsistent_filesystem_exception",
        "//src/main/java/com/google/devtools/build/lib/io:process_package_directory_exception",
        "//src/main/java/com/google/devtools/build/lib/packages",
        "//src/main/java/com/google/devtools/build/lib/packages:configured_attribute_mapper",
        "//src/main/java/com/google/devtools/build/lib/packages:exec_group",
        "//src/main/java/com/google/devtools/build/lib/packages:globber",
        "//src/main/java/com/google/devtools/build/lib/packages:globber_utils",
        "//src/main/java/com/google/devtools/build/lib/packages/semantics",
        "//src/main/java/com/google/devtools/build/lib/pkgcache",
        "//src/main/java/com/google/devtools/build/lib/profiler",
        "//src/main/java/com/google/devtools/build/lib/profiler:google-auto-profiler-utils",
        "//src/main/java/com/google/devtools/build/lib/profiler/memory:current_rule_tracker",
        "//src/main/java/com/google/devtools/build/lib/query2/common:QueryTransitivePackagePreloader",
        "//src/main/java/com/google/devtools/build/lib/query2/common:universe-scope",
        "//src/main/java/com/google/devtools/build/lib/remote/options",
        "//src/main/java/com/google/devtools/build/lib/repository:external_package_helper",
        "//src/main/java/com/google/devtools/build/lib/rules:repository/local_repository_rule",
        "//src/main/java/com/google/devtools/build/lib/rules:repository/repository_directory_value",
        "//src/main/java/com/google/devtools/build/lib/rules:repository/repository_function",
        "//src/main/java/com/google/devtools/build/lib/rules:repository/resolved_file_value",
        "//src/main/java/com/google/devtools/build/lib/rules:repository/workspace_file_helper",
        "//src/main/java/com/google/devtools/build/lib/skyframe/actiongraph/v2:actiongraph_v2",
        "//src/main/java/com/google/devtools/build/lib/skyframe/rewinding",
        "//src/main/java/com/google/devtools/build/lib/skyframe/rewinding:action_rewound_event",
        "//src/main/java/com/google/devtools/build/lib/skyframe/rewinding:rewindable_graph_inconsistency_receiver",
        "//src/main/java/com/google/devtools/build/lib/skyframe/serialization/autocodec",
        "//src/main/java/com/google/devtools/build/lib/skyframe/serialization/autocodec:serialization-constant",
        "//src/main/java/com/google/devtools/build/lib/util",
        "//src/main/java/com/google/devtools/build/lib/util:TestType",
        "//src/main/java/com/google/devtools/build/lib/util:abrupt_exit_exception",
        "//src/main/java/com/google/devtools/build/lib/util:crash_failure_details",
        "//src/main/java/com/google/devtools/build/lib/util:detailed_exit_code",
        "//src/main/java/com/google/devtools/build/lib/util:resource_usage",
        "//src/main/java/com/google/devtools/build/lib/util/io",
        "//src/main/java/com/google/devtools/build/lib/vfs",
        "//src/main/java/com/google/devtools/build/lib/vfs:output_service",
        "//src/main/java/com/google/devtools/build/lib/vfs:pathfragment",
        "//src/main/java/com/google/devtools/build/skyframe",
        "//src/main/java/com/google/devtools/build/skyframe:skyframe-objects",
        "//src/main/java/com/google/devtools/common/options",
        "//src/main/java/net/starlark/java/eval",
        "//src/main/java/net/starlark/java/syntax",
        "//src/main/protobuf:failure_details_java_proto",
        "//third_party:auto_value",
        "//third_party:caffeine",
        "//third_party:flogger",
        "//third_party:guava",
        "//third_party:jsr305",
    ],
)

java_library(
    name = "detailed_exceptions",
    srcs = [
        "DetailedException.java",
    ],
    deps = [
        "//src/main/java/com/google/devtools/build/lib/util:detailed_exit_code",
        "//third_party:jsr305",
    ],
)

java_library(
    name = "abstract_label_cycle_reporter",
    srcs = ["AbstractLabelCycleReporter.java"],
    deps = [
        "//src/main/java/com/google/devtools/build/lib/cmdline",
        "//src/main/java/com/google/devtools/build/lib/concurrent",
        "//src/main/java/com/google/devtools/build/lib/events",
        "//src/main/java/com/google/devtools/build/lib/packages",
        "//src/main/java/com/google/devtools/build/lib/pkgcache",
        "//src/main/java/com/google/devtools/build/skyframe",
        "//src/main/java/com/google/devtools/build/skyframe:skyframe-objects",
        "//third_party:guava",
    ],
)

java_library(
    name = "action_environment_function",
    srcs = ["ActionEnvironmentFunction.java"],
    deps = [
        ":client_environment_function",
        ":client_environment_value",
        ":precomputed_value",
        ":sky_functions",
        "//src/main/java/com/google/devtools/build/lib/bugreport",
        "//src/main/java/com/google/devtools/build/lib/concurrent",
        "//src/main/java/com/google/devtools/build/lib/skyframe/serialization/autocodec",
        "//src/main/java/com/google/devtools/build/skyframe",
        "//src/main/java/com/google/devtools/build/skyframe:skyframe-objects",
        "//third_party:guava",
        "//third_party:jsr305",
    ],
)

java_library(
    name = "action_execution_inactivity_watchdog",
    srcs = ["ActionExecutionInactivityWatchdog.java"],
    deps = [
        "//src/main/java/com/google/devtools/build/lib/actions",
        "//third_party:guava",
    ],
)

java_library(
    name = "action_execution_state",
    srcs = ["ActionExecutionState.java"],
    deps = [
        ":action_execution_value",
        "//src/main/java/com/google/devtools/build/lib/actions",
        "//src/main/java/com/google/devtools/build/lib/actions:action_lookup_data",
        "//src/main/java/com/google/devtools/build/lib/actions:artifacts",
        "//src/main/java/com/google/devtools/build/lib/bugreport",
        "//src/main/java/com/google/devtools/build/skyframe",
        "//third_party:error_prone_annotations",
        "//third_party:guava",
        "//third_party:jsr305",
    ],
)

java_library(
    name = "action_execution_value",
    srcs = ["ActionExecutionValue.java"],
    deps = [
        ":output_store",
        ":tree_artifact_value",
        "//src/main/java/com/google/devtools/build/lib/actions",
        "//src/main/java/com/google/devtools/build/lib/actions:artifacts",
        "//src/main/java/com/google/devtools/build/lib/actions:file_metadata",
        "//src/main/java/com/google/devtools/build/lib/actions:fileset_output_symlink",
        "//src/main/java/com/google/devtools/build/lib/collect/nestedset",
        "//src/main/java/com/google/devtools/build/lib/concurrent",
        "//src/main/java/com/google/devtools/build/lib/rules/cpp:cpp_interface",
        "//src/main/java/com/google/devtools/build/skyframe:skyframe-objects",
        "//third_party:guava",
        "//third_party:jsr305",
    ],
)

java_library(
    name = "action_input_map_helper",
    srcs = ["ActionInputMapHelper.java"],
    deps = [
        ":action_execution_value",
        ":metadata_consumer_for_metrics",
        ":runfiles_artifact_value",
        ":tree_artifact_value",
        "//src/main/java/com/google/devtools/build/lib/actions",
        "//src/main/java/com/google/devtools/build/lib/actions:action_lookup_data",
        "//src/main/java/com/google/devtools/build/lib/actions:action_lookup_key",
        "//src/main/java/com/google/devtools/build/lib/actions:artifacts",
        "//src/main/java/com/google/devtools/build/lib/actions:file_metadata",
        "//src/main/java/com/google/devtools/build/lib/actions:fileset_output_symlink",
        "//src/main/java/com/google/devtools/build/lib/analysis:actions/symlink_action",
        "//src/main/java/com/google/devtools/build/lib/util",
        "//src/main/java/com/google/devtools/build/skyframe",
        "//src/main/java/com/google/devtools/build/skyframe:skyframe-objects",
        "//third_party:guava",
        "//third_party:jsr305",
    ],
)

java_library(
    name = "action_lookup_conflict_finding_value",
    srcs = ["ActionLookupConflictFindingValue.java"],
    deps = [
        ":sky_functions",
        "//src/main/java/com/google/devtools/build/lib/actions",
        "//src/main/java/com/google/devtools/build/lib/actions:action_lookup_key",
        "//src/main/java/com/google/devtools/build/lib/actions:artifacts",
        "//src/main/java/com/google/devtools/build/lib/concurrent",
        "//src/main/java/com/google/devtools/build/lib/skyframe/serialization/autocodec",
        "//src/main/java/com/google/devtools/build/lib/skyframe/serialization/autocodec:serialization-constant",
        "//src/main/java/com/google/devtools/build/skyframe:skyframe-objects",
        "//third_party:guava",
    ],
)

java_library(
    name = "action_metadata_handler",
    srcs = ["ActionMetadataHandler.java"],
    deps = [
        ":output_store",
        ":tree_artifact_value",
        "//src/main/java/com/google/devtools/build/lib/actions",
        "//src/main/java/com/google/devtools/build/lib/actions:artifacts",
        "//src/main/java/com/google/devtools/build/lib/actions:file_metadata",
        "//src/main/java/com/google/devtools/build/lib/actions:fileset_output_symlink",
        "//src/main/java/com/google/devtools/build/lib/util/io",
        "//src/main/java/com/google/devtools/build/lib/vfs",
        "//src/main/java/com/google/devtools/build/lib/vfs:pathfragment",
        "//third_party:flogger",
        "//third_party:guava",
        "//third_party:jsr305",
    ],
)

java_library(
    name = "action_template_expansion_function",
    srcs = ["ActionTemplateExpansionFunction.java"],
    deps = [
        ":action_template_expansion_value",
        ":tree_artifact_value",
        "//src/main/java/com/google/devtools/build/lib/actions",
        "//src/main/java/com/google/devtools/build/lib/actions:artifacts",
        "//src/main/java/com/google/devtools/build/lib/bugreport",
        "//src/main/java/com/google/devtools/build/lib/events",
        "//src/main/java/com/google/devtools/build/skyframe",
        "//src/main/java/com/google/devtools/build/skyframe:skyframe-objects",
        "//third_party:guava",
        "//third_party:jsr305",
    ],
)

java_library(
    name = "action_template_expansion_value",
    srcs = ["ActionTemplateExpansionValue.java"],
    deps = [
        ":build_configuration",
        ":sky_functions",
        "//src/main/java/com/google/devtools/build/lib/actions",
        "//src/main/java/com/google/devtools/build/lib/actions:action_lookup_key",
        "//src/main/java/com/google/devtools/build/lib/cmdline",
        "//src/main/java/com/google/devtools/build/lib/concurrent",
        "//src/main/java/com/google/devtools/build/lib/skyframe/serialization/autocodec",
        "//src/main/java/com/google/devtools/build/skyframe:skyframe-objects",
        "//third_party:guava",
    ],
)

java_library(
    name = "action_utils",
    srcs = ["ActionUtils.java"],
    deps = [
        ":artifact_function",
        "//src/main/java/com/google/devtools/build/lib/actions",
        "//src/main/java/com/google/devtools/build/lib/actions:action_lookup_data",
        "//src/main/java/com/google/devtools/build/skyframe",
        "//third_party:jsr305",
    ],
)

java_library(
    name = "analysis_cache_clear_event",
    srcs = ["AnalysisCacheClearEvent.java"],
)

java_library(
    name = "runfiles_artifact_value",
    srcs = ["RunfilesArtifactValue.java"],
    deps = [
        ":tree_artifact_value",
        "//src/main/java/com/google/devtools/build/lib/actions:artifacts",
        "//src/main/java/com/google/devtools/build/lib/actions:file_metadata",
        "//src/main/java/com/google/devtools/build/lib/util",
        "//src/main/java/com/google/devtools/build/skyframe:skyframe-objects",
        "//third_party:guava",
    ],
)

java_library(
    name = "artifact_conflict_finder",
    srcs = ["ArtifactConflictFinder.java"],
    deps = [
        ":precomputed_value",
        "//src/main/java/com/google/devtools/build/lib/actions",
        "//src/main/java/com/google/devtools/build/lib/actions:artifacts",
        "//src/main/java/com/google/devtools/build/lib/concurrent",
        "//src/main/java/com/google/devtools/build/lib/vfs:pathfragment",
        "//third_party:auto_value",
        "//third_party:guava",
        "//third_party:jsr305",
    ],
)

java_library(
    name = "aspect_completion_value",
    srcs = ["AspectCompletionValue.java"],
    deps = [
        ":aspect_key_creator",
        ":sky_functions",
        ":top_level_action_lookup_key",
        "//src/main/java/com/google/devtools/build/lib/analysis:top_level_artifact_context",
        "//src/main/java/com/google/devtools/build/lib/skyframe/serialization/autocodec:serialization-constant",
        "//src/main/java/com/google/devtools/build/skyframe:skyframe-objects",
        "//third_party:auto_value",
        "//third_party:guava",
    ],
)

java_library(
    name = "incremental_artifact_conflict_finder",
    srcs = ["IncrementalArtifactConflictFinder.java"],
    deps = [
        ":artifact_conflict_finder",
        "//src/main/java/com/google/devtools/build/lib/actions",
        "//src/main/java/com/google/devtools/build/lib/actions:artifacts",
        "//src/main/java/com/google/devtools/build/lib/concurrent",
        "//src/main/java/com/google/devtools/build/lib/profiler",
        "//src/main/java/com/google/devtools/build/lib/vfs:pathfragment",
        "//third_party:guava",
    ],
)

java_library(
    name = "source_directory_event",
    srcs = ["SourceDirectoryEvent.java"],
    deps = [
        "//src/main/java/com/google/devtools/build/lib/events",
        "//src/main/java/com/google/devtools/build/lib/vfs:pathfragment",
        "//third_party:auto_value",
    ],
)

java_library(
    name = "artifact_function",
    srcs = ["ArtifactFunction.java"],
    deps = [
        ":action_execution_value",
        ":action_template_expansion_value",
        ":coverage_report_value",
        ":detailed_exceptions",
        ":metadata_consumer_for_metrics",
        ":recursive_filesystem_traversal",
        ":runfiles_artifact_value",
        ":source_directory_event",
        ":track_source_directories_flag",
        ":tree_artifact_value",
        "//src/main/java/com/google/devtools/build/lib/actions",
        "//src/main/java/com/google/devtools/build/lib/actions:action_lookup_data",
        "//src/main/java/com/google/devtools/build/lib/actions:action_lookup_key",
        "//src/main/java/com/google/devtools/build/lib/actions:artifacts",
        "//src/main/java/com/google/devtools/build/lib/actions:file_metadata",
        "//src/main/java/com/google/devtools/build/lib/actions:middleman_type",
        "//src/main/java/com/google/devtools/build/lib/bugreport",
        "//src/main/java/com/google/devtools/build/lib/cmdline",
        "//src/main/java/com/google/devtools/build/lib/concurrent",
        "//src/main/java/com/google/devtools/build/lib/events",
        "//src/main/java/com/google/devtools/build/lib/util",
        "//src/main/java/com/google/devtools/build/lib/util:detailed_exit_code",
        "//src/main/java/com/google/devtools/build/lib/vfs",
        "//src/main/java/com/google/devtools/build/lib/vfs:pathfragment",
        "//src/main/java/com/google/devtools/build/skyframe",
        "//src/main/java/com/google/devtools/build/skyframe:skyframe-objects",
        "//src/main/protobuf:failure_details_java_proto",
        "//third_party:guava",
        "//third_party:jsr305",
    ],
)

java_library(
    name = "artifact_nested_set_function",
    srcs = ["ArtifactNestedSetFunction.java"],
    deps = [
        ":artifact_function",
        ":artifact_nested_set_key",
        ":artifact_nested_set_value",
        "//src/main/java/com/google/devtools/build/lib/actions",
        "//src/main/java/com/google/devtools/build/lib/actions:artifacts",
        "//src/main/java/com/google/devtools/build/lib/collect/nestedset",
        "//src/main/java/com/google/devtools/build/lib/concurrent",
        "//src/main/java/com/google/devtools/build/lib/util",
        "//src/main/java/com/google/devtools/build/skyframe",
        "//src/main/java/com/google/devtools/build/skyframe:skyframe-objects",
        "//third_party:guava",
        "//third_party:jsr305",
    ],
)

java_library(
    name = "artifact_nested_set_key",
    srcs = ["ArtifactNestedSetKey.java"],
    deps = [
        ":sky_functions",
        "//src/main/java/com/google/devtools/build/lib/actions:artifacts",
        "//src/main/java/com/google/devtools/build/lib/collect/nestedset",
        "//src/main/java/com/google/devtools/build/skyframe:execution_phase_skykey",
        "//src/main/java/com/google/devtools/build/skyframe:skyframe-objects",
        "//third_party:guava",
    ],
)

java_library(
    name = "artifact_nested_set_value",
    srcs = ["ArtifactNestedSetValue.java"],
    deps = [
        "//src/main/java/com/google/devtools/build/lib/concurrent",
        "//src/main/java/com/google/devtools/build/skyframe:skyframe-objects",
    ],
)

java_library(
    name = "aspect_creation_exception",
    srcs = ["AspectCreationException.java"],
    deps = [
        ":sane_analysis_exception",
        "//src/main/java/com/google/devtools/build/lib/analysis:config/build_configuration",
        "//src/main/java/com/google/devtools/build/lib/buildeventstream/proto:build_event_stream_java_proto",
        "//src/main/java/com/google/devtools/build/lib/causes",
        "//src/main/java/com/google/devtools/build/lib/cmdline",
        "//src/main/java/com/google/devtools/build/lib/collect/nestedset",
        "//src/main/java/com/google/devtools/build/lib/util:detailed_exit_code",
        "//src/main/protobuf:failure_details_java_proto",
        "//third_party:jsr305",
    ],
)

java_library(
    name = "aspect_key_creator",
    srcs = ["AspectKeyCreator.java"],
    deps = [
        ":build_configuration",
        ":configured_target_key",
        ":sky_functions",
        "//src/main/java/com/google/devtools/build/lib/actions:action_lookup_key",
        "//src/main/java/com/google/devtools/build/lib/analysis:config/build_configuration",
        "//src/main/java/com/google/devtools/build/lib/cmdline",
        "//src/main/java/com/google/devtools/build/lib/concurrent",
        "//src/main/java/com/google/devtools/build/lib/packages",
        "//src/main/java/com/google/devtools/build/lib/skyframe/serialization/autocodec",
        "//src/main/java/com/google/devtools/build/skyframe:skyframe-objects",
        "//third_party:guava",
        "//third_party:jsr305",
    ],
)

java_library(
    name = "bzl_compile",
    srcs = [
        "BzlCompileFunction.java",
        "BzlCompileValue.java",
    ],
    deps = [
        ":precomputed_value",
        ":sky_functions",
        ":starlark_builtins_value",
        "//src/main/java/com/google/devtools/build/lib/actions:file_metadata",
        "//src/main/java/com/google/devtools/build/lib/cmdline",
        "//src/main/java/com/google/devtools/build/lib/concurrent",
        "//src/main/java/com/google/devtools/build/lib/events",
        "//src/main/java/com/google/devtools/build/lib/packages",
        "//src/main/java/com/google/devtools/build/lib/skyframe/serialization/autocodec",
        "//src/main/java/com/google/devtools/build/lib/skyframe/serialization/autocodec:serialization-constant",
        "//src/main/java/com/google/devtools/build/lib/vfs",
        "//src/main/java/com/google/devtools/build/skyframe",
        "//src/main/java/com/google/devtools/build/skyframe:skyframe-objects",
        "//src/main/java/net/starlark/java/eval",
        "//src/main/java/net/starlark/java/syntax",
        "//third_party:error_prone_annotations",
        "//third_party:guava",
        "//third_party:jsr305",
    ],
)

java_library(
    name = "ignored_package_prefixes_function",
    srcs = ["IgnoredPackagePrefixesFunction.java"],
    deps = [
        ":ignored_package_prefixes_value",
        ":precomputed_value",
        "//src/main/java/com/google/devtools/build/lib/actions:file_metadata",
        "//src/main/java/com/google/devtools/build/lib/cmdline",
        "//src/main/java/com/google/devtools/build/lib/io:inconsistent_filesystem_exception",
        "//src/main/java/com/google/devtools/build/lib/pkgcache",
        "//src/main/java/com/google/devtools/build/lib/rules:repository/repository_directory_value",
        "//src/main/java/com/google/devtools/build/lib/vfs",
        "//src/main/java/com/google/devtools/build/lib/vfs:pathfragment",
        "//src/main/java/com/google/devtools/build/skyframe",
        "//src/main/java/com/google/devtools/build/skyframe:skyframe-objects",
        "//third_party:guava",
        "//third_party:jsr305",
    ],
)

java_library(
    name = "ignored_package_prefixes_value",
    srcs = ["IgnoredPackagePrefixesValue.java"],
    deps = [
        ":sky_functions",
        "//src/main/java/com/google/devtools/build/lib/cmdline",
        "//src/main/java/com/google/devtools/build/lib/concurrent",
        "//src/main/java/com/google/devtools/build/lib/skyframe/serialization/autocodec",
        "//src/main/java/com/google/devtools/build/lib/skyframe/serialization/autocodec:serialization-constant",
        "//src/main/java/com/google/devtools/build/lib/vfs:pathfragment",
        "//src/main/java/com/google/devtools/build/skyframe:skyframe-objects",
        "//third_party:guava",
    ],
)

java_library(
    name = "broken_diff_awareness_exception",
    srcs = ["BrokenDiffAwarenessException.java"],
    deps = ["//third_party:guava"],
)

java_library(
    name = "build_configuration",
    srcs = [
        "BuildConfigurationKey.java",
        "PlatformMappingValue.java",
    ],
    deps = [
        ":sky_functions",
        "//src/main/java/com/google/devtools/build/lib/analysis:config/build_options",
        "//src/main/java/com/google/devtools/build/lib/analysis:config/fragment_options",
        "//src/main/java/com/google/devtools/build/lib/analysis:platform_options",
        "//src/main/java/com/google/devtools/build/lib/cmdline",
        "//src/main/java/com/google/devtools/build/lib/concurrent",
        "//src/main/java/com/google/devtools/build/lib/skyframe/serialization/autocodec",
        "//src/main/java/com/google/devtools/build/lib/vfs:pathfragment",
        "//src/main/java/com/google/devtools/build/skyframe:skyframe-objects",
        "//src/main/java/com/google/devtools/common/options",
        "//third_party:caffeine",
        "//third_party:guava",
        "//third_party:jsr305",
    ],
)

java_library(
    name = "build_info_collection_value",
    srcs = ["BuildInfoCollectionValue.java"],
    deps = [
        ":build_configuration",
        ":sky_functions",
        "//src/main/java/com/google/devtools/build/lib/actions",
        "//src/main/java/com/google/devtools/build/lib/actions:action_lookup_key",
        "//src/main/java/com/google/devtools/build/lib/analysis:buildinfo/build_info_collection",
        "//src/main/java/com/google/devtools/build/lib/analysis:buildinfo/build_info_key",
        "//src/main/java/com/google/devtools/build/lib/analysis:config/build_configuration",
        "//src/main/java/com/google/devtools/build/lib/cmdline",
        "//src/main/java/com/google/devtools/build/lib/concurrent",
        "//src/main/java/com/google/devtools/build/lib/skyframe/serialization/autocodec",
        "//src/main/java/com/google/devtools/build/skyframe:skyframe-objects",
        "//third_party:guava",
        "//third_party:jsr305",
    ],
)

java_library(
    name = "builder",
    srcs = ["Builder.java"],
    deps = [
        ":aspect_key_creator",
        ":configured_target_key",
        "//src/main/java/com/google/devtools/build/lib/actions",
        "//src/main/java/com/google/devtools/build/lib/actions:artifacts",
        "//src/main/java/com/google/devtools/build/lib/analysis:configured_target",
        "//src/main/java/com/google/devtools/build/lib/analysis:top_level_artifact_context",
        "//src/main/java/com/google/devtools/build/lib/concurrent",
        "//src/main/java/com/google/devtools/build/lib/events",
        "//src/main/java/com/google/devtools/build/lib/util:abrupt_exit_exception",
        "//src/main/java/com/google/devtools/common/options",
        "//third_party:guava",
        "//third_party:jsr305",
    ],
)

java_library(
    name = "build_driver_function",
    srcs = ["BuildDriverFunction.java"],
    deps = [
        ":artifact_conflict_finder",
        ":aspect_completion_value",
        ":aspect_key_creator",
        ":build_driver_key",
        ":build_driver_value",
        ":configured_target_key",
        ":exclusive_test_build_driver_value",
        ":incremental_artifact_conflict_finder",
        ":package_value",
        ":precomputed_value",
        ":target_completion_value",
        ":test_completion_value",
        ":top_level_aspects_value",
        ":top_level_conflict_exception",
        ":top_level_status_events",
        "//src/main/java/com/google/devtools/build/lib/actions",
        "//src/main/java/com/google/devtools/build/lib/actions:action_lookup_key",
        "//src/main/java/com/google/devtools/build/lib/actions:artifacts",
        "//src/main/java/com/google/devtools/build/lib/analysis:analysis_cluster",
        "//src/main/java/com/google/devtools/build/lib/analysis:config/build_configuration",
        "//src/main/java/com/google/devtools/build/lib/analysis:configured_target",
        "//src/main/java/com/google/devtools/build/lib/analysis:configured_target_value",
        "//src/main/java/com/google/devtools/build/lib/analysis:constraints/top_level_constraint_semantics",
        "//src/main/java/com/google/devtools/build/lib/analysis:extra_action_artifacts_provider",
        "//src/main/java/com/google/devtools/build/lib/analysis:top_level_artifact_context",
        "//src/main/java/com/google/devtools/build/lib/cmdline",
        "//src/main/java/com/google/devtools/build/lib/concurrent",
        "//src/main/java/com/google/devtools/build/lib/packages",
        "//src/main/java/com/google/devtools/build/lib/profiler",
        "//src/main/java/com/google/devtools/build/lib/util",
        "//src/main/java/com/google/devtools/build/skyframe",
        "//src/main/java/com/google/devtools/build/skyframe:skyframe-objects",
        "//src/main/protobuf:failure_details_java_proto",
        "//third_party:auto_value",
        "//third_party:guava",
        "//third_party:jsr305",
    ],
)

java_library(
    name = "build_driver_key",
    srcs = ["BuildDriverKey.java"],
    deps = [
        ":sky_functions",
        "//src/main/java/com/google/devtools/build/lib/actions:action_lookup_key",
        "//src/main/java/com/google/devtools/build/lib/analysis:top_level_artifact_context",
        "//src/main/java/com/google/devtools/build/skyframe:cpu_heavy_skykey",
        "//src/main/java/com/google/devtools/build/skyframe:skyframe-objects",
    ],
)

java_library(
    name = "build_driver_value",
    srcs = [
        "BuildDriverValue.java",
    ],
    deps = [
        "//src/main/java/com/google/devtools/build/skyframe:skyframe-objects",
    ],
)

java_library(
    name = "build_result_listener",
    srcs = ["BuildResultListener.java"],
    deps = [
        ":aspect_key_creator",
        ":configured_target_key",
        ":top_level_status_events",
        "//src/main/java/com/google/devtools/build/lib/analysis:analysis_cluster",
        "//src/main/java/com/google/devtools/build/lib/analysis:configured_target",
        "//src/main/java/com/google/devtools/build/lib/concurrent",
        "//third_party:guava",
    ],
)

java_library(
    name = "cached_bzl_load_value_and_deps",
    srcs = ["CachedBzlLoadData.java"],
    deps = [
        ":bzl_load_value",
        "//src/main/java/com/google/devtools/build/skyframe:skyframe-objects",
        "//third_party:auto_value",
        "//third_party:guava",
    ],
)

java_library(
    name = "cached_bzl_load_value_and_deps_builder_factory",
    srcs = ["CachedBzlLoadDataBuilderFactory.java"],
    deps = [
        ":cached_bzl_load_value_and_deps",
        "//src/main/java/com/google/devtools/build/lib/concurrent",
        "//third_party:guava",
    ],
)

java_library(
    name = "client_environment_function",
    srcs = ["ClientEnvironmentFunction.java"],
    deps = [
        ":client_environment_value",
        ":sky_functions",
        "//src/main/java/com/google/devtools/build/lib/concurrent",
        "//src/main/java/com/google/devtools/build/lib/skyframe/serialization/autocodec",
        "//src/main/java/com/google/devtools/build/skyframe",
        "//src/main/java/com/google/devtools/build/skyframe:skyframe-objects",
        "//third_party:guava",
        "//third_party:jsr305",
    ],
)

java_library(
    name = "client_environment_value",
    srcs = ["ClientEnvironmentValue.java"],
    deps = [
        "//src/main/java/com/google/devtools/build/skyframe:skyframe-objects",
        "//third_party:jsr305",
    ],
)

java_library(
    name = "collect_packages_under_directory_function",
    srcs = ["CollectPackagesUnderDirectoryFunction.java"],
    deps = [
        "process_package_directory",
        ":collect_packages_under_directory_value",
        ":recursive_directory_traversal_function",
        ":recursive_pkg_key",
        "//src/main/java/com/google/devtools/build/lib/analysis:blaze_directories",
        "//src/main/java/com/google/devtools/build/lib/cmdline",
        "//src/main/java/com/google/devtools/build/lib/vfs",
        "//src/main/java/com/google/devtools/build/lib/vfs:pathfragment",
        "//src/main/java/com/google/devtools/build/skyframe",
        "//src/main/java/com/google/devtools/build/skyframe:skyframe-objects",
        "//third_party:guava",
        "//third_party:jsr305",
    ],
)

java_library(
    name = "collect_packages_under_directory_value",
    srcs = ["CollectPackagesUnderDirectoryValue.java"],
    deps = [
        ":recursive_pkg_sky_key",
        ":sky_functions",
        "//src/main/java/com/google/devtools/build/lib/cmdline",
        "//src/main/java/com/google/devtools/build/lib/concurrent",
        "//src/main/java/com/google/devtools/build/lib/skyframe/serialization/autocodec",
        "//src/main/java/com/google/devtools/build/lib/skyframe/serialization/autocodec:serialization-constant",
        "//src/main/java/com/google/devtools/build/lib/vfs",
        "//src/main/java/com/google/devtools/build/lib/vfs:pathfragment",
        "//src/main/java/com/google/devtools/build/skyframe:skyframe-objects",
        "//third_party:guava",
        "//third_party:jsr305",
    ],
)

java_library(
    name = "collect_targets_in_package_function",
    srcs = ["CollectTargetsInPackageFunction.java"],
    deps = [
        ":collect_targets_in_package_value",
        ":package_value",
        ":transitive_traversal_value",
        "//src/main/java/com/google/devtools/build/lib/cmdline",
        "//src/main/java/com/google/devtools/build/lib/events",
        "//src/main/java/com/google/devtools/build/lib/packages",
        "//src/main/java/com/google/devtools/build/lib/pkgcache",
        "//src/main/java/com/google/devtools/build/skyframe",
        "//src/main/java/com/google/devtools/build/skyframe:skyframe-objects",
        "//third_party:guava",
        "//third_party:jsr305",
    ],
)

java_library(
    name = "collect_targets_in_package_value",
    srcs = ["CollectTargetsInPackageValue.java"],
    deps = [
        ":sky_functions",
        "//src/main/java/com/google/devtools/build/lib/cmdline",
        "//src/main/java/com/google/devtools/build/lib/concurrent",
        "//src/main/java/com/google/devtools/build/lib/pkgcache",
        "//src/main/java/com/google/devtools/build/lib/skyframe/serialization/autocodec",
        "//src/main/java/com/google/devtools/build/lib/skyframe/serialization/autocodec:serialization-constant",
        "//src/main/java/com/google/devtools/build/skyframe:skyframe-objects",
        "//third_party:auto_value",
        "//third_party:guava",
    ],
)

java_library(
    name = "collect_test_suites_in_package_function",
    srcs = ["CollectTestSuitesInPackageFunction.java"],
    deps = [
        ":collect_test_suites_in_package_value",
        ":package_value",
        "//src/main/java/com/google/devtools/build/lib/cmdline",
        "//src/main/java/com/google/devtools/build/lib/events",
        "//src/main/java/com/google/devtools/build/lib/packages",
        "//src/main/java/com/google/devtools/build/skyframe",
        "//src/main/java/com/google/devtools/build/skyframe:skyframe-objects",
        "//third_party:guava",
        "//third_party:jsr305",
    ],
)

java_library(
    name = "collect_test_suites_in_package_value",
    srcs = ["CollectTestSuitesInPackageValue.java"],
    deps = [
        ":sky_functions",
        "//src/main/java/com/google/devtools/build/lib/cmdline",
        "//src/main/java/com/google/devtools/build/lib/concurrent",
        "//src/main/java/com/google/devtools/build/lib/skyframe/serialization/autocodec",
        "//src/main/java/com/google/devtools/build/lib/skyframe/serialization/autocodec:serialization-constant",
        "//src/main/java/com/google/devtools/build/skyframe:skyframe-objects",
        "//third_party:guava",
    ],
)

java_library(
    name = "configuration_phase_started_event",
    srcs = ["ConfigurationPhaseStartedEvent.java"],
    deps = [
        ":configured_target_progress_receiver",
        "//src/main/java/com/google/devtools/build/lib/events",
    ],
)

java_library(
    name = "configured_target_and_data",
    srcs = ["ConfiguredTargetAndData.java"],
    deps = [
        ":build_configuration",
        ":package_value",
        "//src/main/java/com/google/devtools/build/lib/analysis:config/build_configuration",
        "//src/main/java/com/google/devtools/build/lib/analysis:configured_target",
        "//src/main/java/com/google/devtools/build/lib/packages",
        "//src/main/java/com/google/devtools/build/skyframe",
        "//src/main/java/com/google/devtools/build/skyframe:skyframe-objects",
        "//third_party:guava",
        "//third_party:jsr305",
    ],
)

java_library(
    name = "configured_target_key",
    srcs = ["ConfiguredTargetKey.java"],
    deps = [
        ":build_configuration",
        ":sky_functions",
        "//src/main/java/com/google/devtools/build/lib/actions:action_lookup_key",
        "//src/main/java/com/google/devtools/build/lib/analysis:config/build_configuration",
        "//src/main/java/com/google/devtools/build/lib/analysis:configured_target",
        "//src/main/java/com/google/devtools/build/lib/cmdline",
        "//src/main/java/com/google/devtools/build/lib/concurrent",
        "//src/main/java/com/google/devtools/build/lib/skyframe/serialization/autocodec",
        "//src/main/java/com/google/devtools/build/skyframe:skyframe-objects",
        "//third_party:guava",
        "//third_party:jsr305",
    ],
)

java_library(
    name = "configured_target_progress_receiver",
    srcs = ["ConfiguredTargetProgressReceiver.java"],
)

java_library(
    name = "configured_value_creation_exception",
    srcs = ["ConfiguredValueCreationException.java"],
    deps = [
        ":sane_analysis_exception",
        "//src/main/java/com/google/devtools/build/lib/analysis:target_and_configuration",
        "//src/main/java/com/google/devtools/build/lib/buildeventstream/proto:build_event_stream_java_proto",
        "//src/main/java/com/google/devtools/build/lib/causes",
        "//src/main/java/com/google/devtools/build/lib/cmdline",
        "//src/main/java/com/google/devtools/build/lib/collect/nestedset",
        "//src/main/java/com/google/devtools/build/lib/util:detailed_exit_code",
        "//src/main/java/net/starlark/java/syntax",
        "//src/main/protobuf:failure_details_java_proto",
        "//third_party:jsr305",
    ],
)

java_library(
    name = "containing_package_lookup_function",
    srcs = ["ContainingPackageLookupFunction.java"],
    deps = [
        ":containing_package_lookup_value",
        ":package_lookup_value",
        "//src/main/java/com/google/devtools/build/lib/cmdline",
        "//src/main/java/com/google/devtools/build/lib/vfs:pathfragment",
        "//src/main/java/com/google/devtools/build/skyframe",
        "//src/main/java/com/google/devtools/build/skyframe:skyframe-objects",
        "//third_party:jsr305",
    ],
)

java_library(
    name = "containing_package_lookup_value",
    srcs = ["ContainingPackageLookupValue.java"],
    deps = [
        ":sky_functions",
        "//src/main/java/com/google/devtools/build/lib/cmdline",
        "//src/main/java/com/google/devtools/build/lib/concurrent",
        "//src/main/java/com/google/devtools/build/lib/skyframe/serialization/autocodec",
        "//src/main/java/com/google/devtools/build/lib/skyframe/serialization/autocodec:serialization-constant",
        "//src/main/java/com/google/devtools/build/lib/vfs",
        "//src/main/java/com/google/devtools/build/lib/vfs:pathfragment",
        "//src/main/java/com/google/devtools/build/skyframe:skyframe-objects",
        "//third_party:guava",
        "//third_party:jsr305",
    ],
)

java_library(
    name = "coverage_report_value",
    srcs = ["CoverageReportValue.java"],
    deps = [
        ":build_configuration",
        ":sky_functions",
        "//src/main/java/com/google/devtools/build/lib/actions",
        "//src/main/java/com/google/devtools/build/lib/actions:action_lookup_key",
        "//src/main/java/com/google/devtools/build/lib/cmdline",
        "//src/main/java/com/google/devtools/build/lib/skyframe/serialization/autocodec:serialization-constant",
        "//src/main/java/com/google/devtools/build/skyframe:skyframe-objects",
        "//third_party:jsr305",
    ],
)

java_library(
    name = "cycle_utils",
    srcs = ["CycleUtils.java"],
    deps = [
        "//src/main/java/com/google/devtools/build/lib/util",
        "//third_party:guava",
    ],
)

java_library(
    name = "diff_awareness",
    srcs = ["DiffAwareness.java"],
    deps = [
        ":broken_diff_awareness_exception",
        ":incompatible_view_exception",
        ":workspace_info",
        "//src/main/java/com/google/devtools/build/lib/vfs",
        "//src/main/java/com/google/devtools/common/options",
        "//third_party:jsr305",
    ],
)

java_library(
    name = "diff_awareness_manager",
    srcs = ["DiffAwarenessManager.java"],
    deps = [
        ":broken_diff_awareness_exception",
        ":diff_awareness",
        ":incompatible_view_exception",
        ":workspace_info",
        "//src/main/java/com/google/devtools/build/lib/events",
        "//src/main/java/com/google/devtools/build/lib/vfs",
        "//src/main/java/com/google/devtools/common/options",
        "//third_party:flogger",
        "//third_party:guava",
        "//third_party:jsr305",
    ],
)

java_library(
    name = "directory_listing_function",
    srcs = ["DirectoryListingFunction.java"],
    deps = [
        ":directory_listing_state_value",
        ":directory_listing_value",
        "//src/main/java/com/google/devtools/build/lib/actions:file_metadata",
        "//src/main/java/com/google/devtools/build/lib/io:inconsistent_filesystem_exception",
        "//src/main/java/com/google/devtools/build/lib/vfs",
        "//src/main/java/com/google/devtools/build/skyframe",
        "//src/main/java/com/google/devtools/build/skyframe:skyframe-objects",
        "//third_party:jsr305",
    ],
)

java_library(
    name = "directory_listing_state_value",
    srcs = ["DirectoryListingStateValue.java"],
    deps = [
        ":dirents",
        ":sky_functions",
        "//src/main/java/com/google/devtools/build/lib/concurrent",
        "//src/main/java/com/google/devtools/build/lib/skyframe/serialization/autocodec",
        "//src/main/java/com/google/devtools/build/lib/vfs",
        "//src/main/java/com/google/devtools/build/skyframe:skyframe-objects",
        "//third_party:guava",
        "//third_party:jsr305",
    ],
)

java_library(
    name = "directory_listing_value",
    srcs = ["DirectoryListingValue.java"],
    deps = [
        ":directory_listing_state_value",
        ":dirents",
        ":sky_functions",
        "//src/main/java/com/google/devtools/build/lib/actions:file_metadata",
        "//src/main/java/com/google/devtools/build/lib/concurrent",
        "//src/main/java/com/google/devtools/build/lib/skyframe/serialization/autocodec",
        "//src/main/java/com/google/devtools/build/lib/vfs",
        "//src/main/java/com/google/devtools/build/skyframe:skyframe-objects",
        "//third_party:guava",
    ],
)

java_library(
    name = "dirents",
    srcs = ["Dirents.java"],
    deps = [
        "//src/main/java/com/google/devtools/build/lib/vfs",
        "//third_party:jsr305",
    ],
)

java_library(
    name = "exclusive_test_build_driver_value",
    srcs = ["ExclusiveTestBuildDriverValue.java"],
    deps = [
        ":build_driver_value",
        "//src/main/java/com/google/devtools/build/lib/analysis:configured_target",
        "//src/main/java/com/google/devtools/build/skyframe:skyframe-objects",
    ],
)

java_library(
    name = "execution_finished_event",
    srcs = ["ExecutionFinishedEvent.java"],
    deps = [
        "//src/main/java/com/google/devtools/build/lib/buildeventstream/proto:build_event_stream_java_proto",
        "//third_party:auto_value",
        "//third_party:guava",
    ],
)

java_library(
    name = "file_function",
    srcs = ["FileFunction.java"],
    deps = [
        ":cycle_utils",
        "//src/main/java/com/google/devtools/build/lib/actions:file_metadata",
        "//src/main/java/com/google/devtools/build/lib/analysis:blaze_directories",
        "//src/main/java/com/google/devtools/build/lib/io:file_symlink_cycle_exception",
        "//src/main/java/com/google/devtools/build/lib/io:file_symlink_cycle_uniqueness_function",
        "//src/main/java/com/google/devtools/build/lib/io:file_symlink_exception",
        "//src/main/java/com/google/devtools/build/lib/io:file_symlink_infinite_expansion_exception",
        "//src/main/java/com/google/devtools/build/lib/io:file_symlink_infinite_expansion_uniqueness_function",
        "//src/main/java/com/google/devtools/build/lib/pkgcache",
        "//src/main/java/com/google/devtools/build/lib/util",
        "//src/main/java/com/google/devtools/build/lib/vfs",
        "//src/main/java/com/google/devtools/build/lib/vfs:pathfragment",
        "//src/main/java/com/google/devtools/build/skyframe",
        "//src/main/java/com/google/devtools/build/skyframe:skyframe-objects",
        "//third_party:guava",
        "//third_party:jsr305",
    ],
)

java_library(
    name = "fileset_entry_function",
    srcs = ["FilesetEntryFunction.java"],
    deps = [
        ":fileset_entry_key",
        ":fileset_entry_value",
        ":fileset_traversal_request",
        ":recursive_filesystem_traversal",
        ":workspace_name_value",
        "//src/main/java/com/google/devtools/build/lib/actions",
        "//src/main/java/com/google/devtools/build/lib/actions:fileset_output_symlink",
        "//src/main/java/com/google/devtools/build/lib/vfs",
        "//src/main/java/com/google/devtools/build/lib/vfs:pathfragment",
        "//src/main/java/com/google/devtools/build/skyframe",
        "//src/main/java/com/google/devtools/build/skyframe:skyframe-objects",
        "//third_party:guava",
        "//third_party:jsr305",
    ],
)

java_library(
    name = "fileset_traversal_request",
    srcs = ["FilesetTraversalRequest.java"],
    deps = [
        ":recursive_filesystem_traversal",
        "//src/main/java/com/google/devtools/build/lib/actions",
        "//src/main/java/com/google/devtools/build/lib/concurrent",
        "//third_party:guava",
    ],
)

java_library(
    name = "fileset_entry_key",
    srcs = ["FilesetEntryKey.java"],
    deps = [
        ":sky_functions",
        "//src/main/java/com/google/devtools/build/lib/actions",
        "//src/main/java/com/google/devtools/build/lib/concurrent",
        "//src/main/java/com/google/devtools/build/skyframe:skyframe-objects",
        "//third_party:auto_value",
        "//third_party:guava",
    ],
)

java_library(
    name = "fileset_entry_value",
    srcs = ["FilesetEntryValue.java"],
    deps = [
        "//src/main/java/com/google/devtools/build/lib/actions:fileset_output_symlink",
        "//src/main/java/com/google/devtools/build/skyframe:skyframe-objects",
        "//third_party:guava",
    ],
)

java_library(
    name = "filesystem_value_checker",
    srcs = [
        "FileSystemValueCheckerInferringAncestors.java",
        "FilesystemValueChecker.java",
    ],
    deps = [
        ":action_execution_value",
        ":action_metadata_handler",
        ":directory_listing_state_value",
        ":sky_functions",
        ":sky_value_dirtiness_checker",
        ":tree_artifact_value",
        "//src/main/java/com/google/devtools/build/lib/actions:artifacts",
        "//src/main/java/com/google/devtools/build/lib/actions:file_metadata",
        "//src/main/java/com/google/devtools/build/lib/concurrent",
        "//src/main/java/com/google/devtools/build/lib/profiler",
        "//src/main/java/com/google/devtools/build/lib/util",
        "//src/main/java/com/google/devtools/build/lib/util:abrupt_exit_exception",
        "//src/main/java/com/google/devtools/build/lib/util:detailed_exit_code",
        "//src/main/java/com/google/devtools/build/lib/util/io",
        "//src/main/java/com/google/devtools/build/lib/vfs",
        "//src/main/java/com/google/devtools/build/lib/vfs:pathfragment",
        "//src/main/java/com/google/devtools/build/skyframe",
        "//src/main/java/com/google/devtools/build/skyframe:skyframe-objects",
        "//src/main/protobuf:failure_details_java_proto",
        "//third_party:flogger",
        "//third_party:guava",
        "//third_party:jsr305",
    ],
)

java_library(
    name = "glob_descriptor",
    srcs = ["GlobDescriptor.java"],
    deps = [
        ":sky_functions",
        "//src/main/java/com/google/devtools/build/lib/cmdline",
        "//src/main/java/com/google/devtools/build/lib/concurrent",
        "//src/main/java/com/google/devtools/build/lib/packages:globber",
        "//src/main/java/com/google/devtools/build/lib/skyframe/serialization/autocodec",
        "//src/main/java/com/google/devtools/build/lib/util:string",
        "//src/main/java/com/google/devtools/build/lib/vfs",
        "//src/main/java/com/google/devtools/build/lib/vfs:pathfragment",
        "//src/main/java/com/google/devtools/build/skyframe:skyframe-objects",
        "//third_party:guava",
    ],
)

java_library(
    name = "glob_function",
    srcs = ["GlobFunction.java"],
    deps = [
        ":directory_listing_value",
        ":glob_descriptor",
        ":glob_value",
        ":ignored_package_prefixes_value",
        ":package_lookup_value",
        "//src/main/java/com/google/devtools/build/lib/actions:file_metadata",
        "//src/main/java/com/google/devtools/build/lib/cmdline",
        "//src/main/java/com/google/devtools/build/lib/collect/nestedset",
        "//src/main/java/com/google/devtools/build/lib/io:file_symlink_infinite_expansion_exception",
        "//src/main/java/com/google/devtools/build/lib/io:file_symlink_infinite_expansion_uniqueness_function",
        "//src/main/java/com/google/devtools/build/lib/io:inconsistent_filesystem_exception",
        "//src/main/java/com/google/devtools/build/lib/packages:globber",
        "//src/main/java/com/google/devtools/build/lib/vfs",
        "//src/main/java/com/google/devtools/build/lib/vfs:pathfragment",
        "//src/main/java/com/google/devtools/build/skyframe",
        "//src/main/java/com/google/devtools/build/skyframe:skyframe-objects",
        "//third_party:guava",
        "//third_party:jsr305",
    ],
)

java_library(
    name = "glob_value",
    srcs = ["GlobValue.java"],
    deps = [
        ":glob_descriptor",
        "//src/main/java/com/google/devtools/build/lib/cmdline",
        "//src/main/java/com/google/devtools/build/lib/collect/nestedset",
        "//src/main/java/com/google/devtools/build/lib/concurrent",
        "//src/main/java/com/google/devtools/build/lib/packages:globber",
        "//src/main/java/com/google/devtools/build/lib/vfs",
        "//src/main/java/com/google/devtools/build/lib/vfs:pathfragment",
        "//src/main/java/com/google/devtools/build/skyframe:skyframe-objects",
        "//third_party:guava",
    ],
)

java_library(
    name = "graph_backed_recursive_package_provider",
    srcs = ["GraphBackedRecursivePackageProvider.java"],
    deps = [
        ":package_lookup_value",
        ":package_value",
        ":root_package_extractor",
        "//src/main/java/com/google/devtools/build/lib/cmdline",
        "//src/main/java/com/google/devtools/build/lib/cmdline:batch_callback",
        "//src/main/java/com/google/devtools/build/lib/concurrent",
        "//src/main/java/com/google/devtools/build/lib/events",
        "//src/main/java/com/google/devtools/build/lib/packages",
        "//src/main/java/com/google/devtools/build/lib/pkgcache",
        "//src/main/java/com/google/devtools/build/lib/query2/engine",
        "//src/main/java/com/google/devtools/build/lib/rules:repository/repository_directory_value",
        "//src/main/java/com/google/devtools/build/lib/vfs",
        "//src/main/java/com/google/devtools/build/lib/vfs:pathfragment",
        "//src/main/java/com/google/devtools/build/skyframe",
        "//src/main/java/com/google/devtools/build/skyframe:skyframe-objects",
        "//third_party:flogger",
        "//third_party:guava",
    ],
)

java_library(
    name = "incompatible_view_exception",
    srcs = ["IncompatibleViewException.java"],
    deps = ["//third_party:guava"],
)

java_library(
    name = "interner_with_presence_check",
    srcs = ["InternerWithPresenceCheck.java"],
    deps = [
        "//third_party:guava",
        "//third_party:jsr305",
    ],
)

java_library(
    name = "loading_phase_started_event",
    srcs = ["LoadingPhaseStartedEvent.java"],
    deps = [
        ":package_progress_receiver",
        "//src/main/java/com/google/devtools/build/lib/events",
    ],
)

java_library(
    name = "local_diff_awareness",
    srcs = [
        "LocalDiffAwareness.java",
        "MacOSXFsEventsDiffAwareness.java",
        "WatchServiceDiffAwareness.java",
    ],
    deps = [
        ":broken_diff_awareness_exception",
        ":diff_awareness",
        ":incompatible_view_exception",
        "//src/main/java/com/google/devtools/build/lib/jni",
        "//src/main/java/com/google/devtools/build/lib/util:os",
        "//src/main/java/com/google/devtools/build/lib/vfs",
        "//src/main/java/com/google/devtools/build/lib/vfs:pathfragment",
        "//src/main/java/com/google/devtools/common/options",
        "//third_party:guava",
        "//third_party:jsr305",
    ],
)

java_library(
    name = "local_repository_lookup_value",
    srcs = ["LocalRepositoryLookupValue.java"],
    deps = [
        ":sky_functions",
        "//src/main/java/com/google/devtools/build/lib/cmdline",
        "//src/main/java/com/google/devtools/build/lib/concurrent",
        "//src/main/java/com/google/devtools/build/lib/skyframe/serialization/autocodec",
        "//src/main/java/com/google/devtools/build/lib/vfs",
        "//src/main/java/com/google/devtools/build/lib/vfs:pathfragment",
        "//src/main/java/com/google/devtools/build/skyframe:skyframe-objects",
        "//third_party:guava",
    ],
)

java_library(
    name = "map_as_package_roots",
    srcs = ["MapAsPackageRoots.java"],
    deps = [
        "//src/main/java/com/google/devtools/build/lib/actions:package_roots",
        "//src/main/java/com/google/devtools/build/lib/cmdline",
        "//src/main/java/com/google/devtools/build/lib/vfs",
        "//third_party:guava",
    ],
)

java_library(
    name = "metadata_consumer_for_metrics",
    srcs = ["MetadataConsumerForMetrics.java"],
    deps = [
        ":tree_artifact_value",
        "//src/main/java/com/google/devtools/build/lib/actions:file_metadata",
        "//src/main/java/com/google/devtools/build/lib/actions:fileset_output_symlink",
        "//src/main/java/com/google/devtools/build/lib/buildeventstream/proto:build_event_stream_java_proto",
        "//src/main/java/com/google/devtools/build/lib/concurrent",
        "//third_party:guava",
    ],
)

java_library(
    name = "mutable_supplier",
    srcs = ["MutableSupplier.java"],
    deps = ["//third_party:guava"],
)

java_library(
    name = "output_store",
    srcs = ["OutputStore.java"],
    deps = [
        ":tree_artifact_value",
        "//src/main/java/com/google/devtools/build/lib/actions:artifacts",
        "//src/main/java/com/google/devtools/build/lib/actions:file_metadata",
        "//src/main/java/com/google/devtools/build/lib/concurrent",
        "//third_party:guava",
        "//third_party:jsr305",
    ],
)

java_library(
    name = "package_error_function",
    srcs = ["PackageErrorFunction.java"],
    deps = [
        ":package_value",
        ":sky_functions",
        "//src/main/java/com/google/devtools/build/lib/cmdline",
        "//src/main/java/com/google/devtools/build/lib/concurrent",
        "//src/main/java/com/google/devtools/build/lib/packages",
        "//src/main/java/com/google/devtools/build/lib/skyframe/serialization/autocodec",
        "//src/main/java/com/google/devtools/build/skyframe",
        "//src/main/java/com/google/devtools/build/skyframe:skyframe-objects",
        "//third_party:guava",
        "//third_party:jsr305",
    ],
)

java_library(
    name = "package_error_message_function",
    srcs = ["PackageErrorMessageFunction.java"],
    deps = [
        ":package_error_message_value",
        ":package_value",
        "//src/main/java/com/google/devtools/build/lib/cmdline",
        "//src/main/java/com/google/devtools/build/lib/packages",
        "//src/main/java/com/google/devtools/build/skyframe",
        "//src/main/java/com/google/devtools/build/skyframe:skyframe-objects",
        "//third_party:jsr305",
    ],
)

java_library(
    name = "package_error_message_value",
    srcs = ["PackageErrorMessageValue.java"],
    deps = [
        ":sky_functions",
        "//src/main/java/com/google/devtools/build/lib/cmdline",
        "//src/main/java/com/google/devtools/build/lib/concurrent",
        "//src/main/java/com/google/devtools/build/lib/skyframe/serialization/autocodec",
        "//src/main/java/com/google/devtools/build/lib/skyframe/serialization/autocodec:serialization-constant",
        "//src/main/java/com/google/devtools/build/skyframe:skyframe-objects",
        "//third_party:guava",
    ],
)

java_library(
    name = "package_identifier_batching_callback",
    srcs = [
        "PackageIdentifierBatchingCallback.java",
        "SimplePackageIdentifierBatchingCallback.java",
    ],
    deps = [
        "//src/main/java/com/google/devtools/build/lib/cmdline",
        "//src/main/java/com/google/devtools/build/lib/cmdline:batch_callback",
        "//src/main/java/com/google/devtools/build/lib/concurrent",
        "//third_party:guava",
        "//third_party:jsr305",
    ],
)

java_library(
    name = "package_lookup_function",
    srcs = ["PackageLookupFunction.java"],
    deps = [
        ":already_reported_exception",
        ":ignored_package_prefixes_value",
        ":local_repository_lookup_value",
        ":package_lookup_value",
        ":precomputed_value",
        "//src/main/java/com/google/devtools/build/lib/actions:file_metadata",
        "//src/main/java/com/google/devtools/build/lib/cmdline",
        "//src/main/java/com/google/devtools/build/lib/cmdline:LabelValidator",
        "//src/main/java/com/google/devtools/build/lib/io:file_symlink_exception",
        "//src/main/java/com/google/devtools/build/lib/io:inconsistent_filesystem_exception",
        "//src/main/java/com/google/devtools/build/lib/packages",
        "//src/main/java/com/google/devtools/build/lib/packages/semantics",
        "//src/main/java/com/google/devtools/build/lib/pkgcache",
        "//src/main/java/com/google/devtools/build/lib/repository:external_package_helper",
        "//src/main/java/com/google/devtools/build/lib/rules:repository/repository_directory_value",
        "//src/main/java/com/google/devtools/build/lib/util:detailed_exit_code",
        "//src/main/java/com/google/devtools/build/lib/vfs",
        "//src/main/java/com/google/devtools/build/lib/vfs:pathfragment",
        "//src/main/java/com/google/devtools/build/skyframe",
        "//src/main/java/com/google/devtools/build/skyframe:skyframe-objects",
        "//src/main/java/net/starlark/java/eval",
        "//src/main/protobuf:failure_details_java_proto",
        "//third_party:guava",
        "//third_party:jsr305",
    ],
)

java_library(
    name = "package_lookup_value",
    srcs = ["PackageLookupValue.java"],
    deps = [
        ":sky_functions",
        "//src/main/java/com/google/devtools/build/lib/cmdline",
        "//src/main/java/com/google/devtools/build/lib/concurrent",
        "//src/main/java/com/google/devtools/build/lib/packages",
        "//src/main/java/com/google/devtools/build/lib/rules:repository/repository_directory_value",
        "//src/main/java/com/google/devtools/build/lib/skyframe/serialization/autocodec",
        "//src/main/java/com/google/devtools/build/lib/skyframe/serialization/autocodec:serialization-constant",
        "//src/main/java/com/google/devtools/build/lib/vfs",
        "//src/main/java/com/google/devtools/build/lib/vfs:pathfragment",
        "//src/main/java/com/google/devtools/build/skyframe:skyframe-objects",
        "//third_party:guava",
        "//third_party:jsr305",
    ],
)

java_library(
    name = "package_progress_receiver",
    srcs = ["PackageProgressReceiver.java"],
    deps = [
        "//src/main/java/com/google/devtools/build/lib/cmdline",
        "//src/main/java/com/google/devtools/build/lib/util",
        "//third_party:guava",
    ],
)

java_library(
    name = "package_roots_no_symlink_creation",
    srcs = ["PackageRootsNoSymlinkCreation.java"],
    deps = [
        "//src/main/java/com/google/devtools/build/lib/actions:package_roots",
        "//src/main/java/com/google/devtools/build/lib/cmdline",
        "//src/main/java/com/google/devtools/build/lib/vfs",
        "//third_party:guava",
    ],
)

java_library(
    name = "package_value",
    srcs = ["PackageValue.java"],
    deps = [
        ":sky_functions",
        "//src/main/java/com/google/devtools/build/lib/cmdline",
        "//src/main/java/com/google/devtools/build/lib/concurrent",
        "//src/main/java/com/google/devtools/build/lib/packages",
        "//src/main/java/com/google/devtools/build/lib/skyframe/serialization/autocodec",
        "//src/main/java/com/google/devtools/build/skyframe",
        "//src/main/java/com/google/devtools/build/skyframe:cpu_heavy_skykey",
        "//src/main/java/com/google/devtools/build/skyframe:skyframe-objects",
        "//third_party:guava",
    ],
)

java_library(
    name = "pattern_expanding_error",
    srcs = ["PatternExpandingError.java"],
    deps = [
        "//src/main/java/com/google/devtools/build/lib/buildeventstream",
        "//src/main/java/com/google/devtools/build/lib/buildeventstream/proto:build_event_stream_java_proto",
        "//third_party:guava",
    ],
)

java_library(
    name = "per_build_syscall_cache",
    srcs = ["PerBuildSyscallCache.java"],
    deps = [
        "//src/main/java/com/google/devtools/build/lib/util",
        "//src/main/java/com/google/devtools/build/lib/vfs",
        "//third_party:caffeine",
        "//third_party:guava",
        "//third_party:jsr305",
    ],
)

java_library(
    name = "precomputed_function",
    srcs = ["PrecomputedFunction.java"],
    deps = [
        "//src/main/java/com/google/devtools/build/skyframe",
        "//src/main/java/com/google/devtools/build/skyframe:skyframe-objects",
    ],
)

java_library(
    name = "precomputed_value",
    srcs = [
        "PrecomputedValue.java",
    ],
    deps = [
        ":sky_functions",
        "//src/main/java/com/google/devtools/build/lib/analysis:config/build_options",
        "//src/main/java/com/google/devtools/build/lib/concurrent",
        "//src/main/java/com/google/devtools/build/lib/packages",
        "//src/main/java/com/google/devtools/build/lib/pkgcache",
        "//src/main/java/com/google/devtools/build/lib/skyframe/serialization/autocodec",
        "//src/main/java/com/google/devtools/build/skyframe",
        "//src/main/java/com/google/devtools/build/skyframe:skyframe-objects",
        "//src/main/java/net/starlark/java/eval",
        "//third_party:guava",
        "//third_party:jsr305",
    ],
)

java_library(
    name = "prepare_deps_of_pattern_value",
    srcs = ["PrepareDepsOfPatternValue.java"],
    deps = [
        ":sky_functions",
        ":target_pattern_value",
        "//src/main/java/com/google/devtools/build/lib/cmdline",
        "//src/main/java/com/google/devtools/build/lib/concurrent",
        "//src/main/java/com/google/devtools/build/lib/pkgcache",
        "//src/main/java/com/google/devtools/build/lib/skyframe/serialization/autocodec",
        "//src/main/java/com/google/devtools/build/lib/skyframe/serialization/autocodec:serialization-constant",
        "//src/main/java/com/google/devtools/build/lib/vfs:pathfragment",
        "//src/main/java/com/google/devtools/build/skyframe:skyframe-objects",
        "//src/main/protobuf:failure_details_java_proto",
        "//third_party:guava",
    ],
)

java_library(
    name = "prepare_deps_of_patterns_function",
    srcs = ["PrepareDepsOfPatternsFunction.java"],
    deps = [
        ":prepare_deps_of_pattern_value",
        ":prepare_deps_of_patterns_value",
        ":target_pattern_value",
        "//src/main/java/com/google/devtools/build/lib/bugreport",
        "//src/main/java/com/google/devtools/build/lib/cmdline",
        "//src/main/java/com/google/devtools/build/lib/events",
        "//src/main/java/com/google/devtools/build/lib/io:inconsistent_filesystem_exception",
        "//src/main/java/com/google/devtools/build/lib/io:process_package_directory_exception",
        "//src/main/java/com/google/devtools/build/lib/pkgcache",
        "//src/main/java/com/google/devtools/build/skyframe",
        "//src/main/java/com/google/devtools/build/skyframe:skyframe-objects",
        "//third_party:guava",
        "//third_party:jsr305",
    ],
)

java_library(
    name = "prepare_deps_of_patterns_value",
    srcs = ["PrepareDepsOfPatternsValue.java"],
    deps = [
        ":sky_functions",
        ":target_pattern_value",
        "//src/main/java/com/google/devtools/build/lib/concurrent",
        "//src/main/java/com/google/devtools/build/lib/query2/common:UniverseSkyKey",
        "//src/main/java/com/google/devtools/build/lib/skyframe/serialization/autocodec",
        "//src/main/java/com/google/devtools/build/lib/vfs:pathfragment",
        "//src/main/java/com/google/devtools/build/skyframe:skyframe-objects",
        "//third_party:guava",
    ],
)

java_library(
    name = "prepare_deps_of_targets_under_directory_function",
    srcs = ["PrepareDepsOfTargetsUnderDirectoryFunction.java"],
    deps = [
        ":collect_targets_in_package_value",
        ":prepare_deps_of_targets_under_directory_value",
        ":process_package_directory",
        ":process_package_directory_result",
        ":recursive_pkg_key",
        "//src/main/java/com/google/devtools/build/lib/analysis:blaze_directories",
        "//src/main/java/com/google/devtools/build/lib/cmdline",
        "//src/main/java/com/google/devtools/build/lib/io:process_package_directory_exception",
        "//src/main/java/com/google/devtools/build/lib/packages",
        "//src/main/java/com/google/devtools/build/lib/pkgcache",
        "//src/main/java/com/google/devtools/build/skyframe",
        "//src/main/java/com/google/devtools/build/skyframe:skyframe-objects",
        "//third_party:guava",
        "//third_party:jsr305",
    ],
)

java_library(
    name = "prepare_deps_of_targets_under_directory_value",
    srcs = ["PrepareDepsOfTargetsUnderDirectoryValue.java"],
    deps = [
        ":recursive_pkg_key",
        ":sky_functions",
        "//src/main/java/com/google/devtools/build/lib/cmdline",
        "//src/main/java/com/google/devtools/build/lib/concurrent",
        "//src/main/java/com/google/devtools/build/lib/pkgcache",
        "//src/main/java/com/google/devtools/build/lib/skyframe/serialization/autocodec",
        "//src/main/java/com/google/devtools/build/lib/skyframe/serialization/autocodec:serialization-constant",
        "//src/main/java/com/google/devtools/build/lib/vfs",
        "//src/main/java/com/google/devtools/build/lib/vfs:pathfragment",
        "//src/main/java/com/google/devtools/build/skyframe:skyframe-objects",
        "//third_party:guava",
    ],
)

java_library(
    name = "prepare_test_suites_under_directory_function",
    srcs = ["PrepareTestSuitesUnderDirectoryFunction.java"],
    deps = [
        ":collect_test_suites_in_package_value",
        ":prepare_test_suites_under_directory_value",
        ":process_package_directory",
        ":process_package_directory_result",
        "//src/main/java/com/google/devtools/build/lib/analysis:blaze_directories",
        "//src/main/java/com/google/devtools/build/lib/cmdline",
        "//src/main/java/com/google/devtools/build/lib/packages",
        "//src/main/java/com/google/devtools/build/skyframe",
        "//src/main/java/com/google/devtools/build/skyframe:skyframe-objects",
        "//third_party:guava",
        "//third_party:jsr305",
    ],
)

java_library(
    name = "prepare_test_suites_under_directory_value",
    srcs = ["PrepareTestSuitesUnderDirectoryValue.java"],
    deps = [
        ":recursive_pkg_sky_key",
        ":sky_functions",
        "//src/main/java/com/google/devtools/build/lib/cmdline",
        "//src/main/java/com/google/devtools/build/lib/concurrent",
        "//src/main/java/com/google/devtools/build/lib/skyframe/serialization/autocodec",
        "//src/main/java/com/google/devtools/build/lib/skyframe/serialization/autocodec:serialization-constant",
        "//src/main/java/com/google/devtools/build/lib/vfs",
        "//src/main/java/com/google/devtools/build/lib/vfs:pathfragment",
        "//src/main/java/com/google/devtools/build/skyframe:skyframe-objects",
        "//third_party:guava",
    ],
)

java_library(
    name = "process_package_directory",
    srcs = ["ProcessPackageDirectory.java"],
    deps = [
        ":directory_listing_value",
        ":dirents",
        ":package_lookup_value",
        ":precomputed_value",
        ":process_package_directory_result",
        "//src/main/java/com/google/devtools/build/lib/actions:file_metadata",
        "//src/main/java/com/google/devtools/build/lib/analysis:blaze_directories",
        "//src/main/java/com/google/devtools/build/lib/cmdline",
        "//src/main/java/com/google/devtools/build/lib/events",
        "//src/main/java/com/google/devtools/build/lib/io:file_symlink_exception",
        "//src/main/java/com/google/devtools/build/lib/io:file_symlink_infinite_expansion_exception",
        "//src/main/java/com/google/devtools/build/lib/io:file_symlink_infinite_expansion_uniqueness_function",
        "//src/main/java/com/google/devtools/build/lib/io:inconsistent_filesystem_exception",
        "//src/main/java/com/google/devtools/build/lib/io:process_package_directory_exception",
        "//src/main/java/com/google/devtools/build/lib/packages",
        "//src/main/java/com/google/devtools/build/lib/packages/semantics",
        "//src/main/java/com/google/devtools/build/lib/vfs",
        "//src/main/java/com/google/devtools/build/lib/vfs:pathfragment",
        "//src/main/java/com/google/devtools/build/skyframe",
        "//src/main/java/com/google/devtools/build/skyframe:skyframe-objects",
        "//src/main/java/net/starlark/java/eval",
        "//third_party:guava",
        "//third_party:jsr305",
    ],
)

java_library(
    name = "process_package_directory_result",
    srcs = ["ProcessPackageDirectoryResult.java"],
    deps = [
        "//src/main/java/com/google/devtools/build/skyframe:skyframe-objects",
        "//third_party:guava",
    ],
)

java_library(
    name = "progress_event_suppressing_environment",
    srcs = ["ProgressEventSuppressingEnvironment.java"],
    deps = [
        ":progress_suppressing_event_handler",
        "//src/main/java/com/google/devtools/build/lib/events",
        "//src/main/java/com/google/devtools/build/lib/util",
        "//src/main/java/com/google/devtools/build/skyframe",
        "//src/main/java/com/google/devtools/build/skyframe:skyframe-objects",
        "//third_party:guava",
        "//third_party:jsr305",
    ],
)

java_library(
    name = "progress_suppressing_event_handler",
    srcs = ["ProgressSuppressingEventHandler.java"],
    deps = ["//src/main/java/com/google/devtools/build/lib/events"],
)

java_library(
    name = "recursive_directory_traversal_function",
    srcs = ["RecursiveDirectoryTraversalFunction.java"],
    deps = [
        ":package_error_message_value",
        ":process_package_directory",
        ":process_package_directory_result",
        ":recursive_pkg_key",
        "//src/main/java/com/google/devtools/build/lib/analysis:blaze_directories",
        "//src/main/java/com/google/devtools/build/lib/cmdline",
        "//src/main/java/com/google/devtools/build/lib/events",
        "//src/main/java/com/google/devtools/build/lib/vfs",
        "//src/main/java/com/google/devtools/build/lib/vfs:pathfragment",
        "//src/main/java/com/google/devtools/build/skyframe",
        "//src/main/java/com/google/devtools/build/skyframe:skyframe-objects",
        "//third_party:error_prone_annotations",
        "//third_party:guava",
        "//third_party:jsr305",
    ],
)

java_library(
    name = "recursive_filesystem_traversal",
    srcs = [
        "RecursiveFilesystemTraversalFunction.java",
        "RecursiveFilesystemTraversalValue.java",
        "TraversalRequest.java",
    ],
    deps = [
        ":action_execution_value",
        ":detailed_exceptions",
        ":directory_listing_value",
        ":dirents",
        ":package_lookup_value",
        ":sky_functions",
        ":tree_artifact_value",
        "//src/main/java/com/google/devtools/build/lib/actions",
        "//src/main/java/com/google/devtools/build/lib/actions:artifacts",
        "//src/main/java/com/google/devtools/build/lib/actions:file_metadata",
        "//src/main/java/com/google/devtools/build/lib/collect/nestedset",
        "//src/main/java/com/google/devtools/build/lib/events",
        "//src/main/java/com/google/devtools/build/lib/io:file_symlink_exception",
        "//src/main/java/com/google/devtools/build/lib/io:file_symlink_infinite_expansion_exception",
        "//src/main/java/com/google/devtools/build/lib/io:file_symlink_infinite_expansion_uniqueness_function",
        "//src/main/java/com/google/devtools/build/lib/packages",
        "//src/main/java/com/google/devtools/build/lib/profiler",
        "//src/main/java/com/google/devtools/build/lib/skyframe/serialization/autocodec",
        "//src/main/java/com/google/devtools/build/lib/skyframe/serialization/autocodec:serialization-constant",
        "//src/main/java/com/google/devtools/build/lib/util",
        "//src/main/java/com/google/devtools/build/lib/vfs",
        "//src/main/java/com/google/devtools/build/lib/vfs:pathfragment",
        "//src/main/java/com/google/devtools/build/skyframe",
        "//src/main/java/com/google/devtools/build/skyframe:skyframe-objects",
        "//src/main/protobuf:failure_details_java_proto",
        "//third_party:guava",
        "//third_party:jsr305",
    ],
)

java_library(
    name = "recursive_package_provider_backed_target_pattern_resolver",
    srcs = ["RecursivePackageProviderBackedTargetPatternResolver.java"],
    deps = [
        ":package_identifier_batching_callback",
        "//src/main/java/com/google/devtools/build/lib/cmdline",
        "//src/main/java/com/google/devtools/build/lib/cmdline:batch_callback",
        "//src/main/java/com/google/devtools/build/lib/cmdline:query_exception_marker_interface",
        "//src/main/java/com/google/devtools/build/lib/concurrent",
        "//src/main/java/com/google/devtools/build/lib/events",
        "//src/main/java/com/google/devtools/build/lib/io:inconsistent_filesystem_exception",
        "//src/main/java/com/google/devtools/build/lib/io:process_package_directory_exception",
        "//src/main/java/com/google/devtools/build/lib/packages",
        "//src/main/java/com/google/devtools/build/lib/pkgcache",
        "//src/main/java/com/google/devtools/build/lib/query2/engine",
        "//src/main/java/com/google/devtools/build/lib/vfs:pathfragment",
        "//src/main/protobuf:failure_details_java_proto",
        "//third_party:guava",
        "//third_party:jsr305",
    ],
)

java_library(
    name = "recursive_pkg_function",
    srcs = ["RecursivePkgFunction.java"],
    deps = [
        ":process_package_directory",
        ":recursive_directory_traversal_function",
        ":recursive_pkg_key",
        ":recursive_pkg_value",
        "//src/main/java/com/google/devtools/build/lib/analysis:blaze_directories",
        "//src/main/java/com/google/devtools/build/lib/cmdline",
        "//src/main/java/com/google/devtools/build/lib/collect/nestedset",
        "//src/main/java/com/google/devtools/build/lib/vfs",
        "//src/main/java/com/google/devtools/build/lib/vfs:pathfragment",
        "//src/main/java/com/google/devtools/build/skyframe",
        "//src/main/java/com/google/devtools/build/skyframe:skyframe-objects",
        "//third_party:guava",
    ],
)

java_library(
    name = "recursive_pkg_key",
    srcs = ["RecursivePkgKey.java"],
    deps = [
        "//src/main/java/com/google/devtools/build/lib/cmdline",
        "//src/main/java/com/google/devtools/build/lib/concurrent",
        "//src/main/java/com/google/devtools/build/lib/vfs",
        "//src/main/java/com/google/devtools/build/lib/vfs:pathfragment",
        "//third_party:guava",
    ],
)

java_library(
    name = "recursive_pkg_sky_key",
    srcs = ["RecursivePkgSkyKey.java"],
    deps = [
        ":recursive_pkg_key",
        "//src/main/java/com/google/devtools/build/lib/cmdline",
        "//src/main/java/com/google/devtools/build/lib/vfs",
        "//src/main/java/com/google/devtools/build/lib/vfs:pathfragment",
        "//src/main/java/com/google/devtools/build/skyframe:skyframe-objects",
        "//third_party:guava",
    ],
)

java_library(
    name = "recursive_pkg_value",
    srcs = ["RecursivePkgValue.java"],
    deps = [
        ":recursive_pkg_sky_key",
        ":sky_functions",
        "//src/main/java/com/google/devtools/build/lib/cmdline",
        "//src/main/java/com/google/devtools/build/lib/collect/nestedset",
        "//src/main/java/com/google/devtools/build/lib/concurrent",
        "//src/main/java/com/google/devtools/build/lib/skyframe/serialization/autocodec",
        "//src/main/java/com/google/devtools/build/lib/skyframe/serialization/autocodec:serialization-constant",
        "//src/main/java/com/google/devtools/build/lib/vfs",
        "//src/main/java/com/google/devtools/build/lib/vfs:pathfragment",
        "//src/main/java/com/google/devtools/build/skyframe:skyframe-objects",
        "//third_party:guava",
    ],
)

java_library(
    name = "recursive_pkg_value_root_package_extractor",
    srcs = ["RecursivePkgValueRootPackageExtractor.java"],
    deps = [
        ":recursive_pkg_value",
        ":root_package_extractor",
        "//src/main/java/com/google/devtools/build/lib/cmdline",
        "//src/main/java/com/google/devtools/build/lib/cmdline:batch_callback",
        "//src/main/java/com/google/devtools/build/lib/events",
        "//src/main/java/com/google/devtools/build/lib/query2/engine",
        "//src/main/java/com/google/devtools/build/lib/vfs",
        "//src/main/java/com/google/devtools/build/lib/vfs:pathfragment",
        "//src/main/java/com/google/devtools/build/skyframe",
        "//src/main/protobuf:failure_details_java_proto",
        "//third_party:guava",
    ],
)

java_library(
    name = "repository_mapping_function",
    srcs = ["RepositoryMappingFunction.java"],
    deps = [
        ":package_value",
        ":repository_mapping_value",
        ":starlark_builtins_value",
        "//src/main/java/com/google/devtools/build/lib/bazel/bzlmod:common",
        "//src/main/java/com/google/devtools/build/lib/bazel/bzlmod:module_extension",
        "//src/main/java/com/google/devtools/build/lib/bazel/bzlmod:resolution",
        "//src/main/java/com/google/devtools/build/lib/cmdline",
        "//src/main/java/com/google/devtools/build/lib/packages",
        "//src/main/java/com/google/devtools/build/lib/rules:repository/repository_function",
        "//src/main/java/com/google/devtools/build/skyframe",
        "//src/main/java/com/google/devtools/build/skyframe:skyframe-objects",
        "//third_party:guava",
        "//third_party:jsr305",
    ],
)

java_library(
    name = "repository_mapping_value",
    srcs = ["RepositoryMappingValue.java"],
    deps = [
        ":sky_functions",
        "//src/main/java/com/google/devtools/build/lib/cmdline",
        "//src/main/java/com/google/devtools/build/lib/concurrent",
        "//src/main/java/com/google/devtools/build/lib/skyframe/serialization/autocodec",
        "//src/main/java/com/google/devtools/build/skyframe:skyframe-objects",
        "//third_party:auto_value",
        "//third_party:guava",
    ],
)

java_library(
    name = "root_package_extractor",
    srcs = ["RootPackageExtractor.java"],
    deps = [
        "//src/main/java/com/google/devtools/build/lib/cmdline",
        "//src/main/java/com/google/devtools/build/lib/cmdline:batch_callback",
        "//src/main/java/com/google/devtools/build/lib/events",
        "//src/main/java/com/google/devtools/build/lib/query2/engine",
        "//src/main/java/com/google/devtools/build/lib/vfs",
        "//src/main/java/com/google/devtools/build/lib/vfs:pathfragment",
        "//src/main/java/com/google/devtools/build/skyframe",
        "//third_party:guava",
    ],
)

java_library(
    name = "sane_analysis_exception",
    srcs = ["SaneAnalysisException.java"],
    deps = [
        ":detailed_exceptions",
    ],
)

java_library(
    name = "sky_functions",
    srcs = ["SkyFunctions.java"],
    deps = [
        "//src/main/java/com/google/devtools/build/skyframe:skyframe-objects",
        "//third_party:guava",
    ],
)

java_library(
    name = "sky_value_dirtiness_checker",
    srcs = ["SkyValueDirtinessChecker.java"],
    deps = [
        "//src/main/java/com/google/devtools/build/lib/util/io",
        "//src/main/java/com/google/devtools/build/lib/vfs",
        "//src/main/java/com/google/devtools/build/skyframe:skyframe-objects",
        "//third_party:guava",
        "//third_party:jsr305",
    ],
)

java_library(
    name = "skyframe_aware_action",
    srcs = ["SkyframeAwareAction.java"],
    deps = [
        "//src/main/java/com/google/devtools/build/skyframe",
        "//src/main/java/com/google/devtools/build/skyframe:skyframe-objects",
        "//src/main/protobuf:failure_details_java_proto",
        "//third_party:guava",
    ],
)

java_library(
    name = "skyframe_error_processor",
    srcs = ["SkyframeErrorProcessor.java"],
    deps = [
        ":artifact_conflict_finder",
        ":aspect_key_creator",
        ":build_configuration",
        ":build_driver_key",
        ":configured_target_key",
        ":configured_value_creation_exception",
        ":detailed_exceptions",
        ":sane_analysis_exception",
        ":sky_functions",
        ":test_completion_value",
        ":top_level_conflict_exception",
        ":transitive_target_key",
        "//src/main/java/com/google/devtools/build/lib/actions",
        "//src/main/java/com/google/devtools/build/lib/analysis:analysis_cluster",
        "//src/main/java/com/google/devtools/build/lib/analysis:config/build_configuration",
        "//src/main/java/com/google/devtools/build/lib/analysis:constraints/top_level_constraint_semantics",
        "//src/main/java/com/google/devtools/build/lib/analysis:view_creation_failed_exception",
        "//src/main/java/com/google/devtools/build/lib/bugreport",
        "//src/main/java/com/google/devtools/build/lib/buildeventstream/proto:build_event_stream_java_proto",
        "//src/main/java/com/google/devtools/build/lib/causes",
        "//src/main/java/com/google/devtools/build/lib/cmdline",
        "//src/main/java/com/google/devtools/build/lib/collect/nestedset",
        "//src/main/java/com/google/devtools/build/lib/events",
        "//src/main/java/com/google/devtools/build/lib/packages",
        "//src/main/java/com/google/devtools/build/lib/pkgcache",
        "//src/main/java/com/google/devtools/build/lib/util:detailed_exit_code",
        "//src/main/java/com/google/devtools/build/skyframe",
        "//src/main/java/com/google/devtools/build/skyframe:skyframe-objects",
        "//src/main/protobuf:failure_details_java_proto",
        "//third_party:auto_value",
        "//third_party:flogger",
        "//third_party:guava",
        "//third_party:jsr305",
    ],
)

java_library(
    name = "skyframe_executor_repository_helpers_holder",
    srcs = ["SkyframeExecutorRepositoryHelpersHolder.java"],
    deps = [
        "//src/main/java/com/google/devtools/build/lib/rules:repository/repository_function",
        "//third_party:auto_value",
    ],
)

java_library(
    name = "skyframe_incremental_build_monitor",
    srcs = ["SkyframeIncrementalBuildMonitor.java"],
    deps = [
        "//src/main/java/com/google/devtools/build/lib/actions",
        "//src/main/java/com/google/devtools/build/lib/concurrent",
        "//src/main/java/com/google/devtools/build/lib/vfs",
        "//src/main/java/com/google/devtools/build/lib/vfs:pathfragment",
        "//src/main/java/com/google/devtools/build/skyframe:skyframe-objects",
        "//third_party:guava",
    ],
)

java_library(
    name = "skylark_module_cycle_reporter",
    srcs = ["StarlarkModuleCycleReporter.java"],
    deps = [
        ":abstract_label_cycle_reporter",
        ":bzl_load_value",
        ":sky_functions",
        "//src/main/java/com/google/devtools/build/lib/cmdline",
        "//src/main/java/com/google/devtools/build/lib/events",
        "//src/main/java/com/google/devtools/build/lib/packages",
        "//src/main/java/com/google/devtools/build/lib/repository:request_repository_information_event",
        "//src/main/java/com/google/devtools/build/lib/rules:repository/repository_directory_value",
        "//src/main/java/com/google/devtools/build/skyframe",
        "//src/main/java/com/google/devtools/build/skyframe:skyframe-objects",
        "//third_party:guava",
    ],
)

java_library(
    name = "starlark_builtins_value",
    srcs = ["StarlarkBuiltinsValue.java"],
    deps = [
        ":sky_functions",
        "//src/main/java/com/google/devtools/build/lib/cmdline",
        "//src/main/java/com/google/devtools/build/lib/skyframe/serialization/autocodec:serialization-constant",
        "//src/main/java/com/google/devtools/build/skyframe:skyframe-objects",
        "//src/main/java/net/starlark/java/eval",
        "//third_party:guava",
    ],
)

java_library(
    name = "bzl_load_value",
    srcs = ["BzlLoadValue.java"],
    deps = [
        ":bzl_compile",
        ":sky_functions",
        ":starlark_builtins_value",
        "//src/main/java/com/google/devtools/build/lib/cmdline",
        "//src/main/java/com/google/devtools/build/lib/concurrent",
        "//src/main/java/com/google/devtools/build/lib/packages",
        "//src/main/java/com/google/devtools/build/lib/skyframe/serialization/autocodec",
        "//src/main/java/com/google/devtools/build/lib/vfs",
        "//src/main/java/com/google/devtools/build/skyframe:skyframe-objects",
        "//src/main/java/net/starlark/java/eval",
        "//third_party:guava",
    ],
)

java_library(
    name = "state_informing_sky_function_environment",
    srcs = ["StateInformingSkyFunctionEnvironment.java"],
    deps = [
        "//src/main/java/com/google/devtools/build/lib/events",
        "//src/main/java/com/google/devtools/build/lib/util",
        "//src/main/java/com/google/devtools/build/skyframe",
        "//src/main/java/com/google/devtools/build/skyframe:skyframe-objects",
        "//third_party:guava",
        "//third_party:jsr305",
    ],
)

java_library(
    name = "target_excluding_filtering_policy",
    srcs = ["TargetExcludingFilteringPolicy.java"],
    deps = [
        "//src/main/java/com/google/devtools/build/lib/cmdline",
        "//src/main/java/com/google/devtools/build/lib/packages",
        "//src/main/java/com/google/devtools/build/lib/pkgcache",
        "//third_party:guava",
    ],
)

java_library(
    name = "target_pattern_error_function",
    srcs = ["TargetPatternErrorFunction.java"],
    deps = [
        ":sky_functions",
        "//src/main/java/com/google/devtools/build/lib/cmdline",
        "//src/main/java/com/google/devtools/build/lib/concurrent",
        "//src/main/java/com/google/devtools/build/lib/skyframe/serialization/autocodec",
        "//src/main/java/com/google/devtools/build/lib/util:detailed_exit_code",
        "//src/main/java/com/google/devtools/build/skyframe",
        "//src/main/java/com/google/devtools/build/skyframe:skyframe-objects",
        "//third_party:guava",
        "//third_party:jsr305",
    ],
)

java_library(
    name = "target_pattern_phase_value",
    srcs = ["TargetPatternPhaseValue.java"],
    deps = [
        ":sky_functions",
        "//src/main/java/com/google/devtools/build/lib/cmdline",
        "//src/main/java/com/google/devtools/build/lib/concurrent",
        "//src/main/java/com/google/devtools/build/lib/events",
        "//src/main/java/com/google/devtools/build/lib/packages",
        "//src/main/java/com/google/devtools/build/lib/pkgcache",
        "//src/main/java/com/google/devtools/build/lib/vfs:pathfragment",
        "//src/main/java/com/google/devtools/build/skyframe:skyframe-objects",
        "//third_party:guava",
        "//third_party:jsr305",
    ],
)

java_library(
    name = "target_pattern_util",
    srcs = ["TargetPatternUtil.java"],
    deps = [
        ":target_pattern_value",
        "//src/main/java/com/google/devtools/build/lib/bugreport",
        "//src/main/java/com/google/devtools/build/lib/cmdline",
        "//src/main/java/com/google/devtools/build/lib/pkgcache",
        "//src/main/java/com/google/devtools/build/skyframe",
        "//third_party:guava",
        "//third_party:jsr305",
    ],
)

java_library(
    name = "target_pattern_value",
    srcs = ["TargetPatternValue.java"],
    deps = [
        ":sky_functions",
        ":target_excluding_filtering_policy",
        "//src/main/java/com/google/devtools/build/lib/cmdline",
        "//src/main/java/com/google/devtools/build/lib/concurrent",
        "//src/main/java/com/google/devtools/build/lib/pkgcache",
        "//src/main/java/com/google/devtools/build/lib/vfs:pathfragment",
        "//src/main/java/com/google/devtools/build/skyframe:skyframe-objects",
        "//third_party:guava",
    ],
)

java_library(
    name = "target_patterns_result_builder",
    srcs = ["TargetPatternsResultBuilder.java"],
    deps = [
        ":package_value",
        "//src/main/java/com/google/devtools/build/lib/cmdline",
        "//src/main/java/com/google/devtools/build/lib/collect/compacthashset",
        "//src/main/java/com/google/devtools/build/lib/packages",
        "//src/main/java/com/google/devtools/build/skyframe",
        "//third_party:guava",
    ],
)

java_library(
    name = "test_completion_value",
    srcs = ["TestCompletionValue.java"],
    deps = [
        ":configured_target_key",
        ":sky_functions",
        "//src/main/java/com/google/devtools/build/lib/analysis:configured_target",
        "//src/main/java/com/google/devtools/build/lib/analysis:top_level_artifact_context",
        "//src/main/java/com/google/devtools/build/lib/concurrent",
        "//src/main/java/com/google/devtools/build/lib/skyframe/serialization/autocodec",
        "//src/main/java/com/google/devtools/build/skyframe:skyframe-objects",
        "//third_party:auto_value",
        "//third_party:guava",
    ],
)

java_library(
    name = "test_expansion_cycle_reporter",
    srcs = ["TestExpansionCycleReporter.java"],
    deps = [
        ":abstract_label_cycle_reporter",
        ":test_expansion_value",
        "//src/main/java/com/google/devtools/build/lib/cmdline",
        "//src/main/java/com/google/devtools/build/lib/pkgcache",
        "//src/main/java/com/google/devtools/build/skyframe",
        "//src/main/java/com/google/devtools/build/skyframe:skyframe-objects",
    ],
)

java_library(
    name = "test_expansion_function",
    srcs = ["TestExpansionFunction.java"],
    deps = [
        ":package_error_function",
        ":package_value",
        ":test_expansion_value",
        "//src/main/java/com/google/devtools/build/lib/cmdline",
        "//src/main/java/com/google/devtools/build/lib/events",
        "//src/main/java/com/google/devtools/build/lib/packages",
        "//src/main/java/com/google/devtools/build/skyframe",
        "//src/main/java/com/google/devtools/build/skyframe:skyframe-objects",
        "//third_party:guava",
        "//third_party:jsr305",
    ],
)

java_library(
    name = "test_expansion_value",
    srcs = ["TestExpansionValue.java"],
    deps = [
        ":sky_functions",
        "//src/main/java/com/google/devtools/build/lib/cmdline",
        "//src/main/java/com/google/devtools/build/lib/concurrent",
        "//src/main/java/com/google/devtools/build/lib/packages",
        "//src/main/java/com/google/devtools/build/skyframe:skyframe-objects",
        "//third_party:guava",
    ],
)

java_library(
    name = "tests_for_target_pattern_function",
    srcs = ["TestsForTargetPatternFunction.java"],
    deps = [
        ":package_value",
        ":test_expansion_value",
        ":tests_for_target_pattern_value",
        "//src/main/java/com/google/devtools/build/lib/bugreport",
        "//src/main/java/com/google/devtools/build/lib/cmdline",
        "//src/main/java/com/google/devtools/build/lib/packages",
        "//src/main/java/com/google/devtools/build/skyframe",
        "//src/main/java/com/google/devtools/build/skyframe:skyframe-objects",
        "//third_party:guava",
        "//third_party:jsr305",
    ],
)

java_library(
    name = "tests_for_target_pattern_value",
    srcs = ["TestsForTargetPatternValue.java"],
    deps = [
        ":sky_functions",
        "//src/main/java/com/google/devtools/build/lib/cmdline",
        "//src/main/java/com/google/devtools/build/lib/concurrent",
        "//src/main/java/com/google/devtools/build/skyframe:skyframe-objects",
        "//third_party:guava",
    ],
)

java_library(
    name = "toolchain_context_key",
    srcs = ["ToolchainContextKey.java"],
    deps = [
        ":build_configuration",
        ":sky_functions",
        "//src/main/java/com/google/devtools/build/lib/analysis:config/toolchain_type_requirement",
        "//src/main/java/com/google/devtools/build/lib/cmdline",
        "//src/main/java/com/google/devtools/build/skyframe:skyframe-objects",
        "//third_party:auto_value",
        "//third_party:guava",
    ],
)

java_library(
    name = "toolchain_exception",
    srcs = ["ToolchainException.java"],
    deps = [
        ":detailed_exceptions",
        "//src/main/java/com/google/devtools/build/lib/util:detailed_exit_code",
        "//src/main/protobuf:failure_details_java_proto",
        "//third_party:guava",
    ],
)

java_library(
    name = "top_level_action_lookup_key",
    srcs = ["TopLevelActionLookupKey.java"],
    deps = [
        "//src/main/java/com/google/devtools/build/lib/actions:action_lookup_key",
        "//src/main/java/com/google/devtools/build/lib/analysis:top_level_artifact_context",
        "//src/main/java/com/google/devtools/build/skyframe:skyframe-objects",
    ],
)

java_library(
    name = "top_level_aspects_value",
    srcs = ["TopLevelAspectsValue.java"],
    deps = [
        "//src/main/java/com/google/devtools/build/lib/actions",
        "//src/main/java/com/google/devtools/build/skyframe:skyframe-objects",
        "//third_party:guava",
    ],
)

java_library(
    name = "top_level_conflict_exception",
    srcs = ["TopLevelConflictException.java"],
    deps = [
        ":artifact_conflict_finder",
        "//src/main/java/com/google/devtools/build/lib/actions",
        "//third_party:guava",
    ],
)

java_library(
    name = "track_source_directories_flag",
    srcs = ["TrackSourceDirectoriesFlag.java"],
)

java_library(
    name = "transitive_base_traversal_function",
    srcs = ["TransitiveBaseTraversalFunction.java"],
    deps = [
        ":containing_package_lookup_value",
        ":package_value",
        "//src/main/java/com/google/devtools/build/lib/cmdline",
        "//src/main/java/com/google/devtools/build/lib/events",
        "//src/main/java/com/google/devtools/build/lib/io:inconsistent_filesystem_exception",
        "//src/main/java/com/google/devtools/build/lib/packages",
        "//src/main/java/com/google/devtools/build/lib/vfs:pathfragment",
        "//src/main/java/com/google/devtools/build/skyframe",
        "//src/main/java/com/google/devtools/build/skyframe:skyframe-objects",
        "//third_party:guava",
        "//third_party:jsr305",
    ],
)

java_library(
    name = "target_completion_value",
    srcs = ["TargetCompletionValue.java"],
    deps = [
        ":configured_target_key",
        ":sky_functions",
        ":top_level_action_lookup_key",
        "//src/main/java/com/google/devtools/build/lib/analysis:configured_target",
        "//src/main/java/com/google/devtools/build/lib/analysis:top_level_artifact_context",
        "//src/main/java/com/google/devtools/build/lib/skyframe/serialization/autocodec:serialization-constant",
        "//src/main/java/com/google/devtools/build/skyframe:skyframe-objects",
        "//third_party:auto_value",
        "//third_party:guava",
    ],
)

java_library(
    name = "target_cycle_reporter",
    srcs = ["TargetCycleReporter.java"],
    deps = [
        ":abstract_label_cycle_reporter",
        ":aspect_key_creator",
        ":configured_target_key",
        ":sky_functions",
        ":transitive_target_key",
        "//src/main/java/com/google/devtools/build/lib/actions:action_lookup_key",
        "//src/main/java/com/google/devtools/build/lib/analysis:configured_target_value",
        "//src/main/java/com/google/devtools/build/lib/cmdline",
        "//src/main/java/com/google/devtools/build/lib/events",
        "//src/main/java/com/google/devtools/build/lib/packages",
        "//src/main/java/com/google/devtools/build/lib/pkgcache",
        "//src/main/java/com/google/devtools/build/skyframe",
        "//src/main/java/com/google/devtools/build/skyframe:skyframe-objects",
        "//third_party:guava",
    ],
)

java_library(
    name = "top_level_status_events",
    srcs = ["TopLevelStatusEvents.java"],
    deps = [
        ":aspect_key_creator",
        ":configured_target_key",
        "//src/main/java/com/google/devtools/build/lib/analysis:analysis_cluster",
        "//src/main/java/com/google/devtools/build/lib/analysis:config/build_configuration",
        "//src/main/java/com/google/devtools/build/lib/analysis:configured_target",
        "//src/main/java/com/google/devtools/build/lib/events",
        "//third_party:auto_value",
    ],
)

java_library(
    name = "transitive_target_key",
    srcs = ["TransitiveTargetKey.java"],
    deps = [
        "//src/main/java/com/google/devtools/build/lib/cmdline",
        "//src/main/java/com/google/devtools/build/lib/concurrent",
        "//src/main/java/com/google/devtools/build/skyframe:skyframe-objects",
        "//third_party:guava",
    ],
)

java_library(
    name = "transitive_target_value",
    srcs = ["TransitiveTargetValue.java"],
    deps = [
        "//src/main/java/com/google/devtools/build/lib/cmdline",
        "//src/main/java/com/google/devtools/build/lib/collect/nestedset",
        "//src/main/java/com/google/devtools/build/lib/concurrent",
        "//src/main/java/com/google/devtools/build/lib/packages",
        "//src/main/java/com/google/devtools/build/skyframe:skyframe-objects",
        "//third_party:jsr305",
    ],
)

java_library(
    name = "transitive_traversal_function",
    srcs = ["TransitiveTraversalFunction.java"],
    deps = [
        ":sky_functions",
        ":transitive_base_traversal_function",
        ":transitive_traversal_value",
        "//src/main/java/com/google/devtools/build/lib/bugreport",
        "//src/main/java/com/google/devtools/build/lib/cmdline",
        "//src/main/java/com/google/devtools/build/lib/events",
        "//src/main/java/com/google/devtools/build/lib/packages",
        "//src/main/java/com/google/devtools/build/lib/util",
        "//src/main/java/com/google/devtools/build/skyframe",
        "//src/main/java/com/google/devtools/build/skyframe:skyframe-objects",
        "//third_party:guava",
        "//third_party:jsr305",
    ],
)

java_library(
    name = "transitive_traversal_value",
    srcs = ["TransitiveTraversalValue.java"],
    deps = [
        ":interner_with_presence_check",
        "//src/main/java/com/google/devtools/build/lib/cmdline",
        "//src/main/java/com/google/devtools/build/lib/concurrent",
        "//src/main/java/com/google/devtools/build/lib/packages",
        "//src/main/java/com/google/devtools/build/lib/util:string",
        "//src/main/java/com/google/devtools/build/skyframe:skyframe-objects",
        "//third_party:guava",
        "//third_party:jsr305",
    ],
)

java_library(
    name = "traversal_info_root_package_extractor",
    srcs = ["TraversalInfoRootPackageExtractor.java"],
    deps = [
        ":collect_packages_under_directory_value",
        ":recursive_package_provider_backed_target_pattern_resolver",
        ":root_package_extractor",
        "//src/main/java/com/google/devtools/build/lib/cmdline",
        "//src/main/java/com/google/devtools/build/lib/cmdline:batch_callback",
        "//src/main/java/com/google/devtools/build/lib/cmdline:parallel_visitor",
        "//src/main/java/com/google/devtools/build/lib/cmdline:query_exception_marker_interface",
        "//src/main/java/com/google/devtools/build/lib/events",
        "//src/main/java/com/google/devtools/build/lib/vfs",
        "//src/main/java/com/google/devtools/build/lib/vfs:pathfragment",
        "//src/main/java/com/google/devtools/build/skyframe",
        "//src/main/java/com/google/devtools/build/skyframe:skyframe-objects",
        "//third_party:guava",
    ],
)

java_library(
    name = "tree_artifact_value",
    srcs = [
        "TreeArtifactInjector.java",
        "TreeArtifactValue.java",
    ],
    deps = [
        "//src/main/java/com/google/devtools/build/lib/actions:action_input_helper",
        "//src/main/java/com/google/devtools/build/lib/actions:artifacts",
        "//src/main/java/com/google/devtools/build/lib/actions:file_metadata",
        "//src/main/java/com/google/devtools/build/lib/actions:has_digest",
        "//src/main/java/com/google/devtools/build/lib/skyframe/serialization/autocodec",
        "//src/main/java/com/google/devtools/build/lib/skyframe/serialization/autocodec:serialization-constant",
        "//src/main/java/com/google/devtools/build/lib/util",
        "//src/main/java/com/google/devtools/build/lib/vfs",
        "//src/main/java/com/google/devtools/build/lib/vfs:pathfragment",
        "//src/main/java/com/google/devtools/build/skyframe:skyframe-objects",
        "//third_party:auto_value",
        "//third_party:guava",
        "//third_party:jsr305",
    ],
)

java_library(
    name = "unloaded_toolchain_context",
    srcs = ["UnloadedToolchainContext.java"],
    deps = [
        "//src/main/java/com/google/devtools/build/lib/analysis:toolchain_context",
        "//src/main/java/com/google/devtools/build/lib/analysis/platform",
        "//src/main/java/com/google/devtools/build/lib/cmdline",
        "//src/main/java/com/google/devtools/build/skyframe:skyframe-objects",
        "//third_party:guava",
    ],
)

java_library(
    name = "unloaded_toolchain_context_impl",
    srcs = ["UnloadedToolchainContextImpl.java"],
    deps = [
        ":toolchain_context_key",
        ":unloaded_toolchain_context",
        "//src/main/java/com/google/devtools/build/lib/analysis:config/toolchain_type_requirement",
        "//src/main/java/com/google/devtools/build/lib/analysis/platform",
        "//src/main/java/com/google/devtools/build/lib/cmdline",
        "//src/main/java/com/google/devtools/build/skyframe:skyframe-objects",
        "//third_party:auto_value",
        "//third_party:guava",
    ],
)

java_library(
    name = "workspace_info",
    srcs = ["WorkspaceInfoFromDiff.java"],
)

java_library(
    name = "workspace_info_receiver",
    srcs = ["WorkspaceInfoFromDiffReceiver.java"],
    deps = [
        ":workspace_info",
        "//src/main/java/com/google/devtools/build/lib/vfs:pathfragment",
        "//third_party:jsr305",
    ],
)

java_library(
    name = "workspace_name_function",
    srcs = ["WorkspaceNameFunction.java"],
    deps = [
        ":package_value",
        ":workspace_name_value",
        "//src/main/java/com/google/devtools/build/lib/cmdline",
        "//src/main/java/com/google/devtools/build/lib/packages",
        "//src/main/java/com/google/devtools/build/skyframe",
        "//src/main/java/com/google/devtools/build/skyframe:skyframe-objects",
        "//third_party:jsr305",
    ],
)

java_library(
    name = "workspace_name_value",
    srcs = ["WorkspaceNameValue.java"],
    deps = [
        ":sky_functions",
        "//src/main/java/com/google/devtools/build/lib/skyframe/serialization/autocodec",
        "//src/main/java/com/google/devtools/build/lib/skyframe/serialization/autocodec:serialization-constant",
        "//src/main/java/com/google/devtools/build/skyframe:skyframe-objects",
        "//third_party:guava",
    ],
)

java_library(
    name = "workspace_status_function",
    srcs = ["WorkspaceStatusFunction.java"],
    deps = [
        ":workspace_name_value",
        ":workspace_status_value",
        "//src/main/java/com/google/devtools/build/lib/analysis:workspace_status_action",
        "//src/main/java/com/google/devtools/build/skyframe",
        "//src/main/java/com/google/devtools/build/skyframe:skyframe-objects",
        "//third_party:guava",
        "//third_party:jsr305",
    ],
)

java_library(
    name = "workspace_status_value",
    srcs = ["WorkspaceStatusValue.java"],
    deps = [
        ":build_configuration",
        ":sky_functions",
        "//src/main/java/com/google/devtools/build/lib/actions",
        "//src/main/java/com/google/devtools/build/lib/actions:action_lookup_key",
        "//src/main/java/com/google/devtools/build/lib/actions:artifacts",
        "//src/main/java/com/google/devtools/build/lib/analysis:workspace_status_action",
        "//src/main/java/com/google/devtools/build/lib/cmdline",
        "//src/main/java/com/google/devtools/build/lib/skyframe/serialization/autocodec:serialization-constant",
        "//src/main/java/com/google/devtools/build/skyframe:skyframe-objects",
        "//third_party:jsr305",
    ],
)

java_library(
    name = "already_reported_exception",
    srcs = ["AlreadyReportedException.java"],
)

java_library(
    name = "rule_configured_target_value",
    srcs = [
        "NonRuleConfiguredTargetValue.java",
        "RuleConfiguredTargetValue.java",
    ],
    deps = [
        "//src/main/java/com/google/devtools/build/lib/actions",
        "//src/main/java/com/google/devtools/build/lib/analysis:analysis_cluster",
        "//src/main/java/com/google/devtools/build/lib/analysis:configured_target",
        "//src/main/java/com/google/devtools/build/lib/analysis:configured_target_value",
        "//src/main/java/com/google/devtools/build/lib/analysis:rule_configured_object_value",
        "//src/main/java/com/google/devtools/build/lib/collect/nestedset",
        "//src/main/java/com/google/devtools/build/lib/concurrent",
        "//src/main/java/com/google/devtools/build/lib/packages",
        "//src/main/java/com/google/devtools/build/lib/skyframe/serialization/autocodec",
        "//third_party:guava",
        "//third_party:jsr305",
    ],
)<|MERGE_RESOLUTION|>--- conflicted
+++ resolved
@@ -264,11 +264,8 @@
         "//src/main/java/com/google/devtools/build/lib/analysis:platform_options",
         "//src/main/java/com/google/devtools/build/lib/analysis:resolved_toolchain_context",
         "//src/main/java/com/google/devtools/build/lib/analysis:target_and_configuration",
-<<<<<<< HEAD
         "//src/main/java/com/google/devtools/build/lib/analysis:test/test_configuration",
-=======
         "//src/main/java/com/google/devtools/build/lib/analysis:template_expansion_exception",
->>>>>>> d2750262
         "//src/main/java/com/google/devtools/build/lib/analysis:toolchain_collection",
         "//src/main/java/com/google/devtools/build/lib/analysis:toolchain_context",
         "//src/main/java/com/google/devtools/build/lib/analysis:top_level_artifact_context",
