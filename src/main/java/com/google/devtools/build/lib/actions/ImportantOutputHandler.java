// Copyright 2024 The Bazel Authors. All rights reserved.
//
// Licensed under the Apache License, Version 2.0 (the "License");
// you may not use this file except in compliance with the License.
// You may obtain a copy of the License at
//
//    http://www.apache.org/licenses/LICENSE-2.0
//
// Unless required by applicable law or agreed to in writing, software
// distributed under the License is distributed on an "AS IS" BASIS,
// WITHOUT WARRANTIES OR CONDITIONS OF ANY KIND, either express or implied.
// See the License for the specific language governing permissions and
// limitations under the License.
package com.google.devtools.build.lib.actions;

import static com.google.common.base.Preconditions.checkNotNull;

import com.google.common.collect.ImmutableMap;
import com.google.devtools.build.lib.actions.Artifact.DerivedArtifact;
import com.google.devtools.build.lib.server.FailureDetails.FailureDetail;
import com.google.devtools.build.lib.skyframe.DetailedException;
import com.google.devtools.build.lib.skyframe.rewinding.LostInputOwners;
import com.google.devtools.build.lib.util.DetailedExitCode;
import com.google.devtools.build.lib.vfs.Path;
import com.google.devtools.build.lib.vfs.PathFragment;
import java.time.Duration;
import java.util.Collection;
import java.util.Map;
import java.util.Optional;

/** Context to be informed of top-level outputs and their runfiles. */
public interface ImportantOutputHandler extends ActionContext {

  /**
   * Informs this handler that top-level outputs have been built.
   *
   * <p>The handler may verify that remotely stored outputs are still available. Returns a map from
   * digest to output for any artifacts that need to be regenerated via action rewinding.
   *
   * @param outputs top-level outputs
   * @param metadataProvider provides metadata for artifacts in {@code outputs} and their expansions
   * @param getGeneratingAction returns the generating action for a derived artifact
   * @return any artifacts that need to be regenerated via action rewinding
   * @throws ImportantOutputException for an issue processing the outputs, not including lost
   *     outputs which are reported in the returned {@link LostArtifacts}
   */
  LostArtifacts processOutputsAndGetLostArtifacts(
<<<<<<< HEAD
      Iterable<Artifact> outputs,
      ArtifactExpander expander,
      InputMetadataProvider metadataProvider,
      GeneratingActionGetter getGeneratingAction)
=======
      Iterable<Artifact> outputs, InputMetadataProvider metadataProvider)
>>>>>>> 4c2d91e7
      throws ImportantOutputException, InterruptedException;

  /**
   * Informs this handler that the runfiles of a top-level target have been built.
   *
   * <p>The handler may verify that remotely stored outputs are still available. Returns a map from
   * digest to output for any artifacts that need to be regenerated via action rewinding.
   *
   * @param runfilesDir exec path of the runfiles directory
   * @param runfiles mapping from {@code runfilesDir}-relative path to target artifact; values may
   *     be {@code null} to represent an empty file (can happen with {@code __init__.py} files, see
   *     {@link com.google.devtools.build.lib.rules.python.PythonUtils.GetInitPyFiles})
   * @param metadataProvider provides metadata for artifacts in {@code runfiles} and their
   *     expansions
   * @param inputManifestExtension the file extension of the input manifest
   * @return any artifacts that need to be regenerated via action rewinding
   * @throws ImportantOutputException for an issue processing the runfiles, not including lost
   *     outputs which are reported in the returned {@link LostArtifacts}
   */
  LostArtifacts processRunfilesAndGetLostArtifacts(
      PathFragment runfilesDir,
      Map<PathFragment, Artifact> runfiles,
      InputMetadataProvider metadataProvider,
      String inputManifestExtension)
      throws ImportantOutputException, InterruptedException;

  /**
   * Informs this handler of outputs from a completed test attempt.
   *
   * <p>The given paths are under the exec root and are backed by an {@link
   * com.google.devtools.build.lib.vfs.OutputService#createActionFileSystem action filesystem} if
   * applicable.
   *
   * <p>Test outputs should never be lost. Test actions are not shareable across servers (see {@link
   * Actions#dependsOnBuildId}), so outputs passed to this method come from a just-executed test
   * action.
   */
  void processTestOutputs(Collection<Path> testOutputs)
      throws ImportantOutputException, InterruptedException;

  /**
   * Informs this handler of outputs from {@link
   * com.google.devtools.build.lib.analysis.WorkspaceStatusAction}.
   *
   * <p>The given paths are under the exec root and are backed by an {@link
   * com.google.devtools.build.lib.vfs.OutputService#createActionFileSystem action filesystem} if
   * applicable.
   *
   * <p>Workspace status outputs should never be lost. {@link
   * com.google.devtools.build.lib.analysis.WorkspaceStatusAction} is not shareable across servers
   * (see {@link Actions#dependsOnBuildId}), so outputs passed to this method come from a
   * just-executed action.
   */
  void processWorkspaceStatusOutputs(Path stableOutput, Path volatileOutput)
      throws ImportantOutputException, InterruptedException;

  /**
   * A threshold to pass to {@link
   * com.google.devtools.build.lib.profiler.GoogleAutoProfilerUtils#logged(String, Duration)} for
   * profiling {@link ImportantOutputHandler} operations.
   */
  Duration LOG_THRESHOLD = Duration.ofMillis(100);

  /**
   * A function that returns the {@link ActionExecutionMetadata} of the action that generates a
   * given {@link DerivedArtifact}.
   */
  @FunctionalInterface
  interface GeneratingActionGetter {
    /**
     * Returns the {@link ActionExecutionMetadata} of the action that generates the given {@link
     * DerivedArtifact}.
     */
    ActionExecutionMetadata of(DerivedArtifact artifact) throws InterruptedException;
  }

  /**
   * Represents artifacts that need to be regenerated via action rewinding, optionally along with
   * their owners if known.
   */
  record LostArtifacts(
      ImmutableMap<String, ActionInput> byDigest, Optional<LostInputOwners> owners) {

    /** An empty instance of {@link LostArtifacts}. */
    public static final LostArtifacts EMPTY =
        new LostArtifacts(ImmutableMap.of(), Optional.of(new LostInputOwners()));

    public LostArtifacts {
      checkNotNull(byDigest);
      checkNotNull(owners);
    }

    public boolean isEmpty() {
      return byDigest.isEmpty();
    }

    /**
     * @throws LostInputsExecException if this instance is not empty
     */
    public void throwIfNotEmpty() throws LostInputsExecException {
      if (!isEmpty()) {
        throw new LostInputsExecException(byDigest, owners, /* cause */ null);
      }
    }
  }

  /** Represents an exception encountered during processing of important outputs. */
  final class ImportantOutputException extends Exception implements DetailedException {
    private final FailureDetail failureDetail;

    public ImportantOutputException(Throwable cause, FailureDetail failureDetail) {
      super(failureDetail.getMessage(), cause);
      this.failureDetail = failureDetail;
    }

    public FailureDetail getFailureDetail() {
      return failureDetail;
    }

    @Override
    public DetailedExitCode getDetailedExitCode() {
      return DetailedExitCode.of(failureDetail);
    }
  }
}<|MERGE_RESOLUTION|>--- conflicted
+++ resolved
@@ -45,14 +45,9 @@
    *     outputs which are reported in the returned {@link LostArtifacts}
    */
   LostArtifacts processOutputsAndGetLostArtifacts(
-<<<<<<< HEAD
       Iterable<Artifact> outputs,
-      ArtifactExpander expander,
       InputMetadataProvider metadataProvider,
       GeneratingActionGetter getGeneratingAction)
-=======
-      Iterable<Artifact> outputs, InputMetadataProvider metadataProvider)
->>>>>>> 4c2d91e7
       throws ImportantOutputException, InterruptedException;
 
   /**
