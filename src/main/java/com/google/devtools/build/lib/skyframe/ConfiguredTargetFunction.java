// Copyright 2014 The Bazel Authors. All rights reserved.
//
// Licensed under the Apache License, Version 2.0 (the "License");
// you may not use this file except in compliance with the License.
// You may obtain a copy of the License at
//
//    http://www.apache.org/licenses/LICENSE-2.0
//
// Unless required by applicable law or agreed to in writing, software
// distributed under the License is distributed on an "AS IS" BASIS,
// WITHOUT WARRANTIES OR CONDITIONS OF ANY KIND, either express or implied.
// See the License for the specific language governing permissions and
// limitations under the License.
package com.google.devtools.build.lib.skyframe;

import com.google.common.annotations.VisibleForTesting;
import com.google.common.base.Preconditions;
import com.google.common.base.Stopwatch;
import com.google.common.collect.ImmutableList;
import com.google.common.collect.ImmutableMap;
import com.google.common.collect.ImmutableSet;
import com.google.common.collect.Iterables;
import com.google.common.collect.Maps;
import com.google.common.flogger.GoogleLogger;
import com.google.devtools.build.lib.actions.ActionAnalysisMetadata;
import com.google.devtools.build.lib.actions.ActionInput;
import com.google.devtools.build.lib.actions.Artifact;
import com.google.devtools.build.lib.actions.MutableActionGraph.ActionConflictException;
import com.google.devtools.build.lib.analysis.AnalysisRootCauseEvent;
import com.google.devtools.build.lib.analysis.AspectResolver;
import com.google.devtools.build.lib.analysis.CachingAnalysisEnvironment;
import com.google.devtools.build.lib.analysis.CachingAnalysisEnvironment.MissingDepException;
import com.google.devtools.build.lib.analysis.ConfiguredAspect;
import com.google.devtools.build.lib.analysis.ConfiguredRuleClassProvider;
import com.google.devtools.build.lib.analysis.ConfiguredTarget;
import com.google.devtools.build.lib.analysis.ConfiguredTargetValue;
import com.google.devtools.build.lib.analysis.Dependency;
import com.google.devtools.build.lib.analysis.DependencyKey;
import com.google.devtools.build.lib.analysis.DependencyKind;
import com.google.devtools.build.lib.analysis.DependencyResolver;
import com.google.devtools.build.lib.analysis.DuplicateException;
import com.google.devtools.build.lib.analysis.EmptyConfiguredTarget;
import com.google.devtools.build.lib.analysis.ExecGroupCollection;
import com.google.devtools.build.lib.analysis.ExecGroupCollection.InvalidExecGroupException;
import com.google.devtools.build.lib.analysis.FileProvider;
import com.google.devtools.build.lib.analysis.FilesToRunProvider;
import com.google.devtools.build.lib.analysis.IncompatiblePlatformProvider;
import com.google.devtools.build.lib.analysis.InconsistentAspectOrderException;
import com.google.devtools.build.lib.analysis.PlatformConfiguration;
import com.google.devtools.build.lib.analysis.ResolvedToolchainContext;
import com.google.devtools.build.lib.analysis.Runfiles;
import com.google.devtools.build.lib.analysis.RunfilesProvider;
import com.google.devtools.build.lib.analysis.TargetAndConfiguration;
import com.google.devtools.build.lib.analysis.ToolchainCollection;
import com.google.devtools.build.lib.analysis.ToolchainContext;
import com.google.devtools.build.lib.analysis.TransitiveInfoCollection;
import com.google.devtools.build.lib.analysis.TransitiveInfoProviderMapBuilder;
import com.google.devtools.build.lib.analysis.config.BuildConfigurationValue;
import com.google.devtools.build.lib.analysis.config.BuildOptions;
import com.google.devtools.build.lib.analysis.config.BuildOptionsView;
import com.google.devtools.build.lib.analysis.config.ConfigConditions;
import com.google.devtools.build.lib.analysis.config.ConfigMatchingProvider;
import com.google.devtools.build.lib.analysis.config.ConfigurationResolver;
import com.google.devtools.build.lib.analysis.config.DependencyEvaluationException;
import com.google.devtools.build.lib.analysis.config.transitions.PatchTransition;
import com.google.devtools.build.lib.analysis.configuredtargets.RuleConfiguredTarget;
import com.google.devtools.build.lib.analysis.constraints.RuleContextConstraintSemantics;
import com.google.devtools.build.lib.analysis.platform.PlatformInfo;
import com.google.devtools.build.lib.analysis.platform.ConstraintValueInfo;
import com.google.devtools.build.lib.analysis.platform.PlatformProviderUtils;
import com.google.devtools.build.lib.analysis.test.TestConfiguration;
import com.google.devtools.build.lib.analysis.test.TestProvider;
import com.google.devtools.build.lib.analysis.test.TestActionBuilder;
import com.google.devtools.build.lib.causes.AnalysisFailedCause;
import com.google.devtools.build.lib.causes.Cause;
import com.google.devtools.build.lib.causes.LoadingFailedCause;
import com.google.devtools.build.lib.cmdline.Label;
import com.google.devtools.build.lib.collect.nestedset.NestedSet;
import com.google.devtools.build.lib.collect.nestedset.NestedSetBuilder;
import com.google.devtools.build.lib.collect.nestedset.Order;
import com.google.devtools.build.lib.events.Event;
import com.google.devtools.build.lib.events.EventKind;
import com.google.devtools.build.lib.events.StoredEventHandler;
import com.google.devtools.build.lib.packages.Aspect;
import com.google.devtools.build.lib.packages.BuildType;
import com.google.devtools.build.lib.packages.ConfiguredAttributeMapper;
import com.google.devtools.build.lib.packages.ConstantRuleVisibility;
import com.google.devtools.build.lib.packages.ExecGroup;
import com.google.devtools.build.lib.packages.NoSuchTargetException;
import com.google.devtools.build.lib.packages.NonconfigurableAttributeMapper;
import com.google.devtools.build.lib.packages.OutputFile;
import com.google.devtools.build.lib.packages.Package;
import com.google.devtools.build.lib.packages.PackageGroupsRuleVisibility;
import com.google.devtools.build.lib.packages.PackageSpecification;
import com.google.devtools.build.lib.packages.PackageSpecification.PackageGroupContents;
import com.google.devtools.build.lib.packages.RawAttributeMapper;
import com.google.devtools.build.lib.packages.Rule;
import com.google.devtools.build.lib.packages.RuleClass;
import com.google.devtools.build.lib.packages.RuleClassProvider;
import com.google.devtools.build.lib.packages.RuleVisibility;
import com.google.devtools.build.lib.packages.Target;
import com.google.devtools.build.lib.packages.TestTimeout;
import com.google.devtools.build.lib.server.FailureDetails.Analysis;
import com.google.devtools.build.lib.server.FailureDetails.Analysis.Code;
import com.google.devtools.build.lib.server.FailureDetails.FailureDetail;
import com.google.devtools.build.lib.skyframe.SkyframeExecutor.BuildViewProvider;
import com.google.devtools.build.lib.util.DetailedExitCode;
import com.google.devtools.build.lib.util.DetailedExitCode.DetailedExitCodeComparator;
import com.google.devtools.build.lib.util.OrderedSetMultimap;
import com.google.devtools.build.skyframe.SkyFunction;
import com.google.devtools.build.skyframe.SkyFunction.Environment.SkyKeyComputeState;
import com.google.devtools.build.skyframe.SkyFunctionException;
import com.google.devtools.build.skyframe.SkyKey;
import com.google.devtools.build.skyframe.SkyValue;
import com.google.devtools.build.skyframe.ValueOrException;
import com.google.devtools.build.skyframe.ValueOrUntypedException;
import java.util.ArrayList;
import java.util.Collection;
import java.util.HashMap;
import java.util.HashSet;
import java.util.List;
import java.util.Map;
import java.util.Objects;
import java.util.Set;
import java.util.concurrent.Semaphore;
import java.util.concurrent.TimeUnit;
import java.util.concurrent.atomic.AtomicReference;
import java.util.stream.Collectors;
import javax.annotation.Nullable;

/**
 * SkyFunction for {@link ConfiguredTargetValue}s.
 *
 * <p>This class, together with {@link AspectFunction} drives the analysis phase. For more
 * information, see {@link com.google.devtools.build.lib.analysis.RuleConfiguredTargetFactory}.
 *
 * @see com.google.devtools.build.lib.analysis.RuleConfiguredTargetFactory
 */
public final class ConfiguredTargetFunction implements SkyFunction {
  private static final GoogleLogger logger = GoogleLogger.forEnclosingClass();

  /**
   * Attempt to find a {@link ConfiguredValueCreationException} in a {@link ToolchainException}, or
   * its causes.
   *
   * <p>If one cannot be found, null is returned.
   */
  @Nullable
  public static ConfiguredValueCreationException asConfiguredValueCreationException(
      ToolchainException e) {
    for (Throwable cause = e.getCause();
        cause != null && cause != cause.getCause();
        cause = cause.getCause()) {
      if (cause instanceof ConfiguredValueCreationException) {
        return (ConfiguredValueCreationException) cause;
      }
    }
    return null;
  }

  private final BuildViewProvider buildViewProvider;
  private final RuleClassProvider ruleClassProvider;
  // TODO(b/185987566): Remove this semaphore.
  private final AtomicReference<Semaphore> cpuBoundSemaphore;
  @Nullable private final ConfiguredTargetProgressReceiver configuredTargetProgress;

  /**
   * Indicates whether the set of packages transitively loaded for a given {@link
   * ConfiguredTargetValue} will be needed for package root resolution later in the build. If not,
   * they are not collected and stored.
   */
  private final boolean storeTransitivePackagesForPackageRootResolution;

  private final boolean shouldUnblockCpuWorkWhenFetchingDeps;

  ConfiguredTargetFunction(
      BuildViewProvider buildViewProvider,
      RuleClassProvider ruleClassProvider,
      AtomicReference<Semaphore> cpuBoundSemaphore,
      boolean storeTransitivePackagesForPackageRootResolution,
      boolean shouldUnblockCpuWorkWhenFetchingDeps,
      @Nullable ConfiguredTargetProgressReceiver configuredTargetProgress) {
    this.buildViewProvider = buildViewProvider;
    this.ruleClassProvider = ruleClassProvider;
    this.cpuBoundSemaphore = cpuBoundSemaphore;
    this.storeTransitivePackagesForPackageRootResolution =
        storeTransitivePackagesForPackageRootResolution;
    this.shouldUnblockCpuWorkWhenFetchingDeps = shouldUnblockCpuWorkWhenFetchingDeps;
    this.configuredTargetProgress = configuredTargetProgress;
  }

  private void maybeAcquireSemaphoreWithLogging(SkyKey key) throws InterruptedException {
    if (cpuBoundSemaphore.get() == null) {
      return;
    }
    Stopwatch stopwatch = Stopwatch.createStarted();
    cpuBoundSemaphore.get().acquire();
    long elapsedTime = stopwatch.elapsed().toMillis();
    if (elapsedTime > 5) {
      logger.atInfo().atMostEvery(10, TimeUnit.SECONDS).log(
          "Spent %s milliseconds waiting for lock acquisition for %s", elapsedTime, key);
    }
  }

  private void maybeReleaseSemaphore() {
    if (cpuBoundSemaphore.get() != null) {
      cpuBoundSemaphore.get().release();
    }
  }

  static class State implements SkyKeyComputeState {
    /** Null if ConfiguredTargetFuncton is not storing this information. */
    @Nullable NestedSetBuilder<Package> transitivePackagesForPackageRootResolution;

    NestedSetBuilder<Cause> transitiveRootCauses = NestedSetBuilder.stableOrder();

    @Nullable TargetAndConfiguration targetAndConfiguration;

    ComputeDependenciesState computeDependenciesState = new ComputeDependenciesState();

    State(boolean storeTransitivePackagesForPackageRootResolution) {
      this.transitivePackagesForPackageRootResolution =
          storeTransitivePackagesForPackageRootResolution ? NestedSetBuilder.stableOrder() : null;
    }
  }

  static class ComputeDependenciesState implements SkyKeyComputeState {
    /** Null if not yet computed or if {@link #resolveConfigurationsResult} is non-null. */
    @Nullable private OrderedSetMultimap<DependencyKind, DependencyKey> dependentNodeMapResult;

    /** Null if not yet computed or if {@link #computeDependenciesResult} is non-null. */
    @Nullable private OrderedSetMultimap<DependencyKind, Dependency> resolveConfigurationsResult;

    /** Null if not yet computed or if {@link #computeDependenciesResult} is non-null. */
    @Nullable
    private Map<SkyKey, ConfiguredTargetAndData> resolveConfiguredTargetDependenciesResult;

    /** Null if not yet computed or if {@link #computeDependenciesResult} is non-null. */
    @Nullable
    private OrderedSetMultimap<Dependency, ConfiguredAspect> resolveAspectDependenciesResult;

    /**
     * Non-null if all the work in {@link #computeDependencies} is already done. This field contains
     * the result.
     */
    @Nullable
    private OrderedSetMultimap<DependencyKind, ConfiguredTargetAndData> computeDependenciesResult;

    /**
     * Non-null if either {@link #resolveConfigurationsResult} or {@link #computeDependenciesResult}
     * are non-null. This field contains events (from {@link
     * ConfigurationResolver#resolveConfigurations}) that should be replayed.
     *
     * <p>When {@link #resolveConfigurationsResult} or {@link #computeDependenciesResult} are
     * non-null (e.g. populated on a previous call to {@link #computeDependencies} on a previous
     * call to {@link #compute}), we don't freshly do the work that would cause these events to be
     * freshly emitted. So instead we replay these events from the actual call to {@link
     * ConfigurationResolver#resolveConfigurations} we did in the past. This is important because
     * Skyframe retains and uses only the events emitted to {@code env.getListener()} on a call to
     * {@link #compute} that had no missing deps. That is, if our earlier {@link #compute}'s call to
     * {@link ConfigurationResolver#resolveConfigurations} emitted events to {@code
     * env.getListener()}, and that {@link #compute} call returned null, then those events would be
     * thrown away.
     */
    @Nullable private StoredEventHandler storedEventHandlerFromResolveConfigurations;
  }

  @Override
  public SkyValue compute(SkyKey key, Environment env)
      throws ReportedException, UnreportedException, InterruptedException {
    State state = env.getState(() -> new State(storeTransitivePackagesForPackageRootResolution));

    if (shouldUnblockCpuWorkWhenFetchingDeps) {
      env =
          new StateInformingSkyFunctionEnvironment(
              env,
              /*preFetch=*/ this::maybeReleaseSemaphore,
              /*postFetch=*/ () -> maybeAcquireSemaphoreWithLogging(key));
    }

    ConfiguredTargetKey configuredTargetKey = (ConfiguredTargetKey) key.argument();
    TargetAndConfiguration targetAndConfiguration =
        getTargetAndConfiguration(configuredTargetKey, state, env);
    if (targetAndConfiguration == null) {
      return null;
    }
    Target target = targetAndConfiguration.getTarget();
    if (target.isConfigurable() == (configuredTargetKey.getConfigurationKey() == null)) {
      // We somehow ended up in a target that requires a non-null configuration as a dependency of
      // one that requires a null configuration or the other way round. This is always an error, but
      // we need to analyze the dependencies of the latter target to realize that. Short-circuit the
      // evaluation to avoid doing useless work and running code with a null configuration that's
      // not prepared for it.
      return new NonRuleConfiguredTargetValue(
          new EmptyConfiguredTarget(target.getLabel(), configuredTargetKey.getConfigurationKey()),
          state.transitivePackagesForPackageRootResolution == null
              ? null
              : state.transitivePackagesForPackageRootResolution.build());
    }

    SkyframeBuildView view = buildViewProvider.getSkyframeBuildView();
    SkyframeDependencyResolver resolver = new SkyframeDependencyResolver(env);
    ToolchainCollection<UnloadedToolchainContext> unloadedToolchainContexts = null;
    ExecGroupCollection.Builder execGroupCollectionBuilder = null;

    // TODO(janakr): this call may tie up this thread indefinitely, reducing the parallelism of
    //  Skyframe. This is a strict improvement over the prior state of the code, in which we ran
    //  with #processors threads, but ideally we would call #tryAcquire here, and if we failed,
    //  would exit this SkyFunction and restart it when permits were available.
    maybeAcquireSemaphoreWithLogging(key);
    try {
      // Determine what toolchains are needed by this target.
      ComputedToolchainContexts result =
          computeUnloadedToolchainContexts(
              env,
              ruleClassProvider,
              targetAndConfiguration,
              configuredTargetKey.getExecutionPlatformLabel());
      if (env.valuesMissing()) {
        return null;
      }
      unloadedToolchainContexts = result.toolchainCollection;
      execGroupCollectionBuilder = result.execGroupCollectionBuilder;

      // Get the configuration targets that trigger this rule's configurable attributes.
      ConfigConditions configConditions =
          getConfigConditions(
              env,
              targetAndConfiguration,
              state.transitivePackagesForPackageRootResolution,
              unloadedToolchainContexts == null
                  ? null
                  : unloadedToolchainContexts.getTargetPlatform(),
              state.transitiveRootCauses);
      if (env.valuesMissing()) {
        return null;
      }
      // TODO(ulfjack): ConfiguredAttributeMapper (indirectly used from computeDependencies) isn't
      // safe to use if there are missing config conditions, so we stop here, but only if there are
      // config conditions - though note that we can't check if configConditions is non-empty - it
      // may be empty for other reasons. It would be better to continue here so that we can collect
      // more root causes during computeDependencies.
      // Note that this doesn't apply to AspectFunction, because aspects can't have configurable
      // attributes.
      if (!state.transitiveRootCauses.isEmpty()
          && !Objects.equals(configConditions, ConfigConditions.EMPTY)) {
        NestedSet<Cause> causes = state.transitiveRootCauses.build();
        env.getListener()
            .handle(Event.error(target.getLocation(), "Cannot compute config conditions"));
        throw new ReportedException(
            new ConfiguredValueCreationException(
                targetAndConfiguration,
                "Cannot compute config conditions",
                causes,
                getPrioritizedDetailedExitCode(causes)));
      }

      Rule rule = null;
      if (target instanceof Rule) {
        rule = (Rule) target;
      } else if (target instanceof OutputFile) {
        rule = ((OutputFile) target).getAssociatedRule();
      }

      PlatformInfo platformInfo = unloadedToolchainContexts != null ? unloadedToolchainContexts.getTargetPlatform() : null;
      Label platformLabel = platformInfo != null ? platformInfo.label() : null;

      // Check if this target is directly incompatible. In other words, check if it's incompatible
      // because of its "target_compatible_with" value.
      if (rule != null && !rule.getRuleClass().equals("toolchain")) {
        if (platformInfo != null) {
          ConfiguredAttributeMapper attrs = ConfiguredAttributeMapper.of(rule, configConditions.asProviders(), configuration);
          if (attrs.has("target_compatible_with", BuildType.LABEL_LIST)) {
            List<Label> labels = attrs.get("target_compatible_with", BuildType.LABEL_LIST);

            // Resolve the constraint labels.
            ImmutableList.Builder<TransitiveInfoCollection> constraintProvidersBuilder = ImmutableList.builder();
            for (Label constraintLabel : labels) {
              Dependency constraintDep =
                  Dependency.builder()
                      .setLabel(constraintLabel)
                      .setConfiguration(ctgValue.getConfiguration())
                      .build();
              ConfiguredTargetValue ctv = (ConfiguredTargetValue) env.getValue(
                  constraintDep.getConfiguredTargetKey());
              if (ctv == null) {
                return null;
              }
              constraintProvidersBuilder.add(ctv.getConfiguredTarget());
            }
            ImmutableList<TransitiveInfoCollection> constraintProviders = constraintProvidersBuilder.build();

            // Find the constraints that don't satisfy the target platform.
            ImmutableList<ConstraintValueInfo> invalidConstraintValues =
                PlatformProviderUtils.constraintValues(constraintProviders)
                    .stream()
                    .filter(cv -> !platformInfo.constraints().hasConstraintValue(cv))
                    .collect(ImmutableList.toImmutableList());

            if (!invalidConstraintValues.isEmpty()) {
              return createIncompatibleRuleConfiguredTarget(
                  target,
                  configuration,
                  configConditions,
                  IncompatiblePlatformProvider.incompatibleDueToConstraints(
                    platformLabel, invalidConstraintValues),
                  rule.getRuleClass(),
                  transitivePackagesForPackageRootResolution
                  );
            }
          }
        }
      }

      // Calculate the dependencies of this target.
      OrderedSetMultimap<DependencyKind, ConfiguredTargetAndData> depValueMap =
          computeDependencies(
              state.computeDependenciesState,
              state.transitivePackagesForPackageRootResolution,
              state.transitiveRootCauses,
              env,
              resolver,
              targetAndConfiguration,
              ImmutableList.of(),
              configConditions.asProviders(),
              unloadedToolchainContexts == null
                  ? null
                  : unloadedToolchainContexts.asToolchainContexts(),
              DependencyResolver.shouldUseToolchainTransition(
                  targetAndConfiguration.getConfiguration(), targetAndConfiguration.getTarget()),
              ruleClassProvider,
              view.getHostConfiguration());
      if (!state.transitiveRootCauses.isEmpty()) {
        NestedSet<Cause> causes = state.transitiveRootCauses.build();
        // TODO(bazel-team): consider reporting the error in this class vs. exporting it for
        // BuildTool to handle. Calling code needs to be untangled for that to work and pass tests.
        throw new UnreportedException(
            new ConfiguredValueCreationException(
                targetAndConfiguration,
                "Analysis failed",
                causes,
                getPrioritizedDetailedExitCode(causes)));
      }
      if (env.valuesMissing()) {
        return null;
      }
      Preconditions.checkNotNull(depValueMap);

      // Check if any dependencies are incompatible. If any are, then this target is also
      // incompatible.
      if (rule != null && !rule.getRuleClass().equals("toolchain")) {
        ImmutableList<ConfiguredTarget> incompatibleDeps =
          depValueMap.values().stream()
          .map(ConfiguredTargetAndData::getConfiguredTarget)
          .filter(dep -> RuleContextConstraintSemantics.checkForIncompatibility(dep).isIncompatible())
          .collect(ImmutableList.toImmutableList());

        if (!incompatibleDeps.isEmpty()) {
          return createIncompatibleRuleConfiguredTarget(
              target,
              configuration,
              configConditions,
              IncompatiblePlatformProvider.incompatibleDueToTargets(platformLabel, incompatibleDeps),
              rule.getRuleClass(),
              transitivePackagesForPackageRootResolution
              );
        }
      }

      // Load the requested toolchains into the ToolchainContext, now that we have dependencies.
      ToolchainCollection<ResolvedToolchainContext> toolchainContexts = null;
      if (unloadedToolchainContexts != null) {
        String targetDescription = target.toString();
        ToolchainCollection.Builder<ResolvedToolchainContext> contextsBuilder =
            ToolchainCollection.builder();
        for (Map.Entry<String, UnloadedToolchainContext> unloadedContext :
            unloadedToolchainContexts.getContextMap().entrySet()) {
          Set<ConfiguredTargetAndData> toolchainDependencies =
              depValueMap.get(DependencyKind.forExecGroup(unloadedContext.getKey()));
          contextsBuilder.addContext(
              unloadedContext.getKey(),
              ResolvedToolchainContext.load(
                  unloadedContext.getValue(), targetDescription, toolchainDependencies));
        }
        toolchainContexts = contextsBuilder.build();
      }

      ConfiguredTargetValue ans =
          createConfiguredTarget(
              view,
              env,
              targetAndConfiguration,
              configuredTargetKey,
              depValueMap,
              configConditions,
              toolchainContexts,
              execGroupCollectionBuilder,
              state.transitivePackagesForPackageRootResolution);
      if (ans != null && configuredTargetProgress != null) {
        configuredTargetProgress.doneConfigureTarget();
      }
      return ans;
    } catch (DependencyEvaluationException e) {
      String errorMessage = e.getMessage();
      if (!e.depReportedOwnError()) {
        env.getListener().handle(Event.error(e.getLocation(), e.getMessage()));
      }

      ConfiguredValueCreationException cvce = null;
      if (e.getCause() instanceof ConfiguredValueCreationException) {
        cvce = (ConfiguredValueCreationException) e.getCause();

        // Check if this is caused by an unresolved toolchain, and report it as such.
        if (unloadedToolchainContexts != null) {
          ImmutableSet<Label> requiredToolchains =
              unloadedToolchainContexts.getResolvedToolchains();
          Set<Label> toolchainDependencyErrors =
              cvce.getRootCauses().toList().stream()
                  .map(Cause::getLabel)
                  .filter(requiredToolchains::contains)
                  .collect(ImmutableSet.toImmutableSet());

          if (!toolchainDependencyErrors.isEmpty()) {
            errorMessage = "errors encountered resolving toolchains for " + target.getLabel();
            env.getListener().handle(Event.error(target.getLocation(), errorMessage));
          }
        }
      }

      throw new ReportedException(
          cvce != null
              ? cvce
              : new ConfiguredValueCreationException(
                  targetAndConfiguration, errorMessage, null, e.getDetailedExitCode()));
    } catch (ConfiguredValueCreationException e) {
      if (!e.getMessage().isEmpty()) {
        // Report the error to the user.
        env.getListener().handle(Event.error(e.getLocation(), e.getMessage()));
      }
      throw new ReportedException(e);
    } catch (AspectCreationException e) {
      throw new ReportedException(
          new ConfiguredValueCreationException(
              targetAndConfiguration, e.getMessage(), e.getCauses(), e.getDetailedExitCode()));
    } catch (ToolchainException e) {
      String message =
          String.format(
              "While resolving toolchains for target %s: %s", target.getLabel(), e.getMessage());
      // We need to throw a ConfiguredValueCreationException, so either find one or make one.
      ConfiguredValueCreationException cvce = asConfiguredValueCreationException(e);
      if (cvce == null) {
        cvce =
            new ConfiguredValueCreationException(
                targetAndConfiguration, message, null, e.getDetailedExitCode());
      }
      if (!message.isEmpty()) {
        // Report the error to the user.
        env.getListener().handle(Event.error(target.getLocation(), message));
      }
      throw new ReportedException(cvce);
    } finally {
      maybeReleaseSemaphore();
    }
  }

<<<<<<< HEAD
  // Taken from ConfiguredTargetFactory.convertVisibility().
  // TODO(phil): Figure out how to de-duplicate somehow.
  private NestedSet<PackageGroupContents> convertVisibility(Target target) {
    RuleVisibility ruleVisibility = target.getVisibility();
    if (ruleVisibility instanceof ConstantRuleVisibility) {
      return ((ConstantRuleVisibility) ruleVisibility).isPubliclyVisible()
          ? NestedSetBuilder.create(
              Order.STABLE_ORDER,
              PackageGroupContents.create(ImmutableList.of(PackageSpecification.everything())))
          : NestedSetBuilder.emptySet(Order.STABLE_ORDER);
    } else if (ruleVisibility instanceof PackageGroupsRuleVisibility) {
      throw new IllegalStateException("unsupported PackageGroupsRuleVisibility");
    } else {
      throw new IllegalStateException("unknown visibility");
    }
  }

  private RuleConfiguredTargetValue createIncompatibleRuleConfiguredTarget(
      Target target,
      BuildConfigurationValue configuration,
      ConfigConditions configConditions,
      IncompatiblePlatformProvider incompatiblePlatformProvider,
      String ruleClassString,
      NestedSetBuilder<Package> transitivePackagesForPackageRootResolution
      ) {
    NestedSet<Artifact> filesToBuild = NestedSetBuilder.emptySet(Order.STABLE_ORDER);
    FileProvider fileProvider = new FileProvider(filesToBuild);
    FilesToRunProvider filesToRunProvider = new FilesToRunProvider(filesToBuild, null, null);

    TransitiveInfoProviderMapBuilder providerBuilder =
        new TransitiveInfoProviderMapBuilder()
            .put(incompatiblePlatformProvider)
            .add(RunfilesProvider.simple(Runfiles.EMPTY))
            .add(fileProvider)
            .add(filesToRunProvider);
    if (configuration.hasFragment(TestConfiguration.class)) {
      // Create a dummy TestProvider instance so that other parts of the code base stay happy. Even
      // though this test will never execute, some code still expects the provider.
      TestProvider.TestParams testParams = TestActionBuilder.createEmptyTestParams();
      providerBuilder.put(TestProvider.class, new TestProvider(testParams));
    }

    RuleConfiguredTarget configuredTarget = new RuleConfiguredTarget(
        target.getLabel(),
        configuration.getKey(),
        convertVisibility(target),
        providerBuilder.build(),
        configConditions.asProviders(),
        ruleClassString);
    return new RuleConfiguredTargetValue(
        configuredTarget,
        transitivePackagesForPackageRootResolution == null
            ? null
            : transitivePackagesForPackageRootResolution.build());
=======
  @Nullable
  private TargetAndConfiguration getTargetAndConfiguration(
      ConfiguredTargetKey configuredTargetKey, State state, Environment env)
      throws InterruptedException, ReportedException {
    if (state.targetAndConfiguration != null) {
      return state.targetAndConfiguration;
    }
    Label label = configuredTargetKey.getLabel();
    BuildConfigurationValue configuration = null;
    ImmutableSet<SkyKey> packageAndMaybeConfiguration;
    SkyKey packageKey = PackageValue.key(label.getPackageIdentifier());
    SkyKey configurationKeyMaybe = configuredTargetKey.getConfigurationKey();
    if (configurationKeyMaybe == null) {
      packageAndMaybeConfiguration = ImmutableSet.of(packageKey);
    } else {
      packageAndMaybeConfiguration = ImmutableSet.of(packageKey, configurationKeyMaybe);
    }
    Map<SkyKey, SkyValue> packageAndMaybeConfigurationValues =
        env.getValues(packageAndMaybeConfiguration);
    if (env.valuesMissing()) {
      return null;
    }
    PackageValue packageValue = (PackageValue) packageAndMaybeConfigurationValues.get(packageKey);
    Package pkg = packageValue.getPackage();
    if (configurationKeyMaybe != null) {
      configuration =
          (BuildConfigurationValue) packageAndMaybeConfigurationValues.get(configurationKeyMaybe);
    }
    // TODO(ulfjack): This tries to match the logic in TransitiveTargetFunction /
    // TargetMarkerFunction. Maybe we can merge the two?
    Target target;
    try {
      target = pkg.getTarget(label.getName());
    } catch (NoSuchTargetException e) {
      if (!e.getMessage().isEmpty()) {
        env.getListener().handle(Event.error(pkg.getBuildFile().getLocation(), e.getMessage()));
      }
      throw new ReportedException(
          new ConfiguredValueCreationException(
              pkg.getBuildFile().getLocation(),
              e.getMessage(),
              label,
              configuration.getEventId(),
              null,
              e.getDetailedExitCode()));
    }
    if (pkg.containsErrors()) {
      FailureDetail failureDetail = pkg.contextualizeFailureDetailForTarget(target);
      state.transitiveRootCauses.add(
          new LoadingFailedCause(label, DetailedExitCode.of(failureDetail)));
    }
    if (state.transitivePackagesForPackageRootResolution != null) {
      state.transitivePackagesForPackageRootResolution.add(pkg);
    }
    state.targetAndConfiguration = new TargetAndConfiguration(target, configuration);
    return state.targetAndConfiguration;
>>>>>>> 02ccf037
  }

  /**
   * Simple wrapper to allow returning two variables from {@link #computeUnloadedToolchainContexts}.
   */
  @VisibleForTesting
  public static class ComputedToolchainContexts {
    @Nullable public ToolchainCollection<UnloadedToolchainContext> toolchainCollection = null;
    public ExecGroupCollection.Builder execGroupCollectionBuilder =
        ExecGroupCollection.emptyBuilder();
  }

  /**
   * Returns the toolchain context and exec group collection for this target. The toolchain context
   * may be {@code null} if the target doesn't use toolchains.
   *
   * <p>This involves Skyframe evaluation: callers should check {@link Environment#valuesMissing()
   * to check the result is valid.
   */
  @VisibleForTesting
  @Nullable
  public static ComputedToolchainContexts computeUnloadedToolchainContexts(
      Environment env,
      RuleClassProvider ruleClassProvider,
      TargetAndConfiguration targetAndConfig,
      @Nullable Label parentExecutionPlatformLabel)
      throws InterruptedException, ToolchainException {
    if (!(targetAndConfig.getTarget() instanceof Rule)) {
      return new ComputedToolchainContexts();
    }
    Rule rule = ((Rule) targetAndConfig.getTarget());
    BuildConfigurationValue configuration = targetAndConfig.getConfiguration();

    ImmutableSet<Label> requiredDefaultToolchains =
        rule.getRuleClassObject().getRequiredToolchains();
    // Collect local (target, rule) constraints for filtering out execution platforms.
    ImmutableSet<Label> defaultExecConstraintLabels =
        getExecutionPlatformConstraints(
            rule, configuration.getFragment(PlatformConfiguration.class));

    // Create a merged version of the exec groups that handles exec group inheritance properly.
    ExecGroup defaultExecGroup =
        ExecGroup.builder()
            .requiredToolchains(requiredDefaultToolchains)
            .execCompatibleWith(defaultExecConstraintLabels)
            .copyFrom(null)
            .build();
    ExecGroupCollection.Builder execGroupCollectionBuilder =
        ExecGroupCollection.builder(defaultExecGroup, rule.getRuleClassObject().getExecGroups());

    // Short circuit and end now if this target doesn't require toolchain resolution.
    if (!rule.useToolchainResolution()) {
      ComputedToolchainContexts result = new ComputedToolchainContexts();
      result.execGroupCollectionBuilder = execGroupCollectionBuilder;
      return result;
    }

    // The toolchain context's options are the parent rule's options with manual trimming
    // auto-applied. This means toolchains don't inherit feature flags. This helps build
    // performance: if the toolchain context had the exact same configuration of its parent and that
    // included feature flags, all the toolchain's dependencies would apply this transition
    // individually. That creates a lot more potentially expensive applications of that transition
    // (especially since manual trimming applies to every configured target in the build).
    //
    // In other words: without this modification:
    // parent rule -> toolchain context -> toolchain
    //     -> toolchain dep 1 # applies manual trimming to remove feature flags
    //     -> toolchain dep 2 # applies manual trimming to remove feature flags
    //     ...
    //
    // With this modification:
    // parent rule -> toolchain context # applies manual trimming to remove feature flags
    //     -> toolchain
    //         -> toolchain dep 1
    //         -> toolchain dep 2
    //         ...
    //
    // None of this has any effect on rules that don't utilize manual trimming.
    PatchTransition toolchainTaggedTrimmingTransition =
        ((ConfiguredRuleClassProvider) ruleClassProvider).getToolchainTaggedTrimmingTransition();
    BuildOptions toolchainOptions =
        toolchainTaggedTrimmingTransition.patch(
            new BuildOptionsView(
                configuration.getOptions(),
                toolchainTaggedTrimmingTransition.requiresOptionFragments()),
            env.getListener());

    BuildConfigurationKey toolchainConfig =
        BuildConfigurationKey.withoutPlatformMapping(toolchainOptions);

    Map<String, ToolchainContextKey> toolchainContextKeys = new HashMap<>();
    String targetUnloadedToolchainContext = "target-unloaded-toolchain-context";

    // Check if this specific target should be debugged for toolchain resolution.
    boolean debugTarget =
        configuration
            .getFragment(PlatformConfiguration.class)
            .debugToolchainResolution(targetAndConfig.getLabel());

    ToolchainContextKey.Builder toolchainContextKeyBuilder =
        ToolchainContextKey.key()
            .configurationKey(toolchainConfig)
            .requiredToolchainTypeLabels(requiredDefaultToolchains)
            .execConstraintLabels(defaultExecConstraintLabels)
            .debugTarget(debugTarget);

    if (parentExecutionPlatformLabel != null) {
      // Find out what execution platform the parent used, and force that.
      // This should only be set for direct toolchain dependencies.
      toolchainContextKeyBuilder.forceExecutionPlatform(parentExecutionPlatformLabel);
    }

    ToolchainContextKey toolchainContextKey = toolchainContextKeyBuilder.build();
    toolchainContextKeys.put(targetUnloadedToolchainContext, toolchainContextKey);
    for (String name : execGroupCollectionBuilder.getExecGroupNames()) {
      ExecGroup execGroup = execGroupCollectionBuilder.getExecGroup(name);
      toolchainContextKeys.put(
          name,
          ToolchainContextKey.key()
              .configurationKey(toolchainConfig)
              .toolchainTypes(execGroup.toolchainTypes())
              .execConstraintLabels(execGroup.execCompatibleWith())
              .debugTarget(debugTarget)
              .build());
    }

    Map<SkyKey, ValueOrException<ToolchainException>> values =
        env.getValuesOrThrow(toolchainContextKeys.values(), ToolchainException.class);

    boolean valuesMissing = env.valuesMissing();

    ToolchainCollection.Builder<UnloadedToolchainContext> toolchainContexts =
        valuesMissing ? null : ToolchainCollection.builder();
    for (Map.Entry<String, ToolchainContextKey> unloadedToolchainContextKey :
        toolchainContextKeys.entrySet()) {
      UnloadedToolchainContext unloadedToolchainContext =
          (UnloadedToolchainContext) values.get(unloadedToolchainContextKey.getValue()).get();
      if (!valuesMissing) {
        String execGroup = unloadedToolchainContextKey.getKey();
        if (execGroup.equals(targetUnloadedToolchainContext)) {
          toolchainContexts.addDefaultContext(unloadedToolchainContext);
        } else {
          toolchainContexts.addContext(execGroup, unloadedToolchainContext);
        }
      }
    }

    ComputedToolchainContexts result = new ComputedToolchainContexts();
    result.toolchainCollection = valuesMissing ? null : toolchainContexts.build();
    result.execGroupCollectionBuilder = execGroupCollectionBuilder;
    return result;
  }

  /**
   * Returns the target-specific execution platform constraints, based on the rule definition and
   * any constraints added by the target, including those added for the target on the command line.
   */
  public static ImmutableSet<Label> getExecutionPlatformConstraints(
      Rule rule, PlatformConfiguration platformConfiguration) {
    NonconfigurableAttributeMapper mapper = NonconfigurableAttributeMapper.of(rule);
    ImmutableSet.Builder<Label> execConstraintLabels = new ImmutableSet.Builder<>();

    execConstraintLabels.addAll(rule.getRuleClassObject().getExecutionPlatformConstraints());
    if (rule.getRuleClassObject()
        .hasAttr(RuleClass.EXEC_COMPATIBLE_WITH_ATTR, BuildType.LABEL_LIST)) {
      execConstraintLabels.addAll(
          mapper.get(RuleClass.EXEC_COMPATIBLE_WITH_ATTR, BuildType.LABEL_LIST));
    }

    execConstraintLabels.addAll(
        platformConfiguration.getAdditionalExecutionConstraintsFor(rule.getLabel()));

    return execConstraintLabels.build();
  }

  /**
   * Computes the direct dependencies of a node in the configured target graph (a configured target
   * or an aspects).
   *
   * <p>Returns null if Skyframe hasn't evaluated the required dependencies yet. In this case, the
   * caller should also return null to Skyframe.
   *
   * @param state the compute state
   * @param env the Skyframe environment
   * @param resolver the dependency resolver
   * @param ctgValue the label and the configuration of the node
   * @param configConditions the configuration conditions for evaluating the attributes of the node
   * @param toolchainContexts the toolchain context for this target
   * @param ruleClassProvider rule class provider for determining the right configuration fragments
   *     to apply to deps
   * @param hostConfiguration the host configuration. There's a noticeable performance hit from
   *     instantiating this on demand for every dependency that wants it, so it's best to compute
   *     the host configuration as early as possible and pass this reference to all consumers
   */
  // TODO(b/213351014): Make the control flow of this helper function more readable. This will
  //   involve making a corresponding change to State to match the control flow.
  @Nullable
  static OrderedSetMultimap<DependencyKind, ConfiguredTargetAndData> computeDependencies(
      ComputeDependenciesState state,
      @Nullable NestedSetBuilder<Package> transitivePackagesForPackageRootResolution,
      NestedSetBuilder<Cause> transitiveRootCauses,
      Environment env,
      SkyframeDependencyResolver resolver,
      TargetAndConfiguration ctgValue,
      Iterable<Aspect> aspects,
      ImmutableMap<Label, ConfigMatchingProvider> configConditions,
      @Nullable ToolchainCollection<ToolchainContext> toolchainContexts,
      boolean useToolchainTransition,
      RuleClassProvider ruleClassProvider,
      BuildConfigurationValue hostConfiguration)
      throws DependencyEvaluationException, ConfiguredValueCreationException,
          AspectCreationException, InterruptedException {
    if (state.computeDependenciesResult != null) {
      state.storedEventHandlerFromResolveConfigurations.replayOn(env.getListener());
      return state.computeDependenciesResult;
    }

    OrderedSetMultimap<DependencyKind, Dependency> depValueNames;
    if (state.resolveConfigurationsResult != null) {
      depValueNames = state.resolveConfigurationsResult;
    } else {
      // Create the map from attributes to set of (target, transition) pairs.
      OrderedSetMultimap<DependencyKind, DependencyKey> initialDependencies;
      if (state.dependentNodeMapResult != null) {
        initialDependencies = state.dependentNodeMapResult;
      } else {
        BuildConfigurationValue configuration = ctgValue.getConfiguration();
        Label label = ctgValue.getLabel();
        try {
          initialDependencies =
              resolver.dependentNodeMap(
                  ctgValue,
                  aspects,
                  configConditions,
                  toolchainContexts,
                  useToolchainTransition,
                  transitiveRootCauses,
                  ((ConfiguredRuleClassProvider) ruleClassProvider).getTrimmingTransitionFactory());
        } catch (DependencyResolver.Failure e) {
          env.getListener().post(new AnalysisRootCauseEvent(configuration, label, e.getMessage()));
          throw new DependencyEvaluationException(
              new ConfiguredValueCreationException(
                  e.getLocation(), e.getMessage(), label, configuration.getEventId(), null, null),
              // These errors occur within DependencyResolver, which is attached to the current
              // target. i.e. no dependent ConfiguredTargetFunction call happens to report its own
              // error.
              /*depReportedOwnError=*/ false);
        } catch (InconsistentAspectOrderException e) {
          throw new DependencyEvaluationException(e);
        }
        if (!env.valuesMissing()) {
          state.dependentNodeMapResult = initialDependencies;
        }
      }
      // Trim each dep's configuration so it only includes the fragments needed by its transitive
      // closure.
      ConfigurationResolver configResolver =
          new ConfigurationResolver(env, ctgValue, hostConfiguration, configConditions);
      StoredEventHandler storedEventHandler = new StoredEventHandler();
      try {
        depValueNames =
            configResolver.resolveConfigurations(initialDependencies, storedEventHandler);
      } catch (ConfiguredValueCreationException e) {
        storedEventHandler.replayOn(env.getListener());
        throw e;
      }
      if (!env.valuesMissing()) {
        state.resolveConfigurationsResult = depValueNames;
        state.storedEventHandlerFromResolveConfigurations = storedEventHandler;

        // We won't need this anymore.
        state.dependentNodeMapResult = null;
      }
    }

    // Return early in case packages were not loaded yet. In theory, we could start configuring
    // dependent targets in loaded packages. However, that creates an artificial sync boundary
    // between loading all dependent packages (fast) and configuring some dependent targets (can
    // have a long tail).
    if (env.valuesMissing()) {
      return null;
    }

    // Resolve configured target dependencies and handle errors.
    Map<SkyKey, ConfiguredTargetAndData> depValues;
    if (state.resolveConfiguredTargetDependenciesResult != null) {
      depValues = state.resolveConfiguredTargetDependenciesResult;
    } else {
      depValues =
          resolveConfiguredTargetDependencies(
              env,
              ctgValue,
              depValueNames.values(),
              transitivePackagesForPackageRootResolution,
              transitiveRootCauses);
      if (env.valuesMissing()) {
        return null;
      }
      state.resolveConfiguredTargetDependenciesResult = depValues;
    }

    // Resolve required aspects.
    OrderedSetMultimap<Dependency, ConfiguredAspect> depAspects;
    if (state.resolveAspectDependenciesResult != null) {
      depAspects = state.resolveAspectDependenciesResult;
    } else {
      depAspects =
          AspectResolver.resolveAspectDependencies(
              env, depValues, depValueNames.values(), transitivePackagesForPackageRootResolution);
      if (env.valuesMissing()) {
        return null;
      }
      state.resolveAspectDependenciesResult = depAspects;
    }

    // Merge the dependent configured targets and aspects into a single map.
    OrderedSetMultimap<DependencyKind, ConfiguredTargetAndData> mergeAspectsResult;
    try {
      mergeAspectsResult = AspectResolver.mergeAspects(depValueNames, depValues, depAspects);
    } catch (DuplicateException e) {
      throw new DependencyEvaluationException(
          new ConfiguredValueCreationException(ctgValue, e.getMessage()),
          /*depReportedOwnError=*/ false);
    }
    state.computeDependenciesResult = mergeAspectsResult;
    state.storedEventHandlerFromResolveConfigurations.replayOn(env.getListener());

    // We won't need these anymore.
    state.resolveConfigurationsResult = null;
    state.resolveConfiguredTargetDependenciesResult = null;
    state.resolveAspectDependenciesResult = null;

    return mergeAspectsResult;
  }

  /**
   * Returns the targets that key the configurable attributes used by this rule.
   *
   * <p>>If the configured targets supplying those providers aren't yet resolved by the dependency
   * resolver, returns null.
   */
  @Nullable
  static ConfigConditions getConfigConditions(
      Environment env,
      TargetAndConfiguration ctgValue,
      @Nullable NestedSetBuilder<Package> transitivePackagesForPackageRootResolution,
      @Nullable PlatformInfo platformInfo,
      NestedSetBuilder<Cause> transitiveRootCauses)
      throws ConfiguredValueCreationException, InterruptedException {
    Target target = ctgValue.getTarget();
    if (!(target instanceof Rule)) {
      return ConfigConditions.EMPTY;
    }
    RawAttributeMapper attrs = RawAttributeMapper.of(((Rule) target));
    if (!attrs.has(RuleClass.CONFIG_SETTING_DEPS_ATTRIBUTE)) {
      return ConfigConditions.EMPTY;
    }

    // Collect the labels of the configured targets we need to resolve.
    List<Label> configLabels =
        attrs.get(RuleClass.CONFIG_SETTING_DEPS_ATTRIBUTE, BuildType.LABEL_LIST);
    if (configLabels.isEmpty()) {
      return ConfigConditions.EMPTY;
    }

    // Collect the actual deps without a configuration transition (since by definition config
    // conditions evaluate over the current target's configuration). If the dependency is
    // (erroneously) something that needs the null configuration, its analysis will be
    // short-circuited. That error will be reported later.
    ImmutableList.Builder<Dependency> depsBuilder = ImmutableList.builder();
    for (Label configurabilityLabel : configLabels) {
      Dependency configurabilityDependency =
          Dependency.builder()
              .setLabel(configurabilityLabel)
              .setConfiguration(ctgValue.getConfiguration())
              .build();
      depsBuilder.add(configurabilityDependency);
    }

    ImmutableList<Dependency> configConditionDeps = depsBuilder.build();

    Map<SkyKey, ConfiguredTargetAndData> configValues;
    try {
      configValues =
          resolveConfiguredTargetDependencies(
              env,
              ctgValue,
              configConditionDeps,
              transitivePackagesForPackageRootResolution,
              transitiveRootCauses);
      if (configValues == null) {
        return null;
      }
    } catch (DependencyEvaluationException e) {
      // One of the config dependencies doesn't exist, and we need to report that. Unfortunately,
      // there's not enough information to know which configurable attribute has the problem.
      throw new ConfiguredValueCreationException(
          // The precise error is reported by the dependency that failed to load.
          // TODO(gregce): beautify this error: https://github.com/bazelbuild/bazel/issues/11984.
          ctgValue, "errors encountered resolving select() keys for " + target.getLabel());
    }

    ImmutableMap.Builder<Label, ConfiguredTargetAndData> asConfiguredTargets =
        ImmutableMap.builder();
    ImmutableMap.Builder<Label, ConfigMatchingProvider> asConfigConditions = ImmutableMap.builder();

    // Get the configured targets as ConfigMatchingProvider interfaces.
    for (Dependency entry : configConditionDeps) {
      SkyKey baseKey = entry.getConfiguredTargetKey();
      // The code above guarantees that selectKeyTarget is non-null here.
      ConfiguredTargetAndData selectKeyTarget = configValues.get(baseKey);
      asConfiguredTargets.put(entry.getLabel(), selectKeyTarget);
      try {
        asConfigConditions.put(
            entry.getLabel(), ConfigConditions.fromConfiguredTarget(selectKeyTarget, platformInfo));
      } catch (ConfigConditions.InvalidConditionException e) {
        String message =
            String.format(
                    "%s is not a valid select() condition for %s.\n",
                    selectKeyTarget.getTarget().getLabel(), target.getLabel())
                + String.format(
                    "To inspect the select(), run: bazel query --output=build %s.\n",
                    target.getLabel())
                + "For more help, see https://docs.bazel.build/be/functions.html#select.\n\n";
        throw new ConfiguredValueCreationException(ctgValue, message);
      }
    }

    return ConfigConditions.create(
        asConfiguredTargets.buildOrThrow(), asConfigConditions.buildOrThrow());
  }

  /**
   * Resolves the targets referenced in depValueNames and returns their {@link
   * ConfiguredTargetAndData} instances.
   *
   * <p>Returns null if not all instances are available yet.
   */
  @Nullable
  private static Map<SkyKey, ConfiguredTargetAndData> resolveConfiguredTargetDependencies(
      Environment env,
      TargetAndConfiguration ctgValue,
      Collection<Dependency> deps,
      @Nullable NestedSetBuilder<Package> transitivePackagesForPackageRootResolution,
      NestedSetBuilder<Cause> transitiveRootCauses)
      throws DependencyEvaluationException, InterruptedException {
    boolean missedValues = env.valuesMissing();
    ConfiguredValueCreationException rootError = null;
    DetailedExitCode detailedExitCode = null;
    // Naively we would like to just fetch all requested ConfiguredTargets, together with their
    // Packages. However, some ConfiguredTargets are AliasConfiguredTargets, which means that their
    // associated Targets (and therefore associated Packages) don't correspond to their own Labels.
    // We don't know the associated Package until we fetch the ConfiguredTarget. Therefore, we have
    // to do a potential second pass, in which we fetch all the Packages for AliasConfiguredTargets.
    Iterable<SkyKey> depKeys =
        Iterables.concat(
            Iterables.transform(deps, Dependency::getConfiguredTargetKey),
            Iterables.transform(
                deps, input -> PackageValue.key(input.getLabel().getPackageIdentifier())));
    Map<SkyKey, ValueOrException<ConfiguredValueCreationException>> depValuesOrExceptions =
        env.getValuesOrThrow(depKeys, ConfiguredValueCreationException.class);
    Map<SkyKey, ConfiguredTargetAndData> result = Maps.newHashMapWithExpectedSize(deps.size());
    Set<SkyKey> aliasPackagesToFetch = new HashSet<>();
    List<Dependency> aliasDepsToRedo = new ArrayList<>();
    Map<SkyKey, SkyValue> aliasPackageValues = null;
    Collection<Dependency> depsToProcess = deps;
    for (int i = 0; i < 2; i++) {
      for (Dependency dep : depsToProcess) {
        SkyKey key = dep.getConfiguredTargetKey();
        ConfiguredTargetValue depValue;
        try {
          depValue = (ConfiguredTargetValue) depValuesOrExceptions.get(key).get();
        } catch (ConfiguredValueCreationException e) {
          transitiveRootCauses.addTransitive(e.getRootCauses());
          detailedExitCode =
              DetailedExitCodeComparator.chooseMoreImportantWithFirstIfTie(
                  e.getDetailedExitCode(), detailedExitCode);
          if (e.getDetailedExitCode().equals(detailedExitCode)) {
            rootError = e;
          }
          continue;
        }
        if (depValue == null) {
          missedValues = true;
          continue;
        }

        ConfiguredTarget depCt = depValue.getConfiguredTarget();
        Label depLabel = depCt.getLabel();
        SkyKey packageKey = PackageValue.key(depLabel.getPackageIdentifier());
        PackageValue pkgValue;
        if (i == 0) {
          ValueOrUntypedException packageResult = depValuesOrExceptions.get(packageKey);
          if (packageResult == null) {
            aliasPackagesToFetch.add(packageKey);
            aliasDepsToRedo.add(dep);
            continue;
          } else {
            pkgValue = (PackageValue) packageResult.getUnchecked();
            if (pkgValue == null) {
              // In a race, the getValuesOrThrow call above may have retrieved the package before it
              // was done but the configured target after it was done. Since SkyFunctionEnvironment
              // may cache absent values, re-requesting it on this evaluation may be useless, just
              // treat it as missing.
              missedValues = true;
              continue;
            }
          }
        } else {
          // We were doing AliasConfiguredTarget mop-up.
          pkgValue = (PackageValue) aliasPackageValues.get(packageKey);
          if (pkgValue == null) {
            // This is unexpected: on the second iteration, all packages should be present, since
            // the configured targets that depend on them are present. But since that is not a
            // guarantee Skyframe makes, we tolerate their absence.
            missedValues = true;
            continue;
          }
        }

        try {
          BuildConfigurationValue depConfiguration = dep.getConfiguration();
          BuildConfigurationKey depKey = depValue.getConfiguredTarget().getConfigurationKey();
          if (depKey != null && !depKey.equals(depConfiguration.getKey())) {
            depConfiguration = (BuildConfigurationValue) env.getValue(depKey);
          }
          result.put(
              key,
              new ConfiguredTargetAndData(
                  depValue.getConfiguredTarget(),
                  pkgValue.getPackage().getTarget(depLabel.getName()),
                  depConfiguration,
                  dep.getTransitionKeys()));
        } catch (NoSuchTargetException e) {
          throw new IllegalStateException("Target already verified for " + dep, e);
        }
        if (transitivePackagesForPackageRootResolution != null) {
          transitivePackagesForPackageRootResolution.addTransitive(
              depValue.getTransitivePackagesForPackageRootResolution());
        }
      }

      if (aliasDepsToRedo.isEmpty()) {
        break;
      }
      aliasPackageValues = env.getValues(aliasPackagesToFetch);
      depsToProcess = aliasDepsToRedo;
    }

    if (rootError != null) {
      throw new DependencyEvaluationException(
          new ConfiguredValueCreationException(
              ctgValue, rootError.getMessage(), transitiveRootCauses.build(), detailedExitCode),
          /*depReportedOwnError=*/ true);
    }
    return missedValues ? null : result;
  }

  @Override
  public String extractTag(SkyKey skyKey) {
    return Label.print(((ConfiguredTargetKey) skyKey.argument()).getLabel());
  }

  @Nullable
  private static ConfiguredTargetValue createConfiguredTarget(
      SkyframeBuildView view,
      Environment env,
      TargetAndConfiguration ctgValue,
      ConfiguredTargetKey configuredTargetKey,
      OrderedSetMultimap<DependencyKind, ConfiguredTargetAndData> depValueMap,
      ConfigConditions configConditions,
      @Nullable ToolchainCollection<ResolvedToolchainContext> toolchainContexts,
      ExecGroupCollection.Builder execGroupCollectionBuilder,
      @Nullable NestedSetBuilder<Package> transitivePackagesForPackageRootResolution)
      throws ConfiguredValueCreationException, InterruptedException {
    Target target = ctgValue.getTarget();
    BuildConfigurationValue configuration = ctgValue.getConfiguration();

    // Should be successfully evaluated and cached from the loading phase.
    StarlarkBuiltinsValue starlarkBuiltinsValue =
        (StarlarkBuiltinsValue) env.getValue(StarlarkBuiltinsValue.key());
    if (starlarkBuiltinsValue == null) {
      return null;
    }

    StoredEventHandler events = new StoredEventHandler();
    CachingAnalysisEnvironment analysisEnvironment =
        view.createAnalysisEnvironment(
            configuredTargetKey, events, env, configuration, starlarkBuiltinsValue);

    Preconditions.checkNotNull(depValueMap);
    ConfiguredTarget configuredTarget;
    try {
      configuredTarget =
          view.createConfiguredTarget(
              target,
              configuration,
              analysisEnvironment,
              configuredTargetKey,
              depValueMap,
              configConditions,
              toolchainContexts,
              execGroupCollectionBuilder);
    } catch (MissingDepException e) {
      Preconditions.checkState(env.valuesMissing(), e.getMessage());
      return null;
    } catch (ActionConflictException e) {
      e.reportTo(env.getListener());
      throw new ConfiguredValueCreationException(ctgValue, e.getMessage());
    } catch (InvalidExecGroupException e) {
      throw new ConfiguredValueCreationException(ctgValue, e.getMessage());
    }

    events.replayOn(env.getListener());
    if (events.hasErrors()) {
      analysisEnvironment.disable(target);
      NestedSet<Cause> rootCauses =
          NestedSetBuilder.wrap(
              Order.STABLE_ORDER,
              events.getEvents().stream()
                  .filter((event) -> event.getKind() == EventKind.ERROR)
                  .map(
                      (event) ->
                          new AnalysisFailedCause(
                              target.getLabel(),
                              configuration == null
                                  ? null
                                  : configuration.getEventId().getConfiguration(),
                              createDetailedExitCode(event.getMessage())))
                  .collect(Collectors.toList()));
      throw new ConfiguredValueCreationException(
          ctgValue, "Analysis of target '" + target.getLabel() + "' failed", rootCauses, null);
    }
    Preconditions.checkState(
        !analysisEnvironment.hasErrors(), "Analysis environment hasError() but no errors reported");
    if (env.valuesMissing()) {
      return null;
    }

    analysisEnvironment.disable(target);
    Preconditions.checkNotNull(configuredTarget, target);

    if (configuredTarget instanceof RuleConfiguredTarget) {
      RuleConfiguredTarget ruleConfiguredTarget = (RuleConfiguredTarget) configuredTarget;
      return new RuleConfiguredTargetValue(
          ruleConfiguredTarget,
          transitivePackagesForPackageRootResolution == null
              ? null
              : transitivePackagesForPackageRootResolution.build());
    } else {
      Preconditions.checkState(
          analysisEnvironment.getRegisteredActions().isEmpty(),
          "Non-rule can't have actions: %s %s %s %s",
          configuredTargetKey,
          analysisEnvironment.getRegisteredActions(),
          configuredTarget);
      return new NonRuleConfiguredTargetValue(
          configuredTarget,
          transitivePackagesForPackageRootResolution == null
              ? null
              : transitivePackagesForPackageRootResolution.build());
    }
  }

  private static DetailedExitCode createDetailedExitCode(String message) {
    return DetailedExitCode.of(
        FailureDetail.newBuilder()
            .setMessage(message)
            .setAnalysis(Analysis.newBuilder().setCode(Code.CONFIGURED_VALUE_CREATION_FAILED))
            .build());
  }

  static DetailedExitCode getPrioritizedDetailedExitCode(NestedSet<Cause> causes) {
    DetailedExitCode prioritizedDetailedExitCode = null;
    for (Cause c : causes.toList()) {
      prioritizedDetailedExitCode =
          DetailedExitCodeComparator.chooseMoreImportantWithFirstIfTie(
              prioritizedDetailedExitCode, c.getDetailedExitCode());
    }
    return prioritizedDetailedExitCode;
  }

  /**
   * {@link ConfiguredTargetFunction#compute} exception that has already had its error reported to
   * the user. Callers (like {@link BuildTool}) won't also report the error.
   */
  private static class ReportedException extends SkyFunctionException {
    private ReportedException(ConfiguredValueCreationException e) {
      super(withoutMessage(e), Transience.PERSISTENT);
    }

    /** Clones a {@link ConfiguredValueCreationException} with its {@code message} field removed. */
    private static ConfiguredValueCreationException withoutMessage(
        ConfiguredValueCreationException orig) {
      return new ConfiguredValueCreationException(
          orig.getLocation(),
          "",
          /*label=*/ null,
          orig.getConfiguration(),
          orig.getRootCauses(),
          orig.getDetailedExitCode());
    }
  }

  /**
   * {@link ConfiguredTargetFunction#compute} exception that has not had its error reported to the
   * user. Callers (like {@link BuildTool}) are responsible for reporting the error.
   */
  private static class UnreportedException extends SkyFunctionException {
    private UnreportedException(ConfiguredValueCreationException e) {
      super(e, Transience.PERSISTENT);
    }
  }
}<|MERGE_RESOLUTION|>--- conflicted
+++ resolved
@@ -364,6 +364,7 @@
 
       PlatformInfo platformInfo = unloadedToolchainContexts != null ? unloadedToolchainContexts.getTargetPlatform() : null;
       Label platformLabel = platformInfo != null ? platformInfo.label() : null;
+      BuildConfigurationValue configuration = targetAndConfiguration.getConfiguration();
 
       // Check if this target is directly incompatible. In other words, check if it's incompatible
       // because of its "target_compatible_with" value.
@@ -379,7 +380,7 @@
               Dependency constraintDep =
                   Dependency.builder()
                       .setLabel(constraintLabel)
-                      .setConfiguration(ctgValue.getConfiguration())
+                      .setConfiguration(configuration)
                       .build();
               ConfiguredTargetValue ctv = (ConfiguredTargetValue) env.getValue(
                   constraintDep.getConfiguredTargetKey());
@@ -405,7 +406,7 @@
                   IncompatiblePlatformProvider.incompatibleDueToConstraints(
                     platformLabel, invalidConstraintValues),
                   rule.getRuleClass(),
-                  transitivePackagesForPackageRootResolution
+                  state.transitivePackagesForPackageRootResolution
                   );
             }
           }
@@ -462,7 +463,7 @@
               configConditions,
               IncompatiblePlatformProvider.incompatibleDueToTargets(platformLabel, incompatibleDeps),
               rule.getRuleClass(),
-              transitivePackagesForPackageRootResolution
+              state.transitivePackagesForPackageRootResolution
               );
         }
       }
@@ -563,7 +564,6 @@
     }
   }
 
-<<<<<<< HEAD
   // Taken from ConfiguredTargetFactory.convertVisibility().
   // TODO(phil): Figure out how to de-duplicate somehow.
   private NestedSet<PackageGroupContents> convertVisibility(Target target) {
@@ -618,7 +618,8 @@
         transitivePackagesForPackageRootResolution == null
             ? null
             : transitivePackagesForPackageRootResolution.build());
-=======
+  }
+
   @Nullable
   private TargetAndConfiguration getTargetAndConfiguration(
       ConfiguredTargetKey configuredTargetKey, State state, Environment env)
@@ -675,7 +676,6 @@
     }
     state.targetAndConfiguration = new TargetAndConfiguration(target, configuration);
     return state.targetAndConfiguration;
->>>>>>> 02ccf037
   }
 
   /**
