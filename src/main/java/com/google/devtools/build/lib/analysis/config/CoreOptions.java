--- conflicted
+++ resolved
@@ -981,11 +981,8 @@
     host.includeRequiredConfigFragmentsProvider = includeRequiredConfigFragmentsProvider;
     host.debugSelectsAlwaysSucceed = debugSelectsAlwaysSucceed;
     host.checkTestonlyForOutputFiles = checkTestonlyForOutputFiles;
-<<<<<<< HEAD
     host.experimentalWritableOutputs = experimentalWritableOutputs;
-=======
     host.strictConflictChecks = strictConflictChecks;
->>>>>>> 938e3482
 
     // === Runfiles ===
     host.buildRunfilesManifests = buildRunfilesManifests;
