// Copyright 2014 The Bazel Authors. All rights reserved.
//
// Licensed under the Apache License, Version 2.0 (the "License");
// you may not use this file except in compliance with the License.
// You may obtain a copy of the License at
//
//    http://www.apache.org/licenses/LICENSE-2.0
//
// Unless required by applicable law or agreed to in writing, software
// distributed under the License is distributed on an "AS IS" BASIS,
// WITHOUT WARRANTIES OR CONDITIONS OF ANY KIND, either express or implied.
// See the License for the specific language governing permissions and
// limitations under the License.

package com.google.devtools.build.lib.actions;

import static com.google.devtools.build.lib.profiler.AutoProfiler.profiled;

import com.google.common.annotations.VisibleForTesting;
import com.google.common.base.Preconditions;
import com.google.common.collect.ImmutableMap;
import com.google.devtools.build.lib.concurrent.ThreadSafety.ThreadSafe;
import com.google.devtools.build.lib.profiler.AutoProfiler;
import com.google.devtools.build.lib.profiler.ProfilerTask;
import com.google.devtools.build.lib.unix.ProcMeminfoParser;
import com.google.devtools.build.lib.util.OS;
import com.google.devtools.build.lib.util.Pair;
import com.google.devtools.build.lib.worker.Worker;
import com.google.devtools.build.lib.worker.WorkerKey;
import com.google.devtools.build.lib.worker.WorkerPool;

import java.io.IOException;
import java.util.Deque;
import java.util.Iterator;
import java.util.LinkedList;
import java.util.List;
import java.util.Map;
import java.util.concurrent.CountDownLatch;
import javax.annotation.Nullable;

/**
 * Used to keep track of resources consumed by the Blaze action execution threads and throttle them
 * when necessary.
 *
 * <p>Threads which are known to consume a significant amount of resources should call {@link
 * #acquireResources} method. This method will check whether requested resources are available and
 * will either mark them as used and allow the thread to proceed or will block the thread until
 * requested resources will become available. When the thread completes its task, it must release
 * allocated resources by calling {@link #releaseResources} method.
 *
 * <p>Available resources can be calculated using one of three ways:
 *
 * <ol>
 *   <li>They can be preset using {@link #setAvailableResources(ResourceSet)} method. This is used
 *       mainly by the unit tests (however it is possible to provide a future option that would
 *       artificially limit amount of CPU/RAM consumed by the Blaze).
 *   <li>They can be preset based on the /proc/cpuinfo and /proc/meminfo information. Blaze will
 *       calculate amount of available CPU cores (adjusting for hyperthreading logical cores) and
 *       amount of the total available memory and will limit itself to the number of effective cores
 *       and 2/3 of the available memory. For details, please look at the {@link
 *       LocalHostCapacity#getLocalHostCapacity} method.
 * </ol>
 *
 * <p>The resource manager also allows a slight overallocation of the resources to account for the
 * fact that requested resources are usually estimated using a pessimistic approximation. It also
 * guarantees that at least one thread will always be able to acquire any amount of requested
 * resources (even if it is greater than amount of available resources). Therefore, assuming that
 * threads correctly release acquired resources, Blaze will never be fully blocked.
 */
@ThreadSafe
public class ResourceManager {

  /**
   * A handle returned by {@link #acquireResources(ActionExecutionMetadata, ResourceSet,
   * ResourcePriority)} that must be closed in order to free the resources again.
   */
  public static class ResourceHandle implements AutoCloseable {
    private final ResourceManager rm;
    private final ActionExecutionMetadata actionMetadata;
    private final ResourceSet resourceSet;
    private Worker worker;

    private ResourceHandle(
        ResourceManager rm,
        ActionExecutionMetadata actionMetadata,
        ResourceSet resources,
        Worker worker) {
      this.rm = rm;
      this.actionMetadata = actionMetadata;
      this.resourceSet = resources;
      this.worker = worker;
    }

    @Nullable
    public Worker getWorker() {
      return worker;
    }

    /** Closing the ResourceHandle releases the resources associated with it. */
    @Override
    public void close() throws IOException, InterruptedException {
      rm.releaseResources(actionMetadata, resourceSet, worker);
    }

    public void invalidateAndClose() throws IOException, InterruptedException {
      rm.workerPool.invalidateObject(resourceSet.getWorkerKey(), worker);
      worker = null;
      this.close();
    }
  }

  private final ThreadLocal<Boolean> threadLocked =
      new ThreadLocal<Boolean>() {
        @Override
        protected Boolean initialValue() {
          return false;
        }
      };

  /**
   * Defines the possible priorities of resources. The earlier elements in this enum will get first
   * chance at grabbing resources.
   */
  public enum ResourcePriority {
    LOCAL(), // Local execution not under dynamic execution
    DYNAMIC_WORKER(),
    DYNAMIC_STANDALONE();
  }

  /** Singleton reference defined in a separate class to ensure thread-safe lazy initialization. */
  private static class Singleton {
    static ResourceManager instance = new ResourceManager();
  }

  /** Returns singleton instance of the resource manager. */
  public static ResourceManager instance() {
    return Singleton.instance;
  }

  // Allocated resources are allowed to go "negative", but at least
  // MIN_AVAILABLE_CPU_RATIO portion of CPU and MIN_AVAILABLE_RAM_RATIO portion
  // of RAM should be available.
  // Please note that this value is purely empirical - we assume that generally
  // requested resources are somewhat pessimistic and thread would end up
  // using less than requested amount.
  private static final double MIN_NECESSARY_CPU_RATIO = 0.6;
  private static final double MIN_NECESSARY_RAM_RATIO = 1.0;

  // Lists of blocked threads. Associated CountDownLatch object will always
  // be initialized to 1 during creation in the acquire() method.
  // We use LinkedList because we will need to remove elements from the middle frequently in the
  // middle of iterating through the list.
  @SuppressWarnings("JdkObsolete")
  private final Deque<Pair<ResourceSet, LatchWithWorker>> localRequests = new LinkedList<>();

  @SuppressWarnings("JdkObsolete")
  private final Deque<Pair<ResourceSet, LatchWithWorker>> dynamicWorkerRequests =
      new LinkedList<>();

  @SuppressWarnings("JdkObsolete")
  private final Deque<Pair<ResourceSet, LatchWithWorker>> dynamicStandaloneRequests =
      new LinkedList<>();

  private WorkerPool workerPool;

  // The total amount of resources on the local host. Must be set by
  // an explicit call to setAvailableResources(), often using
  // LocalHostCapacity.getLocalHostCapacity() as an argument.
  private ResourceSet staticResources = null;

  @VisibleForTesting public ResourceSet availableResources = null;

  private ImmutableMap<String, ResourceSet> mnemonicResourceOverride = ImmutableMap.of();

  // Used amount of CPU capacity (where 1.0 corresponds to the one fully
  // occupied CPU core. Corresponds to the CPU resource definition in the
  // ResourceSet class.
  private double usedCpu;

  // Used amount of RAM capacity in MB. Corresponds to the RAM resource
  // definition in the ResourceSet class.
  private double usedRam;

  // Used local test count. Corresponds to the local test count definition in the ResourceSet class.
  private int usedLocalTestCount;

  // Determines if local memory estimates are used.
  private boolean localMemoryEstimate = false;

  /** If set, local-only actions are given priority over dynamically run actions. */
  private boolean prioritizeLocalActions;

  private ResourceManager() {}

  @VisibleForTesting
  public static ResourceManager instanceForTestingOnly() {
    return new ResourceManager();
  }

  /**
   * Resets resource manager state and releases all thread locks.
   *
   * <p>Note - it does not reset available resources. Use separate call to setAvailableResources().
   */
  public synchronized void resetResourceUsage() {
    usedCpu = 0;
    usedRam = 0;
    usedLocalTestCount = 0;
    for (Pair<ResourceSet, LatchWithWorker> request : localRequests) {
      request.second.latch.countDown();
    }
    for (Pair<ResourceSet, LatchWithWorker> request : dynamicWorkerRequests) {
      request.second.latch.countDown();
    }
    for (Pair<ResourceSet, LatchWithWorker> request : dynamicStandaloneRequests) {
      request.second.latch.countDown();
    }
    localRequests.clear();
    dynamicWorkerRequests.clear();
    dynamicStandaloneRequests.clear();
    staticResources = null;
  }

  /**
   * Sets available resources using given resource set.
   *
   * <p>Must be called at least once before using resource manager.
   */
  public synchronized void setAvailableResources(ResourceSet resources) {
    Preconditions.checkNotNull(resources);
    resetResourceUsage();
    staticResources = resources;
    availableResources =
        ResourceSet.create(
            staticResources.getMemoryMb(),
            staticResources.getCpuUsage(),
            staticResources.getLocalTestCount());
  }

  public void setMnemonicResourceOverride(List<Map.Entry<String, String>> mnemonic_resource_override)
          throws NumberFormatException {
    if (mnemonic_resource_override == null){
      return;
    }
    ImmutableMap.Builder<String, ResourceSet> buildData = ImmutableMap.builder();
    for (Map.Entry<String,String> keyValue : mnemonic_resource_override){
      String[] values = keyValue.getValue().split(",");

      try {
        double memory = Double.valueOf(values[0]);
        double cpu = Double.valueOf(values[1]);
        buildData.put(keyValue.getKey(), ResourceSet.createWithRamCpu(memory, cpu));
      } catch (NumberFormatException e) {
        throw new NumberFormatException("mnemonic_resource_override does not have 2 integer values.");
      }
    }
    this.mnemonicResourceOverride = buildData.build();
  }

  public void setMnemonicResourceOverride(List<Map.Entry<String, String>> mnemonic_resource_override)
          throws NumberFormatException {
    if (mnemonic_resource_override == null){
      return;
    }
    ImmutableMap.Builder<String, ResourceSet> buildData = ImmutableMap.builder();
    for (Map.Entry<String,String> keyValue : mnemonic_resource_override){
      String[] values = keyValue.getValue().split(",");

      try {
        double memory = Double.valueOf(values[0]);
        double cpu = Double.valueOf(values[1]);
        buildData.put(keyValue.getKey(), ResourceSet.createWithRamCpu(memory, cpu));
      } catch (NumberFormatException e) {
        throw new NumberFormatException("mnemonic_resource_override does not have 2 integer values.");
      }
    }
    this.mnemonicResourceOverride = buildData.build();
  }

  /**
   * If set to true, then resource acquisition will query the currently available memory, rather
   * than counting it against the fixed maximum size.
   */
  public void setUseLocalMemoryEstimate(boolean value) {
    localMemoryEstimate = value;
  }

  /** Sets worker pool for taking the workers. Must be called before requesting the workers. */
  public void setWorkerPool(WorkerPool workerPool) {
    this.workerPool = workerPool;
  }

  /** Sets whether to prioritize local-only actions in resource allocation. */
  public void setPrioritizeLocalActions(boolean prioritizeLocalActions) {
    this.prioritizeLocalActions = prioritizeLocalActions;
  }

  /**
<<<<<<< HEAD
   * Acuqires requested resource set and worker. Will block if resource is not available. The worker
   * isn't released as part of the AutoCloseable.
   */
  public ResourceHandleWithWorker acquireWorkerResources(
      ActionExecutionMetadata owner,
      String mnemonic,
      ResourceSet resources,
      WorkerKey workerKey,
      ResourcePriority priority)
      throws InterruptedException, IOException {
    Worker worker = this.workerPool.borrowObject(workerKey);
    ResourceHandle handle = acquireResources(owner, mnemonic, resources, priority);
    return new ResourceHandleWithWorker(handle, worker);
  }

  /**
=======
>>>>>>> 074b612b
   * Acquires requested resource set. Will block if resource is not available. NB! This method must
   * be thread-safe!
   */
  public ResourceHandle acquireResources(
      ActionExecutionMetadata owner, String mnemonic, ResourceSet resources, ResourcePriority priority)
<<<<<<< HEAD
      throws InterruptedException {
=======
      throws InterruptedException, IOException {
>>>>>>> 074b612b
    Preconditions.checkNotNull(
        resources, "acquireResources called with resources == NULL during %s", owner);
    Preconditions.checkState(
        !threadHasResources(), "acquireResources with existing resource lock during %s", owner);

<<<<<<< HEAD
    resources = tryAcquireUserEstimatesForResources(mnemonic, resources);

=======
    Worker worker = null;
    if (resources.getWorkerKey() != null) {
      worker = this.workerPool.borrowObject(resources.getWorkerKey());
    }
    resources = tryAcquireUserEstimatesForResources(mnemonic, resources);

    LatchWithWorker latchWithWorker = null;

>>>>>>> 074b612b
    AutoProfiler p =
        profiled("Acquiring resources for: " + owner.describe(), ProfilerTask.ACTION_LOCK);
    try {
      latchWithWorker = acquire(resources, priority);
      if (latchWithWorker.latch != null) {
        latchWithWorker.latch.await();
      }
    } catch (InterruptedException e) {
      // Synchronize on this to avoid any racing with #processWaitingThreads
      synchronized (this) {
        if (latchWithWorker.latch.getCount() == 0) {
          // Resources already acquired by other side. Release them, but not inside this
          // synchronized block to avoid deadlock.
          release(resources, latchWithWorker.worker);
        } else {
          // Inform other side that resources shouldn't be acquired.
          latchWithWorker.latch.countDown();
        }
      }
      throw e;
    }

    threadLocked.set(true);

    CountDownLatch latch;
    Worker worker;
    synchronized (this) {
      latch = latchWithWorker.latch;
      worker = latchWithWorker.worker;
    }

    // Profile acquisition only if it waited for resource to become available.
    if (latch != null) {
      p.complete();
    }

    return new ResourceHandle(this, owner, resources, worker);
  }

  /**
   * Acquires requested resource set that is estimated by the user via option mnemonic_resource_override
   */
  private ResourceSet tryAcquireUserEstimatesForResources(String mnemonic, ResourceSet resourceSet) {
    if (mnemonicResourceOverride.containsKey(mnemonic)) {
      return mnemonicResourceOverride.get(mnemonic);
    }
    return resourceSet;
  }

  /**
   * Acquires requested resource set that is estimated by the user via option mnemonic_resource_override
   */
  private ResourceSet tryAcquireUserEstimatesForResources(String mnemonic, ResourceSet resourceSet) {
    if (mnemonicResourceOverride.containsKey(mnemonic)) {
      return mnemonicResourceOverride.get(mnemonic);
    }
    return resourceSet;
  }

  /**
   * Acquires the given resources if available immediately. Does not block.
   *
   * @return a ResourceHandle iff the given resources were locked (all or nothing), null otherwise.
   */
  @VisibleForTesting
  ResourceHandle tryAcquire(ActionExecutionMetadata owner, ResourceSet resources)
      throws IOException, InterruptedException {
    Preconditions.checkNotNull(
        resources, "tryAcquire called with resources == NULL during %s", owner);
    Preconditions.checkState(
        !threadHasResources(), "tryAcquire with existing resource lock during %s", owner);

    boolean acquired = false;
    Worker worker = null;

    synchronized (this) {
      if (areResourcesAvailable(resources)) {
        worker = incrementResources(resources);
        acquired = true;
      }
    }

    if (acquired) {
      threadLocked.set(resources != ResourceSet.ZERO);
      return new ResourceHandle(this, owner, resources, worker);
    }

    return null;
  }

  @Nullable
  private Worker incrementResources(ResourceSet resources)
      throws IOException, InterruptedException {
    usedCpu += resources.getCpuUsage();
    usedRam += resources.getMemoryMb();
    usedLocalTestCount += resources.getLocalTestCount();

    if (resources.getWorkerKey() != null) {
      return this.workerPool.borrowObject(resources.getWorkerKey());
    }
    return null;
  }

  /** Return true if any resources have been claimed through this manager. */
  public synchronized boolean inUse() {
    return usedCpu != 0.0
        || usedRam != 0.0
        || usedLocalTestCount != 0
        || !localRequests.isEmpty()
        || !dynamicWorkerRequests.isEmpty()
        || !dynamicStandaloneRequests.isEmpty();
  }

  /** Return true iff this thread has a lock on non-zero resources. */
  public boolean threadHasResources() {
    return threadLocked.get();
  }

  void releaseResources(ActionExecutionMetadata owner, ResourceSet resources)
      throws IOException, InterruptedException {
    releaseResources(owner, resources, /* worker= */ null);
    return;
  }

  /**
   * Releases previously requested resource =.
   *
   * <p>NB! This method must be thread-safe!
   */
  @VisibleForTesting
  void releaseResources(
      ActionExecutionMetadata owner, ResourceSet resources, @Nullable Worker worker)
      throws IOException, InterruptedException {
    Preconditions.checkNotNull(
        resources, "releaseResources called with resources == NULL during %s", owner);
    Preconditions.checkState(
        threadHasResources(), "releaseResources without resource lock during %s", owner);

    boolean resourcesReused = false;
    AutoProfiler p = profiled(owner.describe(), ProfilerTask.ACTION_RELEASE);
    try {
      resourcesReused = release(resources, worker);
    } finally {
      threadLocked.set(false);

      // Profile resource release only if it resolved at least one allocation request.
      if (resourcesReused) {
        p.complete();
      }
    }
  }

  /**
   * Returns the pair of worker and latch. Worker should be null if there is no workerKey in
   * resources. The latch isn't null if we could not acquire the resources right now and need to
   * wait.
   */
  private synchronized LatchWithWorker acquire(ResourceSet resources, ResourcePriority priority)
      throws IOException, InterruptedException {
    if (areResourcesAvailable(resources)) {
      Worker worker = incrementResources(resources);
      return new LatchWithWorker(/* latch= */ null, worker);
    }
    Pair<ResourceSet, LatchWithWorker> request =
        new Pair<>(resources, new LatchWithWorker(new CountDownLatch(1), /* worker= */ null));
    if (this.prioritizeLocalActions) {
      switch (priority) {
        case LOCAL:
          localRequests.addLast(request);
          break;
        case DYNAMIC_WORKER:
          // Dynamic requests should be LIFO, because we are more likely to win the race on newer
          // actions.
          dynamicWorkerRequests.addFirst(request);
          break;
        case DYNAMIC_STANDALONE:
          // Dynamic requests should be LIFO, because we are more likely to win the race on newer
          // actions.
          dynamicStandaloneRequests.addFirst(request);
          break;
      }
    } else {
      localRequests.addLast(request);
    }
    return request.second;
  }

  private synchronized boolean release(ResourceSet resources, @Nullable Worker worker)
      throws IOException, InterruptedException {
    usedCpu -= resources.getCpuUsage();
    usedRam -= resources.getMemoryMb();
    usedLocalTestCount -= resources.getLocalTestCount();
    if (worker != null) {
      this.workerPool.returnObject(resources.getWorkerKey(), worker);
    }

    // TODO(bazel-team): (2010) rounding error can accumulate and value below can end up being
    // e.g. 1E-15. So if it is small enough, we set it to 0. But maybe there is a better solution.
    double epsilon = 0.0001;
    if (usedCpu < epsilon) {
      usedCpu = 0;
    }
    if (usedRam < epsilon) {
      usedRam = 0;
    }
    boolean anyProcessed = false;
    if (!localRequests.isEmpty()) {
      processWaitingThreads(localRequests);
      anyProcessed = true;
    }
    if (!dynamicWorkerRequests.isEmpty()) {
      processWaitingThreads(dynamicWorkerRequests);
      anyProcessed = true;
    }
    if (!dynamicStandaloneRequests.isEmpty()) {
      processWaitingThreads(dynamicStandaloneRequests);
      anyProcessed = true;
    }
    return anyProcessed;
  }

  private synchronized void processWaitingThreads(Deque<Pair<ResourceSet, LatchWithWorker>> requests)
      throws IOException, InterruptedException {
    Iterator<Pair<ResourceSet, LatchWithWorker>> iterator = requests.iterator();
    while (iterator.hasNext()) {
      Pair<ResourceSet, LatchWithWorker> request = iterator.next();
      if (request.second.latch.getCount() != 0) {
        if (areResourcesAvailable(request.first)) {
          Worker worker = incrementResources(request.first);
          request.second.latch.countDown();
          request.second.worker = worker;
          iterator.remove();
        }
      } else {
        // Cancelled by other side.
        iterator.remove();
      }
    }
  }

  // Method will return true if all requested resources are considered to be available.
  private boolean areResourcesAvailable(ResourceSet resources) {
    Preconditions.checkNotNull(availableResources);
    // Comparison below is robust, since any calculation errors will be fixed
    // by the release() method.
    if (usedCpu == 0.0 && usedRam == 0.0 && usedLocalTestCount == 0) {
      return true;
    }
    // Use only MIN_NECESSARY_???_RATIO of the resource value to check for
    // allocation. This is necessary to account for the fact that most of the
    // requested resource sets use pessimistic estimations. Note that this
    // ratio is used only during comparison - for tracking we will actually
    // mark whole requested amount as used.
    double cpu = resources.getCpuUsage() * MIN_NECESSARY_CPU_RATIO;
    double ram = resources.getMemoryMb() * MIN_NECESSARY_RAM_RATIO;
    int localTestCount = resources.getLocalTestCount();

    double availableCpu = availableResources.getCpuUsage();
    double availableRam = availableResources.getMemoryMb();
    int availableLocalTestCount = availableResources.getLocalTestCount();

    double remainingRam = availableRam - usedRam;

    if (localMemoryEstimate && OS.getCurrent() == OS.LINUX) {
      try {
        ProcMeminfoParser memInfo = new ProcMeminfoParser();
        double totalFreeRam = memInfo.getFreeRamKb() / 1024.0;
        double reserveMemory = staticResources.getMemoryMb();
        remainingRam = totalFreeRam - reserveMemory;
      } catch (IOException e) {
        // If we get an error trying to determine the currently free system memory for any reason,
        // just continue on.  It is not terribly clear what could cause this, aside from an
        // unexpected ABI breakage in the linux kernel or an OS-level misconfiguration such as not
        // having permissions to read /proc/meminfo.
        //
        // remainingRam is initialized to a value that results in behavior as if localMemoryEstimate
        // was disabled.
      }
    }

    WorkerKey workerKey = resources.getWorkerKey();
    int availableWorkers = 0;
    int activeWorkers = 0;
    if (workerKey != null) {
      availableWorkers = this.workerPool.getMaxTotalPerKey(workerKey);
      activeWorkers = this.workerPool.getNumActive(workerKey);
    }

    // Resources are considered available if any one of the conditions below is true:
    // 1) If resource is not requested at all, it is available.
    // 2) If resource is not used at the moment, it is considered to be
    // available regardless of how much is requested. This is necessary to
    // ensure that at any given time, at least one thread is able to acquire
    // resources even if it requests more than available.
    // 3) If used resource amount is less than total available resource amount.
    boolean cpuIsAvailable = cpu == 0.0 || usedCpu == 0.0 || usedCpu + cpu <= availableCpu;
    boolean ramIsAvailable = ram == 0.0 || usedRam == 0.0 || ram <= remainingRam;
    boolean localTestCountIsAvailable = localTestCount == 0 || usedLocalTestCount == 0
        || usedLocalTestCount + localTestCount <= availableLocalTestCount;
    boolean workerIsAvailable = workerKey == null || activeWorkers < availableWorkers;
    return cpuIsAvailable && ramIsAvailable && localTestCountIsAvailable && workerIsAvailable;
  }

  @VisibleForTesting
  synchronized int getWaitCount() {
    return localRequests.size() + dynamicStandaloneRequests.size() + dynamicWorkerRequests.size();
  }

  @VisibleForTesting
  synchronized boolean isAvailable(double ram, double cpu, int localTestCount) {
    return areResourcesAvailable(ResourceSet.create(ram, cpu, localTestCount));
  }

  private static class LatchWithWorker {
    public final CountDownLatch latch;
    public Worker worker;

    public LatchWithWorker(CountDownLatch latch, Worker worker) {
      this.latch = latch;
      this.worker = worker;
    }
  }
}<|MERGE_RESOLUTION|>--- conflicted
+++ resolved
@@ -296,9 +296,7 @@
   }
 
   /**
-<<<<<<< HEAD
-   * Acuqires requested resource set and worker. Will block if resource is not available. The worker
-   * isn't released as part of the AutoCloseable.
+   * Acquires requested resource set that is estimated by the user via option mnemonic_resource_override
    */
   public ResourceHandleWithWorker acquireWorkerResources(
       ActionExecutionMetadata owner,
@@ -313,36 +311,21 @@
   }
 
   /**
-=======
->>>>>>> 074b612b
    * Acquires requested resource set. Will block if resource is not available. NB! This method must
    * be thread-safe!
    */
   public ResourceHandle acquireResources(
       ActionExecutionMetadata owner, String mnemonic, ResourceSet resources, ResourcePriority priority)
-<<<<<<< HEAD
-      throws InterruptedException {
-=======
       throws InterruptedException, IOException {
->>>>>>> 074b612b
     Preconditions.checkNotNull(
         resources, "acquireResources called with resources == NULL during %s", owner);
     Preconditions.checkState(
         !threadHasResources(), "acquireResources with existing resource lock during %s", owner);
 
-<<<<<<< HEAD
     resources = tryAcquireUserEstimatesForResources(mnemonic, resources);
 
-=======
-    Worker worker = null;
-    if (resources.getWorkerKey() != null) {
-      worker = this.workerPool.borrowObject(resources.getWorkerKey());
-    }
-    resources = tryAcquireUserEstimatesForResources(mnemonic, resources);
-
     LatchWithWorker latchWithWorker = null;
 
->>>>>>> 074b612b
     AutoProfiler p =
         profiled("Acquiring resources for: " + owner.describe(), ProfilerTask.ACTION_LOCK);
     try {
