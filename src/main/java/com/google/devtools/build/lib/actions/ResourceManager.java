--- conflicted
+++ resolved
@@ -220,13 +220,7 @@
   public synchronized void setAvailableResources(ResourceSet resources) {
     Preconditions.checkNotNull(resources);
     resetResourceUsage();
-<<<<<<< HEAD
-    staticResources = resources;
-    availableResources =
-        ResourceSet.create(
-            staticResources.getMemoryMb(),
-            staticResources.getCpuUsage(),
-            staticResources.getLocalTestCount());
+    availableResources = resources
   }
 
   public void setMnemonicResourceOverride(List<Map.Entry<String, String>> mnemonic_resource_override)
@@ -247,17 +241,6 @@
       }
     }
     this.mnemonicResourceOverride = buildData.build();
-  }
-
-  /**
-   * If set to true, then resource acquisition will query the currently available memory, rather
-   * than counting it against the fixed maximum size.
-   */
-  public void setUseLocalMemoryEstimate(boolean value) {
-    localMemoryEstimate = value;
-=======
-    availableResources = resources;
->>>>>>> 0bb5955d
   }
 
   /** Sets worker pool for taking the workers. Must be called before requesting the workers. */
