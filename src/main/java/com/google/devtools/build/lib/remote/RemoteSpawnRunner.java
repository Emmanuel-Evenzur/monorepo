--- conflicted
+++ resolved
@@ -263,13 +263,6 @@
           } else {
             try {
               return downloadAndFinalizeSpawnResult(
-<<<<<<< HEAD
-                  cachedResult, /* cacheHit= */ true, spawn, context, remoteOutputsMode);
-            } catch (BulkTransferException e) {
-              if (!e.onlyCausedByCacheNotFoundException()) {
-                throw e;
-              }
-=======
                   cachedResult,
                   /* cacheHit= */ true,
                   spawn,
@@ -278,8 +271,10 @@
                   totalTime,
                   networkTime::getDuration,
                   spawnMetrics);
-            } catch (CacheNotFoundException e) {
->>>>>>> 1ca960ca
+            } catch (BulkTransferException e) {
+              if (!e.onlyCausedByCacheNotFoundException()) {
+                throw e;
+              }
               // No cache hit, so we fall through to local or remote execution.
               // We set acceptCachedResult to false in order to force the action re-execution.
               acceptCachedResult = false;
@@ -347,15 +342,6 @@
 
               try {
                 return downloadAndFinalizeSpawnResult(
-<<<<<<< HEAD
-                    actionResult, reply.getCachedResult(), spawn, context, remoteOutputsMode);
-              } catch (BulkTransferException e) {
-                if (e.onlyCausedByCacheNotFoundException()) {
-                  // No cache hit, so if we retry this execution, we must no longer accept
-                  // cached results, it must be reexecuted
-                  requestBuilder.setSkipCacheLookup(true);
-                }
-=======
                     actionResult,
                     reply.getCachedResult(),
                     spawn,
@@ -364,11 +350,12 @@
                     totalTime,
                     networkTime::getDuration,
                     spawnMetrics);
-              } catch (CacheNotFoundException e) {
-                // No cache hit, so if we retry this execution, we must no longer accept
-                // cached results, it must be reexecuted
-                requestBuilder.setSkipCacheLookup(true);
->>>>>>> 1ca960ca
+              } catch (BulkTransferException e) {
+                if (e.onlyCausedByCacheNotFoundException()) {
+                  // No cache hit, so if we retry this execution, we must no longer accept
+                  // cached results, it must be reexecuted
+                  requestBuilder.setSkipCacheLookup(true);
+                }
                 throw e;
               }
             });
