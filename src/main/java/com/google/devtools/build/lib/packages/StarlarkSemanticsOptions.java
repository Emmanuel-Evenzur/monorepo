--- conflicted
+++ resolved
@@ -278,18 +278,6 @@
   public boolean incompatibleDisallowDictPlus;
 
   @Option(
-      name = "incompatible_disallow_split_empty_separator",
-      defaultValue = "false",
-      documentationCategory = OptionDocumentationCategory.STARLARK_SEMANTICS,
-      effectTags = {OptionEffectTag.BUILD_FILE_SEMANTICS},
-      metadataTags = {
-        OptionMetadataTag.INCOMPATIBLE_CHANGE,
-        OptionMetadataTag.TRIGGERED_BY_ALL_INCOMPATIBLE_CHANGES
-      },
-      help = "If set to true, `string.split` will fail if `sep` is the empty string.")
-    public boolean incompatibleDisallowSplitEmptySeparator;
-
-  @Option(
       name = "incompatible_disallow_empty_glob",
       defaultValue = "false",
       category = "incompatible changes",
@@ -339,6 +327,18 @@
           "If set to true, disallow the use of the execution_platform_constraints_allowed "
               + "attribute on rule().")
   public boolean incompatibleDisallowRuleExecutionPlatformConstraintsAllowed;
+
+  @Option(
+      name = "incompatible_disallow_split_empty_separator",
+      defaultValue = "false",
+      documentationCategory = OptionDocumentationCategory.STARLARK_SEMANTICS,
+      effectTags = {OptionEffectTag.BUILD_FILE_SEMANTICS},
+      metadataTags = {
+        OptionMetadataTag.INCOMPATIBLE_CHANGE,
+        OptionMetadataTag.TRIGGERED_BY_ALL_INCOMPATIBLE_CHANGES
+      },
+      help = "If set to true, `string.split` will fail if `sep` is the empty string.")
+  public boolean incompatibleDisallowSplitEmptySeparator;
 
   @Option(
       name = "incompatible_string_join_requires_strings",
@@ -680,12 +680,9 @@
             .incompatibleDoNotSplitLinkingCmdline(incompatibleDoNotSplitLinkingCmdline)
             .incompatibleDepsetForLibrariesToLinkGetter(incompatibleDepsetForLibrariesToLinkGetter)
             .incompatibleRestrictStringEscapes(incompatibleRestrictStringEscapes)
-<<<<<<< HEAD
             .incompatibleDisallowSplitEmptySeparator(incompatibleDisallowSplitEmptySeparator)
-=======
             .incompatibleDisallowDictLookupUnhashableKeys(
                 incompatibleDisallowDictLookupUnhashableKeys)
->>>>>>> 8c524dc6
             .build();
     return INTERNER.intern(semantics);
   }
