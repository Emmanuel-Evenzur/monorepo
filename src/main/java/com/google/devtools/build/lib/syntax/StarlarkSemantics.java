--- conflicted
+++ resolved
@@ -204,11 +204,9 @@
 
   public abstract boolean incompatibleRestrictStringEscapes();
 
-<<<<<<< HEAD
   public abstract boolean incompatibleDisallowSplitEmptySeparator();
-=======
+
   public abstract boolean incompatibleDisallowDictLookupUnhashableKeys();
->>>>>>> 8c524dc6
 
   @Memoized
   @Override
@@ -284,11 +282,8 @@
           .incompatibleDoNotSplitLinkingCmdline(true)
           .incompatibleDepsetForLibrariesToLinkGetter(true)
           .incompatibleRestrictStringEscapes(false)
-<<<<<<< HEAD
           .incompatibleDisallowSplitEmptySeparator(false)
-=======
           .incompatibleDisallowDictLookupUnhashableKeys(false)
->>>>>>> 8c524dc6
           .build();
 
   /** Builder for {@link StarlarkSemantics}. All fields are mandatory. */
@@ -379,11 +374,9 @@
 
     public abstract Builder incompatibleRestrictStringEscapes(boolean value);
 
-<<<<<<< HEAD
     public abstract Builder incompatibleDisallowSplitEmptySeparator(boolean value);
-=======
+
     public abstract Builder incompatibleDisallowDictLookupUnhashableKeys(boolean value);
->>>>>>> 8c524dc6
 
     public abstract StarlarkSemantics build();
   }
