--- conflicted
+++ resolved
@@ -3159,12 +3159,12 @@
           .collect(toImmutableSet());
       }
 
-      DiffAwarenessManager.ProcessableModifiedFileSet modifiedFileSet =
-<<<<<<< HEAD
-          diffAwarenessManager.getDiff(eventHandler, pathEntry, ignoredPaths, options);
-=======
-          diffAwarenessManager.getDiff(eventHandler, getPathForModifiedFileSet(pathEntry), options);
->>>>>>> 37ceec5b
+      DiffAwarenessManager.ProcessableModifiedFileSet modifiedFileSet = diffAwarenessManager.getDiff(
+        eventHandler,
+        getPathForModifiedFileSet(pathEntry),
+        ignoredPaths,
+        options
+      );
       if (pkgRoots.size() == 1) {
         workspaceInfo = modifiedFileSet.getWorkspaceInfo();
         workspaceInfoFromDiffReceiver.syncWorkspaceInfoFromDiff(
