{
  "lockFileVersion": 6,
  "moduleFileHash": "e3b0c44298fc1c149afbf4c8996fb92427ae41e4649b934ca495991b7852b855",
  "flags": {
    "cmdRegistries": [
      "https://bcr.bazel.build/"
    ],
    "cmdModuleOverrides": {},
    "allowedYankedVersions": [],
    "envVarAllowedYankedVersions": "",
    "ignoreDevDependency": false,
    "directDependenciesMode": "WARNING",
    "compatibilityMode": "ERROR"
  },
  "localOverrideHashes": {
    "bazel_tools": "1ae69322ac3823527337acf02016e8ee95813d8d356f47060255b8956fa642f0"
  },
  "moduleDepGraph": {
    "<root>": {
      "name": "",
      "version": "",
      "key": "<root>",
      "repoName": "",
      "executionPlatformsToRegister": [],
      "toolchainsToRegister": [],
      "extensionUsages": [],
      "deps": {
        "bazel_tools": "bazel_tools@_",
        "local_config_platform": "local_config_platform@_"
      }
    },
    "bazel_tools@_": {
      "name": "bazel_tools",
      "version": "",
      "key": "bazel_tools@_",
      "repoName": "bazel_tools",
      "executionPlatformsToRegister": [],
      "toolchainsToRegister": [
        "@local_config_cc_toolchains//:all",
        "@local_config_sh//:local_sh_toolchain"
      ],
      "extensionUsages": [
        {
          "extensionBzlFile": "@bazel_tools//tools/cpp:cc_configure.bzl",
          "extensionName": "cc_configure_extension",
          "usingModule": "bazel_tools@_",
          "location": {
            "file": "@@bazel_tools//:MODULE.bazel",
            "line": 18,
            "column": 29
          },
          "imports": {
            "local_config_cc": "local_config_cc",
            "local_config_cc_toolchains": "local_config_cc_toolchains"
          },
          "devImports": [],
          "tags": [],
          "hasDevUseExtension": false,
          "hasNonDevUseExtension": true
        },
        {
          "extensionBzlFile": "@bazel_tools//tools/osx:xcode_configure.bzl",
          "extensionName": "xcode_configure_extension",
          "usingModule": "bazel_tools@_",
          "location": {
            "file": "@@bazel_tools//:MODULE.bazel",
            "line": 22,
            "column": 32
          },
          "imports": {
            "local_config_xcode": "local_config_xcode"
          },
          "devImports": [],
          "tags": [],
          "hasDevUseExtension": false,
          "hasNonDevUseExtension": true
        },
        {
          "extensionBzlFile": "@rules_java//java:extensions.bzl",
          "extensionName": "toolchains",
          "usingModule": "bazel_tools@_",
          "location": {
            "file": "@@bazel_tools//:MODULE.bazel",
            "line": 25,
            "column": 32
          },
          "imports": {
            "local_jdk": "local_jdk",
            "remote_java_tools": "remote_java_tools",
            "remote_java_tools_linux": "remote_java_tools_linux",
            "remote_java_tools_windows": "remote_java_tools_windows",
            "remote_java_tools_darwin_x86_64": "remote_java_tools_darwin_x86_64",
            "remote_java_tools_darwin_arm64": "remote_java_tools_darwin_arm64"
          },
          "devImports": [],
          "tags": [],
          "hasDevUseExtension": false,
          "hasNonDevUseExtension": true
        },
        {
          "extensionBzlFile": "@bazel_tools//tools/sh:sh_configure.bzl",
          "extensionName": "sh_configure_extension",
          "usingModule": "bazel_tools@_",
          "location": {
            "file": "@@bazel_tools//:MODULE.bazel",
            "line": 36,
            "column": 39
          },
          "imports": {
            "local_config_sh": "local_config_sh"
          },
          "devImports": [],
          "tags": [],
          "hasDevUseExtension": false,
          "hasNonDevUseExtension": true
        },
        {
          "extensionBzlFile": "@bazel_tools//tools/test:extensions.bzl",
          "extensionName": "remote_coverage_tools_extension",
          "usingModule": "bazel_tools@_",
          "location": {
            "file": "@@bazel_tools//:MODULE.bazel",
            "line": 40,
            "column": 48
          },
          "imports": {
            "remote_coverage_tools": "remote_coverage_tools"
          },
          "devImports": [],
          "tags": [],
          "hasDevUseExtension": false,
          "hasNonDevUseExtension": true
        },
        {
          "extensionBzlFile": "@bazel_tools//tools/android:android_extensions.bzl",
          "extensionName": "remote_android_tools_extensions",
          "usingModule": "bazel_tools@_",
          "location": {
            "file": "@@bazel_tools//:MODULE.bazel",
            "line": 43,
            "column": 42
          },
          "imports": {
            "android_gmaven_r8": "android_gmaven_r8",
            "android_tools": "android_tools"
          },
          "devImports": [],
          "tags": [],
          "hasDevUseExtension": false,
          "hasNonDevUseExtension": true
        },
        {
          "extensionBzlFile": "@buildozer//:buildozer_binary.bzl",
          "extensionName": "buildozer_binary",
          "usingModule": "bazel_tools@_",
          "location": {
            "file": "@@bazel_tools//:MODULE.bazel",
            "line": 47,
            "column": 33
          },
          "imports": {
            "buildozer_binary": "buildozer_binary"
          },
          "devImports": [],
          "tags": [],
          "hasDevUseExtension": false,
          "hasNonDevUseExtension": true
        }
      ],
      "deps": {
        "rules_cc": "rules_cc@0.0.9",
        "rules_java": "rules_java@7.4.0",
        "rules_license": "rules_license@0.0.7",
        "rules_proto": "rules_proto@5.3.0-21.7",
        "rules_python": "rules_python@0.22.1",
        "buildozer": "buildozer@6.4.0.2",
        "platforms": "platforms@0.0.7",
        "com_google_protobuf": "protobuf@21.7",
        "zlib": "zlib@1.3",
        "build_bazel_apple_support": "apple_support@1.5.0",
        "local_config_platform": "local_config_platform@_"
      }
    },
    "local_config_platform@_": {
      "name": "local_config_platform",
      "version": "",
      "key": "local_config_platform@_",
      "repoName": "local_config_platform",
      "executionPlatformsToRegister": [],
      "toolchainsToRegister": [],
      "extensionUsages": [],
      "deps": {
        "platforms": "platforms@0.0.7",
        "bazel_tools": "bazel_tools@_"
      }
    },
    "rules_cc@0.0.9": {
      "name": "rules_cc",
      "version": "0.0.9",
      "key": "rules_cc@0.0.9",
      "repoName": "rules_cc",
      "executionPlatformsToRegister": [],
      "toolchainsToRegister": [
        "@local_config_cc_toolchains//:all"
      ],
      "extensionUsages": [
        {
          "extensionBzlFile": "@bazel_tools//tools/cpp:cc_configure.bzl",
          "extensionName": "cc_configure_extension",
          "usingModule": "rules_cc@0.0.9",
          "location": {
            "file": "https://bcr.bazel.build/modules/rules_cc/0.0.9/MODULE.bazel",
            "line": 9,
            "column": 29
          },
          "imports": {
            "local_config_cc_toolchains": "local_config_cc_toolchains"
          },
          "devImports": [],
          "tags": [],
          "hasDevUseExtension": false,
          "hasNonDevUseExtension": true
        }
      ],
      "deps": {
        "platforms": "platforms@0.0.7",
        "bazel_tools": "bazel_tools@_",
        "local_config_platform": "local_config_platform@_"
      },
      "repoSpec": {
        "bzlFile": "@@bazel_tools//tools/build_defs/repo:http.bzl",
        "ruleClassName": "http_archive",
        "attributes": {
          "urls": [
            "https://github.com/bazelbuild/rules_cc/releases/download/0.0.9/rules_cc-0.0.9.tar.gz"
          ],
          "integrity": "sha256-IDeHW5pEVtzkp50RKorohbvEqtlo5lh9ym5k86CQDN8=",
          "strip_prefix": "rules_cc-0.0.9",
          "remote_patches": {
            "https://bcr.bazel.build/modules/rules_cc/0.0.9/patches/module_dot_bazel_version.patch": "sha256-mM+qzOI0SgAdaJBlWOSMwMPKpaA9b7R37Hj/tp5bb4g="
          },
          "remote_patch_strip": 0
        }
      }
    },
    "rules_java@7.4.0": {
      "name": "rules_java",
      "version": "7.4.0",
      "key": "rules_java@7.4.0",
      "repoName": "rules_java",
      "executionPlatformsToRegister": [],
      "toolchainsToRegister": [
        "//toolchains:all",
        "@local_jdk//:runtime_toolchain_definition",
        "@local_jdk//:bootstrap_runtime_toolchain_definition",
        "@remotejdk11_linux_toolchain_config_repo//:all",
        "@remotejdk11_linux_aarch64_toolchain_config_repo//:all",
        "@remotejdk11_linux_ppc64le_toolchain_config_repo//:all",
        "@remotejdk11_linux_s390x_toolchain_config_repo//:all",
        "@remotejdk11_macos_toolchain_config_repo//:all",
        "@remotejdk11_macos_aarch64_toolchain_config_repo//:all",
        "@remotejdk11_win_toolchain_config_repo//:all",
        "@remotejdk11_win_arm64_toolchain_config_repo//:all",
        "@remotejdk17_linux_toolchain_config_repo//:all",
        "@remotejdk17_linux_aarch64_toolchain_config_repo//:all",
        "@remotejdk17_linux_ppc64le_toolchain_config_repo//:all",
        "@remotejdk17_linux_s390x_toolchain_config_repo//:all",
        "@remotejdk17_macos_toolchain_config_repo//:all",
        "@remotejdk17_macos_aarch64_toolchain_config_repo//:all",
        "@remotejdk17_win_toolchain_config_repo//:all",
        "@remotejdk17_win_arm64_toolchain_config_repo//:all",
        "@remotejdk21_linux_toolchain_config_repo//:all",
        "@remotejdk21_linux_aarch64_toolchain_config_repo//:all",
        "@remotejdk21_macos_toolchain_config_repo//:all",
        "@remotejdk21_macos_aarch64_toolchain_config_repo//:all",
        "@remotejdk21_win_toolchain_config_repo//:all"
      ],
      "extensionUsages": [
        {
          "extensionBzlFile": "@rules_java//java:extensions.bzl",
          "extensionName": "toolchains",
          "usingModule": "rules_java@7.4.0",
          "location": {
            "file": "https://bcr.bazel.build/modules/rules_java/7.4.0/MODULE.bazel",
            "line": 19,
            "column": 27
          },
          "imports": {
            "remote_java_tools": "remote_java_tools",
            "remote_java_tools_linux": "remote_java_tools_linux",
            "remote_java_tools_windows": "remote_java_tools_windows",
            "remote_java_tools_darwin_x86_64": "remote_java_tools_darwin_x86_64",
            "remote_java_tools_darwin_arm64": "remote_java_tools_darwin_arm64",
            "local_jdk": "local_jdk",
            "remotejdk11_linux_toolchain_config_repo": "remotejdk11_linux_toolchain_config_repo",
            "remotejdk11_linux_aarch64_toolchain_config_repo": "remotejdk11_linux_aarch64_toolchain_config_repo",
            "remotejdk11_linux_ppc64le_toolchain_config_repo": "remotejdk11_linux_ppc64le_toolchain_config_repo",
            "remotejdk11_linux_s390x_toolchain_config_repo": "remotejdk11_linux_s390x_toolchain_config_repo",
            "remotejdk11_macos_toolchain_config_repo": "remotejdk11_macos_toolchain_config_repo",
            "remotejdk11_macos_aarch64_toolchain_config_repo": "remotejdk11_macos_aarch64_toolchain_config_repo",
            "remotejdk11_win_toolchain_config_repo": "remotejdk11_win_toolchain_config_repo",
            "remotejdk11_win_arm64_toolchain_config_repo": "remotejdk11_win_arm64_toolchain_config_repo",
            "remotejdk17_linux_toolchain_config_repo": "remotejdk17_linux_toolchain_config_repo",
            "remotejdk17_linux_aarch64_toolchain_config_repo": "remotejdk17_linux_aarch64_toolchain_config_repo",
            "remotejdk17_linux_ppc64le_toolchain_config_repo": "remotejdk17_linux_ppc64le_toolchain_config_repo",
            "remotejdk17_linux_s390x_toolchain_config_repo": "remotejdk17_linux_s390x_toolchain_config_repo",
            "remotejdk17_macos_toolchain_config_repo": "remotejdk17_macos_toolchain_config_repo",
            "remotejdk17_macos_aarch64_toolchain_config_repo": "remotejdk17_macos_aarch64_toolchain_config_repo",
            "remotejdk17_win_toolchain_config_repo": "remotejdk17_win_toolchain_config_repo",
            "remotejdk17_win_arm64_toolchain_config_repo": "remotejdk17_win_arm64_toolchain_config_repo",
            "remotejdk21_linux_toolchain_config_repo": "remotejdk21_linux_toolchain_config_repo",
            "remotejdk21_linux_aarch64_toolchain_config_repo": "remotejdk21_linux_aarch64_toolchain_config_repo",
            "remotejdk21_macos_toolchain_config_repo": "remotejdk21_macos_toolchain_config_repo",
            "remotejdk21_macos_aarch64_toolchain_config_repo": "remotejdk21_macos_aarch64_toolchain_config_repo",
            "remotejdk21_win_toolchain_config_repo": "remotejdk21_win_toolchain_config_repo"
          },
          "devImports": [],
          "tags": [],
          "hasDevUseExtension": false,
          "hasNonDevUseExtension": true
        }
      ],
      "deps": {
        "platforms": "platforms@0.0.7",
        "rules_cc": "rules_cc@0.0.9",
        "bazel_skylib": "bazel_skylib@1.3.0",
        "rules_proto": "rules_proto@5.3.0-21.7",
        "rules_license": "rules_license@0.0.7",
        "bazel_tools": "bazel_tools@_",
        "local_config_platform": "local_config_platform@_"
      },
      "repoSpec": {
        "bzlFile": "@@bazel_tools//tools/build_defs/repo:http.bzl",
        "ruleClassName": "http_archive",
        "attributes": {
          "urls": [
            "https://github.com/bazelbuild/rules_java/releases/download/7.4.0/rules_java-7.4.0.tar.gz"
          ],
          "integrity": "sha256-l27wi0nJKXQfIBeQ5Z44B8cq2B9CjIvJU82+/1/tFes=",
          "strip_prefix": "",
          "remote_patches": {},
          "remote_patch_strip": 0
        }
      }
    },
    "rules_license@0.0.7": {
      "name": "rules_license",
      "version": "0.0.7",
      "key": "rules_license@0.0.7",
      "repoName": "rules_license",
      "executionPlatformsToRegister": [],
      "toolchainsToRegister": [],
      "extensionUsages": [],
      "deps": {
        "bazel_tools": "bazel_tools@_",
        "local_config_platform": "local_config_platform@_"
      },
      "repoSpec": {
        "bzlFile": "@@bazel_tools//tools/build_defs/repo:http.bzl",
        "ruleClassName": "http_archive",
        "attributes": {
          "urls": [
            "https://github.com/bazelbuild/rules_license/releases/download/0.0.7/rules_license-0.0.7.tar.gz"
          ],
          "integrity": "sha256-RTHezLkTY5ww5cdRKgVNXYdWmNrrddjPkPKEN1/nw2A=",
          "strip_prefix": "",
          "remote_patches": {},
          "remote_patch_strip": 0
        }
      }
    },
    "rules_proto@5.3.0-21.7": {
      "name": "rules_proto",
      "version": "5.3.0-21.7",
      "key": "rules_proto@5.3.0-21.7",
      "repoName": "rules_proto",
      "executionPlatformsToRegister": [],
      "toolchainsToRegister": [],
      "extensionUsages": [],
      "deps": {
        "bazel_skylib": "bazel_skylib@1.3.0",
        "com_google_protobuf": "protobuf@21.7",
        "rules_cc": "rules_cc@0.0.9",
        "bazel_tools": "bazel_tools@_",
        "local_config_platform": "local_config_platform@_"
      },
      "repoSpec": {
        "bzlFile": "@@bazel_tools//tools/build_defs/repo:http.bzl",
        "ruleClassName": "http_archive",
        "attributes": {
          "urls": [
            "https://github.com/bazelbuild/rules_proto/archive/refs/tags/5.3.0-21.7.tar.gz"
          ],
          "integrity": "sha256-3D+yBqLLNEG0heseQjFlsjEjWh6psDG0Qzz3vB+kYN0=",
          "strip_prefix": "rules_proto-5.3.0-21.7",
          "remote_patches": {},
          "remote_patch_strip": 0
        }
      }
    },
    "rules_python@0.22.1": {
      "name": "rules_python",
      "version": "0.22.1",
      "key": "rules_python@0.22.1",
      "repoName": "rules_python",
      "executionPlatformsToRegister": [],
      "toolchainsToRegister": [
        "@bazel_tools//tools/python:autodetecting_toolchain"
      ],
      "extensionUsages": [
        {
          "extensionBzlFile": "@rules_python//python/extensions/private:internal_deps.bzl",
          "extensionName": "internal_deps",
          "usingModule": "rules_python@0.22.1",
          "location": {
            "file": "https://bcr.bazel.build/modules/rules_python/0.22.1/MODULE.bazel",
            "line": 14,
            "column": 30
          },
          "imports": {
            "pypi__build": "pypi__build",
            "pypi__click": "pypi__click",
            "pypi__colorama": "pypi__colorama",
            "pypi__importlib_metadata": "pypi__importlib_metadata",
            "pypi__installer": "pypi__installer",
            "pypi__more_itertools": "pypi__more_itertools",
            "pypi__packaging": "pypi__packaging",
            "pypi__pep517": "pypi__pep517",
            "pypi__pip": "pypi__pip",
            "pypi__pip_tools": "pypi__pip_tools",
            "pypi__setuptools": "pypi__setuptools",
            "pypi__tomli": "pypi__tomli",
            "pypi__wheel": "pypi__wheel",
            "pypi__zipp": "pypi__zipp",
            "pypi__coverage_cp310_aarch64-apple-darwin": "pypi__coverage_cp310_aarch64-apple-darwin",
            "pypi__coverage_cp310_aarch64-unknown-linux-gnu": "pypi__coverage_cp310_aarch64-unknown-linux-gnu",
            "pypi__coverage_cp310_x86_64-apple-darwin": "pypi__coverage_cp310_x86_64-apple-darwin",
            "pypi__coverage_cp310_x86_64-unknown-linux-gnu": "pypi__coverage_cp310_x86_64-unknown-linux-gnu",
            "pypi__coverage_cp311_aarch64-unknown-linux-gnu": "pypi__coverage_cp311_aarch64-unknown-linux-gnu",
            "pypi__coverage_cp311_x86_64-apple-darwin": "pypi__coverage_cp311_x86_64-apple-darwin",
            "pypi__coverage_cp311_x86_64-unknown-linux-gnu": "pypi__coverage_cp311_x86_64-unknown-linux-gnu",
            "pypi__coverage_cp38_aarch64-apple-darwin": "pypi__coverage_cp38_aarch64-apple-darwin",
            "pypi__coverage_cp38_aarch64-unknown-linux-gnu": "pypi__coverage_cp38_aarch64-unknown-linux-gnu",
            "pypi__coverage_cp38_x86_64-apple-darwin": "pypi__coverage_cp38_x86_64-apple-darwin",
            "pypi__coverage_cp38_x86_64-unknown-linux-gnu": "pypi__coverage_cp38_x86_64-unknown-linux-gnu",
            "pypi__coverage_cp39_aarch64-apple-darwin": "pypi__coverage_cp39_aarch64-apple-darwin",
            "pypi__coverage_cp39_aarch64-unknown-linux-gnu": "pypi__coverage_cp39_aarch64-unknown-linux-gnu",
            "pypi__coverage_cp39_x86_64-apple-darwin": "pypi__coverage_cp39_x86_64-apple-darwin",
            "pypi__coverage_cp39_x86_64-unknown-linux-gnu": "pypi__coverage_cp39_x86_64-unknown-linux-gnu"
          },
          "devImports": [],
          "tags": [
            {
              "tagName": "install",
              "attributeValues": {},
              "devDependency": false,
              "location": {
                "file": "https://bcr.bazel.build/modules/rules_python/0.22.1/MODULE.bazel",
                "line": 15,
                "column": 22
              }
            }
          ],
          "hasDevUseExtension": false,
          "hasNonDevUseExtension": true
        },
        {
          "extensionBzlFile": "@rules_python//python/extensions:python.bzl",
          "extensionName": "python",
          "usingModule": "rules_python@0.22.1",
          "location": {
            "file": "https://bcr.bazel.build/modules/rules_python/0.22.1/MODULE.bazel",
            "line": 50,
            "column": 23
          },
          "imports": {
            "pythons_hub": "pythons_hub"
          },
          "devImports": [],
          "tags": [],
          "hasDevUseExtension": false,
          "hasNonDevUseExtension": true
        }
      ],
      "deps": {
        "platforms": "platforms@0.0.7",
        "bazel_skylib": "bazel_skylib@1.3.0",
        "rules_proto": "rules_proto@5.3.0-21.7",
        "com_google_protobuf": "protobuf@21.7",
        "bazel_tools": "bazel_tools@_",
        "local_config_platform": "local_config_platform@_"
      },
      "repoSpec": {
        "bzlFile": "@@bazel_tools//tools/build_defs/repo:http.bzl",
        "ruleClassName": "http_archive",
        "attributes": {
          "urls": [
            "https://github.com/bazelbuild/rules_python/releases/download/0.22.1/rules_python-0.22.1.tar.gz"
          ],
          "integrity": "sha256-pWQP3dS+sD6MH95e1xYMC6a9R359BIZhwwwGk2om/WM=",
          "strip_prefix": "rules_python-0.22.1",
          "remote_patches": {
            "https://bcr.bazel.build/modules/rules_python/0.22.1/patches/module_dot_bazel_version.patch": "sha256-3+VLDH9gYDzNI4eOW7mABC/LKxh1xqF6NhacLbNTucs="
          },
          "remote_patch_strip": 1
        }
      }
    },
    "buildozer@6.4.0.2": {
      "name": "buildozer",
      "version": "6.4.0.2",
      "key": "buildozer@6.4.0.2",
      "repoName": "buildozer",
      "executionPlatformsToRegister": [],
      "toolchainsToRegister": [],
      "extensionUsages": [
        {
          "extensionBzlFile": "@buildozer//:buildozer_binary.bzl",
          "extensionName": "buildozer_binary",
          "usingModule": "buildozer@6.4.0.2",
          "location": {
            "file": "https://bcr.bazel.build/modules/buildozer/6.4.0.2/MODULE.bazel",
            "line": 7,
            "column": 33
          },
          "imports": {
            "buildozer_binary": "buildozer_binary"
          },
          "devImports": [],
          "tags": [
            {
              "tagName": "buildozer",
              "attributeValues": {
                "sha256": {
                  "darwin-amd64": "d29e347ecd6b5673d72cb1a8de05bf1b06178dd229ff5eb67fad5100c840cc8e",
                  "darwin-arm64": "9b9e71bdbec5e7223871e913b65d12f6d8fa026684daf991f00e52ed36a6978d",
                  "linux-amd64": "8dfd6345da4e9042daa738d7fdf34f699c5dfce4632f7207956fceedd8494119",
                  "linux-arm64": "6559558fded658c8fa7432a9d011f7c4dcbac6b738feae73d2d5c352e5f605fa",
                  "windows-amd64": "e7f05bf847f7c3689dd28926460ce6e1097ae97380ac8e6ae7147b7b706ba19b"
                },
                "version": "6.4.0"
              },
              "devDependency": false,
              "location": {
                "file": "https://bcr.bazel.build/modules/buildozer/6.4.0.2/MODULE.bazel",
                "line": 8,
                "column": 27
              }
            }
          ],
          "hasDevUseExtension": false,
          "hasNonDevUseExtension": true
        }
      ],
      "deps": {
        "bazel_tools": "bazel_tools@_",
        "local_config_platform": "local_config_platform@_"
      },
      "repoSpec": {
        "bzlFile": "@@bazel_tools//tools/build_defs/repo:http.bzl",
        "ruleClassName": "http_archive",
        "attributes": {
          "urls": [
            "https://github.com/fmeum/buildozer/releases/download/v6.4.0.2/buildozer-v6.4.0.2.tar.gz"
          ],
          "integrity": "sha256-k7tFKQMR2AygxpmZfH0yEPnQmF3efFgD9rBPkj+Yz/8=",
          "strip_prefix": "buildozer-6.4.0.2",
          "remote_patches": {
            "https://bcr.bazel.build/modules/buildozer/6.4.0.2/patches/module_dot_bazel_version.patch": "sha256-gKANF2HMilj7bWmuXs4lbBIAAansuWC4IhWGB/CerjU="
          },
          "remote_patch_strip": 1
        }
      }
    },
    "platforms@0.0.7": {
      "name": "platforms",
      "version": "0.0.7",
      "key": "platforms@0.0.7",
      "repoName": "platforms",
      "executionPlatformsToRegister": [],
      "toolchainsToRegister": [],
      "extensionUsages": [],
      "deps": {
        "rules_license": "rules_license@0.0.7",
        "bazel_tools": "bazel_tools@_",
        "local_config_platform": "local_config_platform@_"
      },
      "repoSpec": {
        "bzlFile": "@@bazel_tools//tools/build_defs/repo:http.bzl",
        "ruleClassName": "http_archive",
        "attributes": {
          "urls": [
            "https://github.com/bazelbuild/platforms/releases/download/0.0.7/platforms-0.0.7.tar.gz"
          ],
          "integrity": "sha256-OlYcmee9vpFzqmU/1Xn+hJ8djWc5V4CrR3Cx84FDHVE=",
          "strip_prefix": "",
          "remote_patches": {},
          "remote_patch_strip": 0
        }
      }
    },
    "protobuf@21.7": {
      "name": "protobuf",
      "version": "21.7",
      "key": "protobuf@21.7",
      "repoName": "protobuf",
      "executionPlatformsToRegister": [],
      "toolchainsToRegister": [],
      "extensionUsages": [
        {
          "extensionBzlFile": "@rules_jvm_external//:extensions.bzl",
          "extensionName": "maven",
          "usingModule": "protobuf@21.7",
          "location": {
            "file": "https://bcr.bazel.build/modules/protobuf/21.7/MODULE.bazel",
            "line": 22,
            "column": 22
          },
          "imports": {
            "maven": "maven"
          },
          "devImports": [],
          "tags": [
            {
              "tagName": "install",
              "attributeValues": {
                "name": "maven",
                "artifacts": [
                  "com.google.code.findbugs:jsr305:3.0.2",
                  "com.google.code.gson:gson:2.8.9",
                  "com.google.errorprone:error_prone_annotations:2.3.2",
                  "com.google.j2objc:j2objc-annotations:1.3",
                  "com.google.guava:guava:31.1-jre",
                  "com.google.guava:guava-testlib:31.1-jre",
                  "com.google.truth:truth:1.1.2",
                  "junit:junit:4.13.2",
                  "org.mockito:mockito-core:4.3.1"
                ]
              },
              "devDependency": false,
              "location": {
                "file": "https://bcr.bazel.build/modules/protobuf/21.7/MODULE.bazel",
                "line": 24,
                "column": 14
              }
            }
          ],
          "hasDevUseExtension": false,
          "hasNonDevUseExtension": true
        }
      ],
      "deps": {
        "bazel_skylib": "bazel_skylib@1.3.0",
        "rules_python": "rules_python@0.22.1",
        "rules_cc": "rules_cc@0.0.9",
        "rules_proto": "rules_proto@5.3.0-21.7",
        "rules_java": "rules_java@7.4.0",
        "rules_pkg": "rules_pkg@0.7.0",
        "com_google_abseil": "abseil-cpp@20211102.0",
        "zlib": "zlib@1.3",
        "upb": "upb@0.0.0-20220923-a547704",
        "rules_jvm_external": "rules_jvm_external@4.4.2",
        "com_google_googletest": "googletest@1.11.0",
        "bazel_tools": "bazel_tools@_",
        "local_config_platform": "local_config_platform@_"
      },
      "repoSpec": {
        "bzlFile": "@@bazel_tools//tools/build_defs/repo:http.bzl",
        "ruleClassName": "http_archive",
        "attributes": {
          "urls": [
            "https://github.com/protocolbuffers/protobuf/releases/download/v21.7/protobuf-all-21.7.zip"
          ],
          "integrity": "sha256-VJOiH17T/FAuZv7GuUScBqVRztYwAvpIkDxA36jeeko=",
          "strip_prefix": "protobuf-21.7",
          "remote_patches": {
            "https://bcr.bazel.build/modules/protobuf/21.7/patches/add_module_dot_bazel.patch": "sha256-q3V2+eq0v2XF0z8z+V+QF4cynD6JvHI1y3kI/+rzl5s=",
            "https://bcr.bazel.build/modules/protobuf/21.7/patches/add_module_dot_bazel_for_examples.patch": "sha256-O7YP6s3lo/1opUiO0jqXYORNHdZ/2q3hjz1QGy8QdIU=",
            "https://bcr.bazel.build/modules/protobuf/21.7/patches/relative_repo_names.patch": "sha256-RK9RjW8T5UJNG7flIrnFiNE9vKwWB+8uWWtJqXYT0w4=",
            "https://bcr.bazel.build/modules/protobuf/21.7/patches/add_missing_files.patch": "sha256-Hyne4DG2u5bXcWHNxNMirA2QFAe/2Cl8oMm1XJdkQIY="
          },
          "remote_patch_strip": 1
        }
      }
    },
    "zlib@1.3": {
      "name": "zlib",
      "version": "1.3",
      "key": "zlib@1.3",
      "repoName": "zlib",
      "executionPlatformsToRegister": [],
      "toolchainsToRegister": [],
      "extensionUsages": [],
      "deps": {
        "platforms": "platforms@0.0.7",
        "rules_cc": "rules_cc@0.0.9",
        "bazel_tools": "bazel_tools@_",
        "local_config_platform": "local_config_platform@_"
      },
      "repoSpec": {
        "bzlFile": "@@bazel_tools//tools/build_defs/repo:http.bzl",
        "ruleClassName": "http_archive",
        "attributes": {
          "urls": [
            "https://github.com/madler/zlib/releases/download/v1.3/zlib-1.3.tar.gz"
          ],
          "integrity": "sha256-/wukwpIBPbwnUws6geH5qBPNOd4Byl4Pi/NVcC76WT4=",
          "strip_prefix": "zlib-1.3",
          "remote_patches": {
            "https://bcr.bazel.build/modules/zlib/1.3/patches/add_build_file.patch": "sha256-Ei+FYaaOo7A3jTKunMEodTI0Uw5NXQyZEcboMC8JskY=",
            "https://bcr.bazel.build/modules/zlib/1.3/patches/module_dot_bazel.patch": "sha256-fPWLM+2xaF/kuy+kZc1YTfW6hNjrkG400Ho7gckuyJk="
          },
          "remote_patch_strip": 0
        }
      }
    },
    "apple_support@1.5.0": {
      "name": "apple_support",
      "version": "1.5.0",
      "key": "apple_support@1.5.0",
      "repoName": "build_bazel_apple_support",
      "executionPlatformsToRegister": [],
      "toolchainsToRegister": [
        "@local_config_apple_cc_toolchains//:all"
      ],
      "extensionUsages": [
        {
          "extensionBzlFile": "@build_bazel_apple_support//crosstool:setup.bzl",
          "extensionName": "apple_cc_configure_extension",
          "usingModule": "apple_support@1.5.0",
          "location": {
            "file": "https://bcr.bazel.build/modules/apple_support/1.5.0/MODULE.bazel",
            "line": 17,
            "column": 35
          },
          "imports": {
            "local_config_apple_cc": "local_config_apple_cc",
            "local_config_apple_cc_toolchains": "local_config_apple_cc_toolchains"
          },
          "devImports": [],
          "tags": [],
          "hasDevUseExtension": false,
          "hasNonDevUseExtension": true
        }
      ],
      "deps": {
        "bazel_skylib": "bazel_skylib@1.3.0",
        "platforms": "platforms@0.0.7",
        "bazel_tools": "bazel_tools@_",
        "local_config_platform": "local_config_platform@_"
      },
      "repoSpec": {
        "bzlFile": "@@bazel_tools//tools/build_defs/repo:http.bzl",
        "ruleClassName": "http_archive",
        "attributes": {
          "urls": [
            "https://github.com/bazelbuild/apple_support/releases/download/1.5.0/apple_support.1.5.0.tar.gz"
          ],
          "integrity": "sha256-miM41vja0yRPgj8txghKA+TQ+7J8qJLclw5okNW0gYQ=",
          "strip_prefix": "",
          "remote_patches": {},
          "remote_patch_strip": 0
        }
      }
    },
    "bazel_skylib@1.3.0": {
      "name": "bazel_skylib",
      "version": "1.3.0",
      "key": "bazel_skylib@1.3.0",
      "repoName": "bazel_skylib",
      "executionPlatformsToRegister": [],
      "toolchainsToRegister": [
        "//toolchains/unittest:cmd_toolchain",
        "//toolchains/unittest:bash_toolchain"
      ],
      "extensionUsages": [],
      "deps": {
        "platforms": "platforms@0.0.7",
        "bazel_tools": "bazel_tools@_",
        "local_config_platform": "local_config_platform@_"
      },
      "repoSpec": {
        "bzlFile": "@@bazel_tools//tools/build_defs/repo:http.bzl",
        "ruleClassName": "http_archive",
        "attributes": {
          "urls": [
            "https://github.com/bazelbuild/bazel-skylib/releases/download/1.3.0/bazel-skylib-1.3.0.tar.gz"
          ],
          "integrity": "sha256-dNVE2W9KW7Yw1GXKi7z+Ix41lOWq5X4e2/F6brPKJQY=",
          "strip_prefix": "",
          "remote_patches": {},
          "remote_patch_strip": 0
        }
      }
    },
    "rules_pkg@0.7.0": {
      "name": "rules_pkg",
      "version": "0.7.0",
      "key": "rules_pkg@0.7.0",
      "repoName": "rules_pkg",
      "executionPlatformsToRegister": [],
      "toolchainsToRegister": [],
      "extensionUsages": [],
      "deps": {
        "rules_python": "rules_python@0.22.1",
        "bazel_skylib": "bazel_skylib@1.3.0",
        "rules_license": "rules_license@0.0.7",
        "bazel_tools": "bazel_tools@_",
        "local_config_platform": "local_config_platform@_"
      },
      "repoSpec": {
        "bzlFile": "@@bazel_tools//tools/build_defs/repo:http.bzl",
        "ruleClassName": "http_archive",
        "attributes": {
          "urls": [
            "https://github.com/bazelbuild/rules_pkg/releases/download/0.7.0/rules_pkg-0.7.0.tar.gz"
          ],
          "integrity": "sha256-iimOgydi7aGDBZfWT+fbWBeKqEzVkm121bdE1lWJQcI=",
          "strip_prefix": "",
          "remote_patches": {
            "https://bcr.bazel.build/modules/rules_pkg/0.7.0/patches/module_dot_bazel.patch": "sha256-4OaEPZwYF6iC71ZTDg6MJ7LLqX7ZA0/kK4mT+4xKqiE="
          },
          "remote_patch_strip": 0
        }
      }
    },
    "abseil-cpp@20211102.0": {
      "name": "abseil-cpp",
      "version": "20211102.0",
      "key": "abseil-cpp@20211102.0",
      "repoName": "abseil-cpp",
      "executionPlatformsToRegister": [],
      "toolchainsToRegister": [],
      "extensionUsages": [],
      "deps": {
        "rules_cc": "rules_cc@0.0.9",
        "platforms": "platforms@0.0.7",
        "bazel_tools": "bazel_tools@_",
        "local_config_platform": "local_config_platform@_"
      },
      "repoSpec": {
        "bzlFile": "@@bazel_tools//tools/build_defs/repo:http.bzl",
        "ruleClassName": "http_archive",
        "attributes": {
          "urls": [
            "https://github.com/abseil/abseil-cpp/archive/refs/tags/20211102.0.tar.gz"
          ],
          "integrity": "sha256-3PcbnLqNwMqZQMSzFqDHlr6Pq0KwcLtrfKtitI8OZsQ=",
          "strip_prefix": "abseil-cpp-20211102.0",
          "remote_patches": {
            "https://bcr.bazel.build/modules/abseil-cpp/20211102.0/patches/module_dot_bazel.patch": "sha256-4izqopgGCey4jVZzl/w3M2GVPNohjh2B5TmbThZNvPY="
          },
          "remote_patch_strip": 0
        }
      }
    },
    "upb@0.0.0-20220923-a547704": {
      "name": "upb",
      "version": "0.0.0-20220923-a547704",
      "key": "upb@0.0.0-20220923-a547704",
      "repoName": "upb",
      "executionPlatformsToRegister": [],
      "toolchainsToRegister": [],
      "extensionUsages": [],
      "deps": {
        "bazel_skylib": "bazel_skylib@1.3.0",
        "rules_proto": "rules_proto@5.3.0-21.7",
        "com_google_protobuf": "protobuf@21.7",
        "com_google_absl": "abseil-cpp@20211102.0",
        "platforms": "platforms@0.0.7",
        "bazel_tools": "bazel_tools@_",
        "local_config_platform": "local_config_platform@_"
      },
      "repoSpec": {
        "bzlFile": "@@bazel_tools//tools/build_defs/repo:http.bzl",
        "ruleClassName": "http_archive",
        "attributes": {
          "urls": [
            "https://github.com/protocolbuffers/upb/archive/a5477045acaa34586420942098f5fecd3570f577.tar.gz"
          ],
          "integrity": "sha256-z39x6v+QskwaKLSWRan/A6mmwecTQpHOcJActj5zZLU=",
          "strip_prefix": "upb-a5477045acaa34586420942098f5fecd3570f577",
          "remote_patches": {
            "https://bcr.bazel.build/modules/upb/0.0.0-20220923-a547704/patches/module_dot_bazel.patch": "sha256-wH4mNS6ZYy+8uC0HoAft/c7SDsq2Kxf+J8dUakXhaB0="
          },
          "remote_patch_strip": 0
        }
      }
    },
    "rules_jvm_external@4.4.2": {
      "name": "rules_jvm_external",
      "version": "4.4.2",
      "key": "rules_jvm_external@4.4.2",
      "repoName": "rules_jvm_external",
      "executionPlatformsToRegister": [],
      "toolchainsToRegister": [],
      "extensionUsages": [
        {
          "extensionBzlFile": "@rules_jvm_external//:non-module-deps.bzl",
          "extensionName": "non_module_deps",
          "usingModule": "rules_jvm_external@4.4.2",
          "location": {
            "file": "https://bcr.bazel.build/modules/rules_jvm_external/4.4.2/MODULE.bazel",
            "line": 9,
            "column": 32
          },
          "imports": {
            "io_bazel_rules_kotlin": "io_bazel_rules_kotlin"
          },
          "devImports": [],
          "tags": [],
          "hasDevUseExtension": false,
          "hasNonDevUseExtension": true
        },
        {
          "extensionBzlFile": "@rules_jvm_external//:extensions.bzl",
          "extensionName": "maven",
          "usingModule": "rules_jvm_external@4.4.2",
          "location": {
            "file": "https://bcr.bazel.build/modules/rules_jvm_external/4.4.2/MODULE.bazel",
            "line": 16,
            "column": 22
          },
          "imports": {
            "rules_jvm_external_deps": "rules_jvm_external_deps"
          },
          "devImports": [],
          "tags": [
            {
              "tagName": "install",
              "attributeValues": {
                "name": "rules_jvm_external_deps",
                "artifacts": [
                  "com.google.cloud:google-cloud-core:1.93.10",
                  "com.google.cloud:google-cloud-storage:1.113.4",
                  "com.google.code.gson:gson:2.9.0",
                  "org.apache.maven:maven-artifact:3.8.6",
                  "software.amazon.awssdk:s3:2.17.183"
                ],
                "lock_file": "@rules_jvm_external//:rules_jvm_external_deps_install.json"
              },
              "devDependency": false,
              "location": {
                "file": "https://bcr.bazel.build/modules/rules_jvm_external/4.4.2/MODULE.bazel",
                "line": 18,
                "column": 14
              }
            }
          ],
          "hasDevUseExtension": false,
          "hasNonDevUseExtension": true
        }
      ],
      "deps": {
        "bazel_skylib": "bazel_skylib@1.3.0",
        "io_bazel_stardoc": "stardoc@0.5.1",
        "bazel_tools": "bazel_tools@_",
        "local_config_platform": "local_config_platform@_"
      },
      "repoSpec": {
        "bzlFile": "@@bazel_tools//tools/build_defs/repo:http.bzl",
        "ruleClassName": "http_archive",
        "attributes": {
          "urls": [
            "https://github.com/bazelbuild/rules_jvm_external/archive/refs/tags/4.4.2.zip"
          ],
          "integrity": "sha256-c1YC9QgT6y6pPKP15DsZWb2AshO4NqB6YqKddXZwt3s=",
          "strip_prefix": "rules_jvm_external-4.4.2",
          "remote_patches": {},
          "remote_patch_strip": 0
        }
      }
    },
    "googletest@1.11.0": {
      "name": "googletest",
      "version": "1.11.0",
      "key": "googletest@1.11.0",
      "repoName": "googletest",
      "executionPlatformsToRegister": [],
      "toolchainsToRegister": [],
      "extensionUsages": [],
      "deps": {
        "com_google_absl": "abseil-cpp@20211102.0",
        "platforms": "platforms@0.0.7",
        "rules_cc": "rules_cc@0.0.9",
        "bazel_tools": "bazel_tools@_",
        "local_config_platform": "local_config_platform@_"
      },
      "repoSpec": {
        "bzlFile": "@@bazel_tools//tools/build_defs/repo:http.bzl",
        "ruleClassName": "http_archive",
        "attributes": {
          "urls": [
            "https://github.com/google/googletest/archive/refs/tags/release-1.11.0.tar.gz"
          ],
          "integrity": "sha256-tIcL8SH/d5W6INILzdhie44Ijy0dqymaAxwQNO3ck9U=",
          "strip_prefix": "googletest-release-1.11.0",
          "remote_patches": {
            "https://bcr.bazel.build/modules/googletest/1.11.0/patches/module_dot_bazel.patch": "sha256-HuahEdI/n8KCI071sN3CEziX+7qP/Ec77IWayYunLP0="
          },
          "remote_patch_strip": 0
        }
      }
    },
    "stardoc@0.5.1": {
      "name": "stardoc",
      "version": "0.5.1",
      "key": "stardoc@0.5.1",
      "repoName": "stardoc",
      "executionPlatformsToRegister": [],
      "toolchainsToRegister": [],
      "extensionUsages": [],
      "deps": {
        "bazel_skylib": "bazel_skylib@1.3.0",
        "rules_java": "rules_java@7.4.0",
        "bazel_tools": "bazel_tools@_",
        "local_config_platform": "local_config_platform@_"
      },
      "repoSpec": {
        "bzlFile": "@@bazel_tools//tools/build_defs/repo:http.bzl",
        "ruleClassName": "http_archive",
        "attributes": {
          "urls": [
            "https://github.com/bazelbuild/stardoc/releases/download/0.5.1/stardoc-0.5.1.tar.gz"
          ],
          "integrity": "sha256-qoFNrgrEALurLoiB+ZFcb0fElmS/CHxAmhX5BDjSwj4=",
          "strip_prefix": "",
          "remote_patches": {
            "https://bcr.bazel.build/modules/stardoc/0.5.1/patches/module_dot_bazel.patch": "sha256-UAULCuTpJE7SG0YrR9XLjMfxMRmbP+za3uW9ONZ5rjI="
          },
          "remote_patch_strip": 0
        }
      }
    }
  },
  "moduleExtensions": {
    "@@apple_support~//crosstool:setup.bzl%apple_cc_configure_extension": {
      "general": {
        "bzlTransitiveDigest": "pMLFCYaRPkgXPQ8vtuNkMfiHfPmRBy6QJfnid4sWfv0=",
        "recordedFileInputs": {},
        "recordedDirentsInputs": {},
        "envVariables": {},
        "generatedRepoSpecs": {
          "local_config_apple_cc": {
            "bzlFile": "@@apple_support~//crosstool:setup.bzl",
            "ruleClassName": "_apple_cc_autoconf",
            "attributes": {}
          },
          "local_config_apple_cc_toolchains": {
            "bzlFile": "@@apple_support~//crosstool:setup.bzl",
            "ruleClassName": "_apple_cc_autoconf_toolchains",
            "attributes": {}
          }
        },
        "recordedRepoMappingEntries": [
          [
            "apple_support~",
            "bazel_tools",
            "bazel_tools"
          ]
        ]
      }
    },
    "@@bazel_tools//tools/android:android_extensions.bzl%remote_android_tools_extensions": {
      "general": {
        "bzlTransitiveDigest": "vsrPPBNf8OgywAYLMcIL1oNm2R8WtbCIL9wgQBUecpA=",
        "recordedFileInputs": {},
        "recordedDirentsInputs": {},
        "envVariables": {},
        "generatedRepoSpecs": {
          "android_tools": {
            "bzlFile": "@@bazel_tools//tools/build_defs/repo:http.bzl",
            "ruleClassName": "http_archive",
            "attributes": {
              "sha256": "2b661a761a735b41c41b3a78089f4fc1982626c76ddb944604ae3ff8c545d3c2",
              "url": "https://mirror.bazel.build/bazel_android_tools/android_tools_pkg-0.30.0.tar"
            }
          },
          "android_gmaven_r8": {
            "bzlFile": "@@bazel_tools//tools/build_defs/repo:http.bzl",
            "ruleClassName": "http_jar",
            "attributes": {
              "sha256": "a1d7f902d56cfa8d1e8cd64aa250e63549359fcd096eb793286787b1a1e76db1",
              "url": "https://maven.google.com/com/android/tools/r8/8.2.42/r8-8.2.42.jar"
            }
          }
        },
        "recordedRepoMappingEntries": []
      }
    },
    "@@bazel_tools//tools/cpp:cc_configure.bzl%cc_configure_extension": {
      "general": {
<<<<<<< HEAD
        "bzlTransitiveDigest": "YzPEb7br+Sn73pCNjK2XPg8uSg3RdAvW78QBEJsOLEc=",
        "accumulatedFileDigests": {},
=======
        "bzlTransitiveDigest": "XWy8pzw7/6RclAFWd6/VfUdoXn2SdSpmHOrbfEFJ1ao=",
        "recordedFileInputs": {},
        "recordedDirentsInputs": {},
>>>>>>> 394dd8e0
        "envVariables": {},
        "generatedRepoSpecs": {
          "local_config_cc": {
            "bzlFile": "@@bazel_tools//tools/cpp:cc_configure.bzl",
            "ruleClassName": "cc_autoconf",
            "attributes": {}
          },
          "local_config_cc_toolchains": {
            "bzlFile": "@@bazel_tools//tools/cpp:cc_configure.bzl",
            "ruleClassName": "cc_autoconf_toolchains",
            "attributes": {}
          }
        },
        "recordedRepoMappingEntries": [
          [
            "bazel_tools",
            "bazel_tools",
            "bazel_tools"
          ]
        ]
      }
    },
    "@@bazel_tools//tools/osx:xcode_configure.bzl%xcode_configure_extension": {
      "general": {
        "bzlTransitiveDigest": "Qh2bWTU6QW6wkrd87qrU4YeY+SG37Nvw3A0PR4Y0L2Y=",
        "recordedFileInputs": {},
        "recordedDirentsInputs": {},
        "envVariables": {},
        "generatedRepoSpecs": {
          "local_config_xcode": {
            "bzlFile": "@@bazel_tools//tools/osx:xcode_configure.bzl",
            "ruleClassName": "xcode_autoconf",
            "attributes": {
              "xcode_locator": "@bazel_tools//tools/osx:xcode_locator.m",
              "remote_xcode": ""
            }
          }
        },
        "recordedRepoMappingEntries": []
      }
    },
    "@@bazel_tools//tools/sh:sh_configure.bzl%sh_configure_extension": {
      "general": {
        "bzlTransitiveDigest": "hp4NgmNjEg5+xgvzfh6L83bt9/aiiWETuNpwNuF1MSU=",
        "recordedFileInputs": {},
        "recordedDirentsInputs": {},
        "envVariables": {},
        "generatedRepoSpecs": {
          "local_config_sh": {
            "bzlFile": "@@bazel_tools//tools/sh:sh_configure.bzl",
            "ruleClassName": "sh_config",
            "attributes": {}
          }
        },
        "recordedRepoMappingEntries": []
      }
    },
    "@@bazel_tools//tools/test:extensions.bzl%remote_coverage_tools_extension": {
      "general": {
        "bzlTransitiveDigest": "AL+K5m+GCP3XRzLPqpKAq4GsjIVDXgUveWm8nih4ju0=",
        "recordedFileInputs": {},
        "recordedDirentsInputs": {},
        "envVariables": {},
        "generatedRepoSpecs": {
          "remote_coverage_tools": {
            "bzlFile": "@@bazel_tools//tools/build_defs/repo:http.bzl",
            "ruleClassName": "http_archive",
            "attributes": {
              "sha256": "7006375f6756819b7013ca875eab70a541cf7d89142d9c511ed78ea4fefa38af",
              "urls": [
                "https://mirror.bazel.build/bazel_coverage_output_generator/releases/coverage_output_generator-v2.6.zip"
              ]
            }
          }
        },
        "recordedRepoMappingEntries": []
      }
    },
    "@@buildozer~//:buildozer_binary.bzl%buildozer_binary": {
      "general": {
        "bzlTransitiveDigest": "EleDU/FQ1+e/RgkW3aIDmdaxZEthvoWQhsqFTxiSgMI=",
        "recordedFileInputs": {},
        "recordedDirentsInputs": {},
        "envVariables": {},
        "generatedRepoSpecs": {
          "buildozer_binary": {
            "bzlFile": "@@buildozer~//private:buildozer_binary.bzl",
            "ruleClassName": "_buildozer_binary_repo",
            "attributes": {
              "sha256": {
                "darwin-amd64": "d29e347ecd6b5673d72cb1a8de05bf1b06178dd229ff5eb67fad5100c840cc8e",
                "darwin-arm64": "9b9e71bdbec5e7223871e913b65d12f6d8fa026684daf991f00e52ed36a6978d",
                "linux-amd64": "8dfd6345da4e9042daa738d7fdf34f699c5dfce4632f7207956fceedd8494119",
                "linux-arm64": "6559558fded658c8fa7432a9d011f7c4dcbac6b738feae73d2d5c352e5f605fa",
                "windows-amd64": "e7f05bf847f7c3689dd28926460ce6e1097ae97380ac8e6ae7147b7b706ba19b"
              },
              "version": "6.4.0"
            }
          }
        },
        "recordedRepoMappingEntries": []
      }
    },
    "@@rules_java~//java:extensions.bzl%toolchains": {
      "general": {
        "bzlTransitiveDigest": "Vo8tBC4aLZTSWFbox69vCUJ2B0S7GYQDr5txjiyYfgQ=",
        "recordedFileInputs": {},
        "recordedDirentsInputs": {},
        "envVariables": {},
        "generatedRepoSpecs": {
          "remotejdk21_linux_toolchain_config_repo": {
            "bzlFile": "@@rules_java~//toolchains:remote_java_repository.bzl",
            "ruleClassName": "_toolchain_config",
            "attributes": {
              "build_file": "\nconfig_setting(\n    name = \"prefix_version_setting\",\n    values = {\"java_runtime_version\": \"remotejdk_21\"},\n    visibility = [\"//visibility:private\"],\n)\nconfig_setting(\n    name = \"version_setting\",\n    values = {\"java_runtime_version\": \"21\"},\n    visibility = [\"//visibility:private\"],\n)\nalias(\n    name = \"version_or_prefix_version_setting\",\n    actual = select({\n        \":version_setting\": \":version_setting\",\n        \"//conditions:default\": \":prefix_version_setting\",\n    }),\n    visibility = [\"//visibility:private\"],\n)\ntoolchain(\n    name = \"toolchain\",\n    target_compatible_with = [\"@platforms//os:linux\", \"@platforms//cpu:x86_64\"],\n    target_settings = [\":version_or_prefix_version_setting\"],\n    toolchain_type = \"@bazel_tools//tools/jdk:runtime_toolchain_type\",\n    toolchain = \"@remotejdk21_linux//:jdk\",\n)\ntoolchain(\n    name = \"bootstrap_runtime_toolchain\",\n    # These constraints are not required for correctness, but prevent fetches of remote JDK for\n    # different architectures. As every Java compilation toolchain depends on a bootstrap runtime in\n    # the same configuration, this constraint will not result in toolchain resolution failures.\n    exec_compatible_with = [\"@platforms//os:linux\", \"@platforms//cpu:x86_64\"],\n    target_settings = [\":version_or_prefix_version_setting\"],\n    toolchain_type = \"@bazel_tools//tools/jdk:bootstrap_runtime_toolchain_type\",\n    toolchain = \"@remotejdk21_linux//:jdk\",\n)\n"
            }
          },
          "remotejdk17_linux_s390x_toolchain_config_repo": {
            "bzlFile": "@@rules_java~//toolchains:remote_java_repository.bzl",
            "ruleClassName": "_toolchain_config",
            "attributes": {
              "build_file": "\nconfig_setting(\n    name = \"prefix_version_setting\",\n    values = {\"java_runtime_version\": \"remotejdk_17\"},\n    visibility = [\"//visibility:private\"],\n)\nconfig_setting(\n    name = \"version_setting\",\n    values = {\"java_runtime_version\": \"17\"},\n    visibility = [\"//visibility:private\"],\n)\nalias(\n    name = \"version_or_prefix_version_setting\",\n    actual = select({\n        \":version_setting\": \":version_setting\",\n        \"//conditions:default\": \":prefix_version_setting\",\n    }),\n    visibility = [\"//visibility:private\"],\n)\ntoolchain(\n    name = \"toolchain\",\n    target_compatible_with = [\"@platforms//os:linux\", \"@platforms//cpu:s390x\"],\n    target_settings = [\":version_or_prefix_version_setting\"],\n    toolchain_type = \"@bazel_tools//tools/jdk:runtime_toolchain_type\",\n    toolchain = \"@remotejdk17_linux_s390x//:jdk\",\n)\ntoolchain(\n    name = \"bootstrap_runtime_toolchain\",\n    # These constraints are not required for correctness, but prevent fetches of remote JDK for\n    # different architectures. As every Java compilation toolchain depends on a bootstrap runtime in\n    # the same configuration, this constraint will not result in toolchain resolution failures.\n    exec_compatible_with = [\"@platforms//os:linux\", \"@platforms//cpu:s390x\"],\n    target_settings = [\":version_or_prefix_version_setting\"],\n    toolchain_type = \"@bazel_tools//tools/jdk:bootstrap_runtime_toolchain_type\",\n    toolchain = \"@remotejdk17_linux_s390x//:jdk\",\n)\n"
            }
          },
          "remotejdk17_macos_toolchain_config_repo": {
            "bzlFile": "@@rules_java~//toolchains:remote_java_repository.bzl",
            "ruleClassName": "_toolchain_config",
            "attributes": {
              "build_file": "\nconfig_setting(\n    name = \"prefix_version_setting\",\n    values = {\"java_runtime_version\": \"remotejdk_17\"},\n    visibility = [\"//visibility:private\"],\n)\nconfig_setting(\n    name = \"version_setting\",\n    values = {\"java_runtime_version\": \"17\"},\n    visibility = [\"//visibility:private\"],\n)\nalias(\n    name = \"version_or_prefix_version_setting\",\n    actual = select({\n        \":version_setting\": \":version_setting\",\n        \"//conditions:default\": \":prefix_version_setting\",\n    }),\n    visibility = [\"//visibility:private\"],\n)\ntoolchain(\n    name = \"toolchain\",\n    target_compatible_with = [\"@platforms//os:macos\", \"@platforms//cpu:x86_64\"],\n    target_settings = [\":version_or_prefix_version_setting\"],\n    toolchain_type = \"@bazel_tools//tools/jdk:runtime_toolchain_type\",\n    toolchain = \"@remotejdk17_macos//:jdk\",\n)\ntoolchain(\n    name = \"bootstrap_runtime_toolchain\",\n    # These constraints are not required for correctness, but prevent fetches of remote JDK for\n    # different architectures. As every Java compilation toolchain depends on a bootstrap runtime in\n    # the same configuration, this constraint will not result in toolchain resolution failures.\n    exec_compatible_with = [\"@platforms//os:macos\", \"@platforms//cpu:x86_64\"],\n    target_settings = [\":version_or_prefix_version_setting\"],\n    toolchain_type = \"@bazel_tools//tools/jdk:bootstrap_runtime_toolchain_type\",\n    toolchain = \"@remotejdk17_macos//:jdk\",\n)\n"
            }
          },
          "remotejdk21_macos_aarch64_toolchain_config_repo": {
            "bzlFile": "@@rules_java~//toolchains:remote_java_repository.bzl",
            "ruleClassName": "_toolchain_config",
            "attributes": {
              "build_file": "\nconfig_setting(\n    name = \"prefix_version_setting\",\n    values = {\"java_runtime_version\": \"remotejdk_21\"},\n    visibility = [\"//visibility:private\"],\n)\nconfig_setting(\n    name = \"version_setting\",\n    values = {\"java_runtime_version\": \"21\"},\n    visibility = [\"//visibility:private\"],\n)\nalias(\n    name = \"version_or_prefix_version_setting\",\n    actual = select({\n        \":version_setting\": \":version_setting\",\n        \"//conditions:default\": \":prefix_version_setting\",\n    }),\n    visibility = [\"//visibility:private\"],\n)\ntoolchain(\n    name = \"toolchain\",\n    target_compatible_with = [\"@platforms//os:macos\", \"@platforms//cpu:aarch64\"],\n    target_settings = [\":version_or_prefix_version_setting\"],\n    toolchain_type = \"@bazel_tools//tools/jdk:runtime_toolchain_type\",\n    toolchain = \"@remotejdk21_macos_aarch64//:jdk\",\n)\ntoolchain(\n    name = \"bootstrap_runtime_toolchain\",\n    # These constraints are not required for correctness, but prevent fetches of remote JDK for\n    # different architectures. As every Java compilation toolchain depends on a bootstrap runtime in\n    # the same configuration, this constraint will not result in toolchain resolution failures.\n    exec_compatible_with = [\"@platforms//os:macos\", \"@platforms//cpu:aarch64\"],\n    target_settings = [\":version_or_prefix_version_setting\"],\n    toolchain_type = \"@bazel_tools//tools/jdk:bootstrap_runtime_toolchain_type\",\n    toolchain = \"@remotejdk21_macos_aarch64//:jdk\",\n)\n"
            }
          },
          "remotejdk17_linux_aarch64_toolchain_config_repo": {
            "bzlFile": "@@rules_java~//toolchains:remote_java_repository.bzl",
            "ruleClassName": "_toolchain_config",
            "attributes": {
              "build_file": "\nconfig_setting(\n    name = \"prefix_version_setting\",\n    values = {\"java_runtime_version\": \"remotejdk_17\"},\n    visibility = [\"//visibility:private\"],\n)\nconfig_setting(\n    name = \"version_setting\",\n    values = {\"java_runtime_version\": \"17\"},\n    visibility = [\"//visibility:private\"],\n)\nalias(\n    name = \"version_or_prefix_version_setting\",\n    actual = select({\n        \":version_setting\": \":version_setting\",\n        \"//conditions:default\": \":prefix_version_setting\",\n    }),\n    visibility = [\"//visibility:private\"],\n)\ntoolchain(\n    name = \"toolchain\",\n    target_compatible_with = [\"@platforms//os:linux\", \"@platforms//cpu:aarch64\"],\n    target_settings = [\":version_or_prefix_version_setting\"],\n    toolchain_type = \"@bazel_tools//tools/jdk:runtime_toolchain_type\",\n    toolchain = \"@remotejdk17_linux_aarch64//:jdk\",\n)\ntoolchain(\n    name = \"bootstrap_runtime_toolchain\",\n    # These constraints are not required for correctness, but prevent fetches of remote JDK for\n    # different architectures. As every Java compilation toolchain depends on a bootstrap runtime in\n    # the same configuration, this constraint will not result in toolchain resolution failures.\n    exec_compatible_with = [\"@platforms//os:linux\", \"@platforms//cpu:aarch64\"],\n    target_settings = [\":version_or_prefix_version_setting\"],\n    toolchain_type = \"@bazel_tools//tools/jdk:bootstrap_runtime_toolchain_type\",\n    toolchain = \"@remotejdk17_linux_aarch64//:jdk\",\n)\n"
            }
          },
          "remotejdk21_macos_aarch64": {
            "bzlFile": "@@bazel_tools//tools/build_defs/repo:http.bzl",
            "ruleClassName": "http_archive",
            "attributes": {
              "build_file_content": "load(\"@rules_java//java:defs.bzl\", \"java_runtime\")\n\npackage(default_visibility = [\"//visibility:public\"])\n\nexports_files([\"WORKSPACE\", \"BUILD.bazel\"])\n\nfilegroup(\n    name = \"jre\",\n    srcs = glob(\n        [\n            \"jre/bin/**\",\n            \"jre/lib/**\",\n        ],\n        allow_empty = True,\n        # In some configurations, Java browser plugin is considered harmful and\n        # common antivirus software blocks access to npjp2.dll interfering with Bazel,\n        # so do not include it in JRE on Windows.\n        exclude = [\"jre/bin/plugin2/**\"],\n    ),\n)\n\nfilegroup(\n    name = \"jdk-bin\",\n    srcs = glob(\n        [\"bin/**\"],\n        # The JDK on Windows sometimes contains a directory called\n        # \"%systemroot%\", which is not a valid label.\n        exclude = [\"**/*%*/**\"],\n    ),\n)\n\n# This folder holds security policies.\nfilegroup(\n    name = \"jdk-conf\",\n    srcs = glob(\n        [\"conf/**\"],\n        allow_empty = True,\n    ),\n)\n\nfilegroup(\n    name = \"jdk-include\",\n    srcs = glob(\n        [\"include/**\"],\n        allow_empty = True,\n    ),\n)\n\nfilegroup(\n    name = \"jdk-lib\",\n    srcs = glob(\n        [\"lib/**\", \"release\"],\n        allow_empty = True,\n        exclude = [\n            \"lib/missioncontrol/**\",\n            \"lib/visualvm/**\",\n        ],\n    ),\n)\n\njava_runtime(\n    name = \"jdk\",\n    srcs = [\n        \":jdk-bin\",\n        \":jdk-conf\",\n        \":jdk-include\",\n        \":jdk-lib\",\n        \":jre\",\n    ],\n    # Provide the 'java` binary explicitly so that the correct path is used by\n    # Bazel even when the host platform differs from the execution platform.\n    # Exactly one of the two globs will be empty depending on the host platform.\n    # When --incompatible_disallow_empty_glob is enabled, each individual empty\n    # glob will fail without allow_empty = True, even if the overall result is\n    # non-empty.\n    java = glob([\"bin/java.exe\", \"bin/java\"], allow_empty = True)[0],\n    version = 21,\n)\n",
              "sha256": "e8260516de8b60661422a725f1df2c36ef888f6fb35393566b00e7325db3d04e",
              "strip_prefix": "zulu21.32.17-ca-jdk21.0.2-macosx_aarch64",
              "urls": [
                "https://mirror.bazel.build/cdn.azul.com/zulu/bin/zulu21.32.17-ca-jdk21.0.2-macosx_aarch64.tar.gz",
                "https://cdn.azul.com/zulu/bin/zulu21.32.17-ca-jdk21.0.2-macosx_aarch64.tar.gz"
              ]
            }
          },
          "remotejdk17_linux_toolchain_config_repo": {
            "bzlFile": "@@rules_java~//toolchains:remote_java_repository.bzl",
            "ruleClassName": "_toolchain_config",
            "attributes": {
              "build_file": "\nconfig_setting(\n    name = \"prefix_version_setting\",\n    values = {\"java_runtime_version\": \"remotejdk_17\"},\n    visibility = [\"//visibility:private\"],\n)\nconfig_setting(\n    name = \"version_setting\",\n    values = {\"java_runtime_version\": \"17\"},\n    visibility = [\"//visibility:private\"],\n)\nalias(\n    name = \"version_or_prefix_version_setting\",\n    actual = select({\n        \":version_setting\": \":version_setting\",\n        \"//conditions:default\": \":prefix_version_setting\",\n    }),\n    visibility = [\"//visibility:private\"],\n)\ntoolchain(\n    name = \"toolchain\",\n    target_compatible_with = [\"@platforms//os:linux\", \"@platforms//cpu:x86_64\"],\n    target_settings = [\":version_or_prefix_version_setting\"],\n    toolchain_type = \"@bazel_tools//tools/jdk:runtime_toolchain_type\",\n    toolchain = \"@remotejdk17_linux//:jdk\",\n)\ntoolchain(\n    name = \"bootstrap_runtime_toolchain\",\n    # These constraints are not required for correctness, but prevent fetches of remote JDK for\n    # different architectures. As every Java compilation toolchain depends on a bootstrap runtime in\n    # the same configuration, this constraint will not result in toolchain resolution failures.\n    exec_compatible_with = [\"@platforms//os:linux\", \"@platforms//cpu:x86_64\"],\n    target_settings = [\":version_or_prefix_version_setting\"],\n    toolchain_type = \"@bazel_tools//tools/jdk:bootstrap_runtime_toolchain_type\",\n    toolchain = \"@remotejdk17_linux//:jdk\",\n)\n"
            }
          },
          "remotejdk17_macos_aarch64": {
            "bzlFile": "@@bazel_tools//tools/build_defs/repo:http.bzl",
            "ruleClassName": "http_archive",
            "attributes": {
              "build_file_content": "load(\"@rules_java//java:defs.bzl\", \"java_runtime\")\n\npackage(default_visibility = [\"//visibility:public\"])\n\nexports_files([\"WORKSPACE\", \"BUILD.bazel\"])\n\nfilegroup(\n    name = \"jre\",\n    srcs = glob(\n        [\n            \"jre/bin/**\",\n            \"jre/lib/**\",\n        ],\n        allow_empty = True,\n        # In some configurations, Java browser plugin is considered harmful and\n        # common antivirus software blocks access to npjp2.dll interfering with Bazel,\n        # so do not include it in JRE on Windows.\n        exclude = [\"jre/bin/plugin2/**\"],\n    ),\n)\n\nfilegroup(\n    name = \"jdk-bin\",\n    srcs = glob(\n        [\"bin/**\"],\n        # The JDK on Windows sometimes contains a directory called\n        # \"%systemroot%\", which is not a valid label.\n        exclude = [\"**/*%*/**\"],\n    ),\n)\n\n# This folder holds security policies.\nfilegroup(\n    name = \"jdk-conf\",\n    srcs = glob(\n        [\"conf/**\"],\n        allow_empty = True,\n    ),\n)\n\nfilegroup(\n    name = \"jdk-include\",\n    srcs = glob(\n        [\"include/**\"],\n        allow_empty = True,\n    ),\n)\n\nfilegroup(\n    name = \"jdk-lib\",\n    srcs = glob(\n        [\"lib/**\", \"release\"],\n        allow_empty = True,\n        exclude = [\n            \"lib/missioncontrol/**\",\n            \"lib/visualvm/**\",\n        ],\n    ),\n)\n\njava_runtime(\n    name = \"jdk\",\n    srcs = [\n        \":jdk-bin\",\n        \":jdk-conf\",\n        \":jdk-include\",\n        \":jdk-lib\",\n        \":jre\",\n    ],\n    # Provide the 'java` binary explicitly so that the correct path is used by\n    # Bazel even when the host platform differs from the execution platform.\n    # Exactly one of the two globs will be empty depending on the host platform.\n    # When --incompatible_disallow_empty_glob is enabled, each individual empty\n    # glob will fail without allow_empty = True, even if the overall result is\n    # non-empty.\n    java = glob([\"bin/java.exe\", \"bin/java\"], allow_empty = True)[0],\n    version = 17,\n)\n",
              "sha256": "314b04568ec0ae9b36ba03c9cbd42adc9e1265f74678923b19297d66eb84dcca",
              "strip_prefix": "zulu17.44.53-ca-jdk17.0.8.1-macosx_aarch64",
              "urls": [
                "https://mirror.bazel.build/cdn.azul.com/zulu/bin/zulu17.44.53-ca-jdk17.0.8.1-macosx_aarch64.tar.gz",
                "https://cdn.azul.com/zulu/bin/zulu17.44.53-ca-jdk17.0.8.1-macosx_aarch64.tar.gz"
              ]
            }
          },
          "remote_java_tools_windows": {
            "bzlFile": "@@bazel_tools//tools/build_defs/repo:http.bzl",
            "ruleClassName": "http_archive",
            "attributes": {
              "sha256": "fe2f88169696d6c6fc6e90ba61bb46be7d0ae3693cbafdf336041bf56679e8d1",
              "urls": [
                "https://mirror.bazel.build/bazel_java_tools/releases/java/v13.4/java_tools_windows-v13.4.zip",
                "https://github.com/bazelbuild/java_tools/releases/download/java_v13.4/java_tools_windows-v13.4.zip"
              ]
            }
          },
          "remotejdk11_win": {
            "bzlFile": "@@bazel_tools//tools/build_defs/repo:http.bzl",
            "ruleClassName": "http_archive",
            "attributes": {
              "build_file_content": "load(\"@rules_java//java:defs.bzl\", \"java_runtime\")\n\npackage(default_visibility = [\"//visibility:public\"])\n\nexports_files([\"WORKSPACE\", \"BUILD.bazel\"])\n\nfilegroup(\n    name = \"jre\",\n    srcs = glob(\n        [\n            \"jre/bin/**\",\n            \"jre/lib/**\",\n        ],\n        allow_empty = True,\n        # In some configurations, Java browser plugin is considered harmful and\n        # common antivirus software blocks access to npjp2.dll interfering with Bazel,\n        # so do not include it in JRE on Windows.\n        exclude = [\"jre/bin/plugin2/**\"],\n    ),\n)\n\nfilegroup(\n    name = \"jdk-bin\",\n    srcs = glob(\n        [\"bin/**\"],\n        # The JDK on Windows sometimes contains a directory called\n        # \"%systemroot%\", which is not a valid label.\n        exclude = [\"**/*%*/**\"],\n    ),\n)\n\n# This folder holds security policies.\nfilegroup(\n    name = \"jdk-conf\",\n    srcs = glob(\n        [\"conf/**\"],\n        allow_empty = True,\n    ),\n)\n\nfilegroup(\n    name = \"jdk-include\",\n    srcs = glob(\n        [\"include/**\"],\n        allow_empty = True,\n    ),\n)\n\nfilegroup(\n    name = \"jdk-lib\",\n    srcs = glob(\n        [\"lib/**\", \"release\"],\n        allow_empty = True,\n        exclude = [\n            \"lib/missioncontrol/**\",\n            \"lib/visualvm/**\",\n        ],\n    ),\n)\n\njava_runtime(\n    name = \"jdk\",\n    srcs = [\n        \":jdk-bin\",\n        \":jdk-conf\",\n        \":jdk-include\",\n        \":jdk-lib\",\n        \":jre\",\n    ],\n    # Provide the 'java` binary explicitly so that the correct path is used by\n    # Bazel even when the host platform differs from the execution platform.\n    # Exactly one of the two globs will be empty depending on the host platform.\n    # When --incompatible_disallow_empty_glob is enabled, each individual empty\n    # glob will fail without allow_empty = True, even if the overall result is\n    # non-empty.\n    java = glob([\"bin/java.exe\", \"bin/java\"], allow_empty = True)[0],\n    version = 11,\n)\n",
              "sha256": "43408193ce2fa0862819495b5ae8541085b95660153f2adcf91a52d3a1710e83",
              "strip_prefix": "zulu11.66.15-ca-jdk11.0.20-win_x64",
              "urls": [
                "https://mirror.bazel.build/cdn.azul.com/zulu/bin/zulu11.66.15-ca-jdk11.0.20-win_x64.zip",
                "https://cdn.azul.com/zulu/bin/zulu11.66.15-ca-jdk11.0.20-win_x64.zip"
              ]
            }
          },
          "remotejdk11_win_toolchain_config_repo": {
            "bzlFile": "@@rules_java~//toolchains:remote_java_repository.bzl",
            "ruleClassName": "_toolchain_config",
            "attributes": {
              "build_file": "\nconfig_setting(\n    name = \"prefix_version_setting\",\n    values = {\"java_runtime_version\": \"remotejdk_11\"},\n    visibility = [\"//visibility:private\"],\n)\nconfig_setting(\n    name = \"version_setting\",\n    values = {\"java_runtime_version\": \"11\"},\n    visibility = [\"//visibility:private\"],\n)\nalias(\n    name = \"version_or_prefix_version_setting\",\n    actual = select({\n        \":version_setting\": \":version_setting\",\n        \"//conditions:default\": \":prefix_version_setting\",\n    }),\n    visibility = [\"//visibility:private\"],\n)\ntoolchain(\n    name = \"toolchain\",\n    target_compatible_with = [\"@platforms//os:windows\", \"@platforms//cpu:x86_64\"],\n    target_settings = [\":version_or_prefix_version_setting\"],\n    toolchain_type = \"@bazel_tools//tools/jdk:runtime_toolchain_type\",\n    toolchain = \"@remotejdk11_win//:jdk\",\n)\ntoolchain(\n    name = \"bootstrap_runtime_toolchain\",\n    # These constraints are not required for correctness, but prevent fetches of remote JDK for\n    # different architectures. As every Java compilation toolchain depends on a bootstrap runtime in\n    # the same configuration, this constraint will not result in toolchain resolution failures.\n    exec_compatible_with = [\"@platforms//os:windows\", \"@platforms//cpu:x86_64\"],\n    target_settings = [\":version_or_prefix_version_setting\"],\n    toolchain_type = \"@bazel_tools//tools/jdk:bootstrap_runtime_toolchain_type\",\n    toolchain = \"@remotejdk11_win//:jdk\",\n)\n"
            }
          },
          "remotejdk11_linux_aarch64": {
            "bzlFile": "@@bazel_tools//tools/build_defs/repo:http.bzl",
            "ruleClassName": "http_archive",
            "attributes": {
              "build_file_content": "load(\"@rules_java//java:defs.bzl\", \"java_runtime\")\n\npackage(default_visibility = [\"//visibility:public\"])\n\nexports_files([\"WORKSPACE\", \"BUILD.bazel\"])\n\nfilegroup(\n    name = \"jre\",\n    srcs = glob(\n        [\n            \"jre/bin/**\",\n            \"jre/lib/**\",\n        ],\n        allow_empty = True,\n        # In some configurations, Java browser plugin is considered harmful and\n        # common antivirus software blocks access to npjp2.dll interfering with Bazel,\n        # so do not include it in JRE on Windows.\n        exclude = [\"jre/bin/plugin2/**\"],\n    ),\n)\n\nfilegroup(\n    name = \"jdk-bin\",\n    srcs = glob(\n        [\"bin/**\"],\n        # The JDK on Windows sometimes contains a directory called\n        # \"%systemroot%\", which is not a valid label.\n        exclude = [\"**/*%*/**\"],\n    ),\n)\n\n# This folder holds security policies.\nfilegroup(\n    name = \"jdk-conf\",\n    srcs = glob(\n        [\"conf/**\"],\n        allow_empty = True,\n    ),\n)\n\nfilegroup(\n    name = \"jdk-include\",\n    srcs = glob(\n        [\"include/**\"],\n        allow_empty = True,\n    ),\n)\n\nfilegroup(\n    name = \"jdk-lib\",\n    srcs = glob(\n        [\"lib/**\", \"release\"],\n        allow_empty = True,\n        exclude = [\n            \"lib/missioncontrol/**\",\n            \"lib/visualvm/**\",\n        ],\n    ),\n)\n\njava_runtime(\n    name = \"jdk\",\n    srcs = [\n        \":jdk-bin\",\n        \":jdk-conf\",\n        \":jdk-include\",\n        \":jdk-lib\",\n        \":jre\",\n    ],\n    # Provide the 'java` binary explicitly so that the correct path is used by\n    # Bazel even when the host platform differs from the execution platform.\n    # Exactly one of the two globs will be empty depending on the host platform.\n    # When --incompatible_disallow_empty_glob is enabled, each individual empty\n    # glob will fail without allow_empty = True, even if the overall result is\n    # non-empty.\n    java = glob([\"bin/java.exe\", \"bin/java\"], allow_empty = True)[0],\n    version = 11,\n)\n",
              "sha256": "54174439f2b3fddd11f1048c397fe7bb45d4c9d66d452d6889b013d04d21c4de",
              "strip_prefix": "zulu11.66.15-ca-jdk11.0.20-linux_aarch64",
              "urls": [
                "https://mirror.bazel.build/cdn.azul.com/zulu/bin/zulu11.66.15-ca-jdk11.0.20-linux_aarch64.tar.gz",
                "https://cdn.azul.com/zulu/bin/zulu11.66.15-ca-jdk11.0.20-linux_aarch64.tar.gz"
              ]
            }
          },
          "remotejdk17_linux": {
            "bzlFile": "@@bazel_tools//tools/build_defs/repo:http.bzl",
            "ruleClassName": "http_archive",
            "attributes": {
              "build_file_content": "load(\"@rules_java//java:defs.bzl\", \"java_runtime\")\n\npackage(default_visibility = [\"//visibility:public\"])\n\nexports_files([\"WORKSPACE\", \"BUILD.bazel\"])\n\nfilegroup(\n    name = \"jre\",\n    srcs = glob(\n        [\n            \"jre/bin/**\",\n            \"jre/lib/**\",\n        ],\n        allow_empty = True,\n        # In some configurations, Java browser plugin is considered harmful and\n        # common antivirus software blocks access to npjp2.dll interfering with Bazel,\n        # so do not include it in JRE on Windows.\n        exclude = [\"jre/bin/plugin2/**\"],\n    ),\n)\n\nfilegroup(\n    name = \"jdk-bin\",\n    srcs = glob(\n        [\"bin/**\"],\n        # The JDK on Windows sometimes contains a directory called\n        # \"%systemroot%\", which is not a valid label.\n        exclude = [\"**/*%*/**\"],\n    ),\n)\n\n# This folder holds security policies.\nfilegroup(\n    name = \"jdk-conf\",\n    srcs = glob(\n        [\"conf/**\"],\n        allow_empty = True,\n    ),\n)\n\nfilegroup(\n    name = \"jdk-include\",\n    srcs = glob(\n        [\"include/**\"],\n        allow_empty = True,\n    ),\n)\n\nfilegroup(\n    name = \"jdk-lib\",\n    srcs = glob(\n        [\"lib/**\", \"release\"],\n        allow_empty = True,\n        exclude = [\n            \"lib/missioncontrol/**\",\n            \"lib/visualvm/**\",\n        ],\n    ),\n)\n\njava_runtime(\n    name = \"jdk\",\n    srcs = [\n        \":jdk-bin\",\n        \":jdk-conf\",\n        \":jdk-include\",\n        \":jdk-lib\",\n        \":jre\",\n    ],\n    # Provide the 'java` binary explicitly so that the correct path is used by\n    # Bazel even when the host platform differs from the execution platform.\n    # Exactly one of the two globs will be empty depending on the host platform.\n    # When --incompatible_disallow_empty_glob is enabled, each individual empty\n    # glob will fail without allow_empty = True, even if the overall result is\n    # non-empty.\n    java = glob([\"bin/java.exe\", \"bin/java\"], allow_empty = True)[0],\n    version = 17,\n)\n",
              "sha256": "b9482f2304a1a68a614dfacddcf29569a72f0fac32e6c74f83dc1b9a157b8340",
              "strip_prefix": "zulu17.44.53-ca-jdk17.0.8.1-linux_x64",
              "urls": [
                "https://mirror.bazel.build/cdn.azul.com/zulu/bin/zulu17.44.53-ca-jdk17.0.8.1-linux_x64.tar.gz",
                "https://cdn.azul.com/zulu/bin/zulu17.44.53-ca-jdk17.0.8.1-linux_x64.tar.gz"
              ]
            }
          },
          "remotejdk11_linux_s390x_toolchain_config_repo": {
            "bzlFile": "@@rules_java~//toolchains:remote_java_repository.bzl",
            "ruleClassName": "_toolchain_config",
            "attributes": {
              "build_file": "\nconfig_setting(\n    name = \"prefix_version_setting\",\n    values = {\"java_runtime_version\": \"remotejdk_11\"},\n    visibility = [\"//visibility:private\"],\n)\nconfig_setting(\n    name = \"version_setting\",\n    values = {\"java_runtime_version\": \"11\"},\n    visibility = [\"//visibility:private\"],\n)\nalias(\n    name = \"version_or_prefix_version_setting\",\n    actual = select({\n        \":version_setting\": \":version_setting\",\n        \"//conditions:default\": \":prefix_version_setting\",\n    }),\n    visibility = [\"//visibility:private\"],\n)\ntoolchain(\n    name = \"toolchain\",\n    target_compatible_with = [\"@platforms//os:linux\", \"@platforms//cpu:s390x\"],\n    target_settings = [\":version_or_prefix_version_setting\"],\n    toolchain_type = \"@bazel_tools//tools/jdk:runtime_toolchain_type\",\n    toolchain = \"@remotejdk11_linux_s390x//:jdk\",\n)\ntoolchain(\n    name = \"bootstrap_runtime_toolchain\",\n    # These constraints are not required for correctness, but prevent fetches of remote JDK for\n    # different architectures. As every Java compilation toolchain depends on a bootstrap runtime in\n    # the same configuration, this constraint will not result in toolchain resolution failures.\n    exec_compatible_with = [\"@platforms//os:linux\", \"@platforms//cpu:s390x\"],\n    target_settings = [\":version_or_prefix_version_setting\"],\n    toolchain_type = \"@bazel_tools//tools/jdk:bootstrap_runtime_toolchain_type\",\n    toolchain = \"@remotejdk11_linux_s390x//:jdk\",\n)\n"
            }
          },
          "remotejdk11_linux_toolchain_config_repo": {
            "bzlFile": "@@rules_java~//toolchains:remote_java_repository.bzl",
            "ruleClassName": "_toolchain_config",
            "attributes": {
              "build_file": "\nconfig_setting(\n    name = \"prefix_version_setting\",\n    values = {\"java_runtime_version\": \"remotejdk_11\"},\n    visibility = [\"//visibility:private\"],\n)\nconfig_setting(\n    name = \"version_setting\",\n    values = {\"java_runtime_version\": \"11\"},\n    visibility = [\"//visibility:private\"],\n)\nalias(\n    name = \"version_or_prefix_version_setting\",\n    actual = select({\n        \":version_setting\": \":version_setting\",\n        \"//conditions:default\": \":prefix_version_setting\",\n    }),\n    visibility = [\"//visibility:private\"],\n)\ntoolchain(\n    name = \"toolchain\",\n    target_compatible_with = [\"@platforms//os:linux\", \"@platforms//cpu:x86_64\"],\n    target_settings = [\":version_or_prefix_version_setting\"],\n    toolchain_type = \"@bazel_tools//tools/jdk:runtime_toolchain_type\",\n    toolchain = \"@remotejdk11_linux//:jdk\",\n)\ntoolchain(\n    name = \"bootstrap_runtime_toolchain\",\n    # These constraints are not required for correctness, but prevent fetches of remote JDK for\n    # different architectures. As every Java compilation toolchain depends on a bootstrap runtime in\n    # the same configuration, this constraint will not result in toolchain resolution failures.\n    exec_compatible_with = [\"@platforms//os:linux\", \"@platforms//cpu:x86_64\"],\n    target_settings = [\":version_or_prefix_version_setting\"],\n    toolchain_type = \"@bazel_tools//tools/jdk:bootstrap_runtime_toolchain_type\",\n    toolchain = \"@remotejdk11_linux//:jdk\",\n)\n"
            }
          },
          "remotejdk11_macos": {
            "bzlFile": "@@bazel_tools//tools/build_defs/repo:http.bzl",
            "ruleClassName": "http_archive",
            "attributes": {
              "build_file_content": "load(\"@rules_java//java:defs.bzl\", \"java_runtime\")\n\npackage(default_visibility = [\"//visibility:public\"])\n\nexports_files([\"WORKSPACE\", \"BUILD.bazel\"])\n\nfilegroup(\n    name = \"jre\",\n    srcs = glob(\n        [\n            \"jre/bin/**\",\n            \"jre/lib/**\",\n        ],\n        allow_empty = True,\n        # In some configurations, Java browser plugin is considered harmful and\n        # common antivirus software blocks access to npjp2.dll interfering with Bazel,\n        # so do not include it in JRE on Windows.\n        exclude = [\"jre/bin/plugin2/**\"],\n    ),\n)\n\nfilegroup(\n    name = \"jdk-bin\",\n    srcs = glob(\n        [\"bin/**\"],\n        # The JDK on Windows sometimes contains a directory called\n        # \"%systemroot%\", which is not a valid label.\n        exclude = [\"**/*%*/**\"],\n    ),\n)\n\n# This folder holds security policies.\nfilegroup(\n    name = \"jdk-conf\",\n    srcs = glob(\n        [\"conf/**\"],\n        allow_empty = True,\n    ),\n)\n\nfilegroup(\n    name = \"jdk-include\",\n    srcs = glob(\n        [\"include/**\"],\n        allow_empty = True,\n    ),\n)\n\nfilegroup(\n    name = \"jdk-lib\",\n    srcs = glob(\n        [\"lib/**\", \"release\"],\n        allow_empty = True,\n        exclude = [\n            \"lib/missioncontrol/**\",\n            \"lib/visualvm/**\",\n        ],\n    ),\n)\n\njava_runtime(\n    name = \"jdk\",\n    srcs = [\n        \":jdk-bin\",\n        \":jdk-conf\",\n        \":jdk-include\",\n        \":jdk-lib\",\n        \":jre\",\n    ],\n    # Provide the 'java` binary explicitly so that the correct path is used by\n    # Bazel even when the host platform differs from the execution platform.\n    # Exactly one of the two globs will be empty depending on the host platform.\n    # When --incompatible_disallow_empty_glob is enabled, each individual empty\n    # glob will fail without allow_empty = True, even if the overall result is\n    # non-empty.\n    java = glob([\"bin/java.exe\", \"bin/java\"], allow_empty = True)[0],\n    version = 11,\n)\n",
              "sha256": "bcaab11cfe586fae7583c6d9d311c64384354fb2638eb9a012eca4c3f1a1d9fd",
              "strip_prefix": "zulu11.66.15-ca-jdk11.0.20-macosx_x64",
              "urls": [
                "https://mirror.bazel.build/cdn.azul.com/zulu/bin/zulu11.66.15-ca-jdk11.0.20-macosx_x64.tar.gz",
                "https://cdn.azul.com/zulu/bin/zulu11.66.15-ca-jdk11.0.20-macosx_x64.tar.gz"
              ]
            }
          },
          "remotejdk11_win_arm64": {
            "bzlFile": "@@bazel_tools//tools/build_defs/repo:http.bzl",
            "ruleClassName": "http_archive",
            "attributes": {
              "build_file_content": "load(\"@rules_java//java:defs.bzl\", \"java_runtime\")\n\npackage(default_visibility = [\"//visibility:public\"])\n\nexports_files([\"WORKSPACE\", \"BUILD.bazel\"])\n\nfilegroup(\n    name = \"jre\",\n    srcs = glob(\n        [\n            \"jre/bin/**\",\n            \"jre/lib/**\",\n        ],\n        allow_empty = True,\n        # In some configurations, Java browser plugin is considered harmful and\n        # common antivirus software blocks access to npjp2.dll interfering with Bazel,\n        # so do not include it in JRE on Windows.\n        exclude = [\"jre/bin/plugin2/**\"],\n    ),\n)\n\nfilegroup(\n    name = \"jdk-bin\",\n    srcs = glob(\n        [\"bin/**\"],\n        # The JDK on Windows sometimes contains a directory called\n        # \"%systemroot%\", which is not a valid label.\n        exclude = [\"**/*%*/**\"],\n    ),\n)\n\n# This folder holds security policies.\nfilegroup(\n    name = \"jdk-conf\",\n    srcs = glob(\n        [\"conf/**\"],\n        allow_empty = True,\n    ),\n)\n\nfilegroup(\n    name = \"jdk-include\",\n    srcs = glob(\n        [\"include/**\"],\n        allow_empty = True,\n    ),\n)\n\nfilegroup(\n    name = \"jdk-lib\",\n    srcs = glob(\n        [\"lib/**\", \"release\"],\n        allow_empty = True,\n        exclude = [\n            \"lib/missioncontrol/**\",\n            \"lib/visualvm/**\",\n        ],\n    ),\n)\n\njava_runtime(\n    name = \"jdk\",\n    srcs = [\n        \":jdk-bin\",\n        \":jdk-conf\",\n        \":jdk-include\",\n        \":jdk-lib\",\n        \":jre\",\n    ],\n    # Provide the 'java` binary explicitly so that the correct path is used by\n    # Bazel even when the host platform differs from the execution platform.\n    # Exactly one of the two globs will be empty depending on the host platform.\n    # When --incompatible_disallow_empty_glob is enabled, each individual empty\n    # glob will fail without allow_empty = True, even if the overall result is\n    # non-empty.\n    java = glob([\"bin/java.exe\", \"bin/java\"], allow_empty = True)[0],\n    version = 11,\n)\n",
              "sha256": "b8a28e6e767d90acf793ea6f5bed0bb595ba0ba5ebdf8b99f395266161e53ec2",
              "strip_prefix": "jdk-11.0.13+8",
              "urls": [
                "https://mirror.bazel.build/aka.ms/download-jdk/microsoft-jdk-11.0.13.8.1-windows-aarch64.zip"
              ]
            }
          },
          "remotejdk17_macos": {
            "bzlFile": "@@bazel_tools//tools/build_defs/repo:http.bzl",
            "ruleClassName": "http_archive",
            "attributes": {
              "build_file_content": "load(\"@rules_java//java:defs.bzl\", \"java_runtime\")\n\npackage(default_visibility = [\"//visibility:public\"])\n\nexports_files([\"WORKSPACE\", \"BUILD.bazel\"])\n\nfilegroup(\n    name = \"jre\",\n    srcs = glob(\n        [\n            \"jre/bin/**\",\n            \"jre/lib/**\",\n        ],\n        allow_empty = True,\n        # In some configurations, Java browser plugin is considered harmful and\n        # common antivirus software blocks access to npjp2.dll interfering with Bazel,\n        # so do not include it in JRE on Windows.\n        exclude = [\"jre/bin/plugin2/**\"],\n    ),\n)\n\nfilegroup(\n    name = \"jdk-bin\",\n    srcs = glob(\n        [\"bin/**\"],\n        # The JDK on Windows sometimes contains a directory called\n        # \"%systemroot%\", which is not a valid label.\n        exclude = [\"**/*%*/**\"],\n    ),\n)\n\n# This folder holds security policies.\nfilegroup(\n    name = \"jdk-conf\",\n    srcs = glob(\n        [\"conf/**\"],\n        allow_empty = True,\n    ),\n)\n\nfilegroup(\n    name = \"jdk-include\",\n    srcs = glob(\n        [\"include/**\"],\n        allow_empty = True,\n    ),\n)\n\nfilegroup(\n    name = \"jdk-lib\",\n    srcs = glob(\n        [\"lib/**\", \"release\"],\n        allow_empty = True,\n        exclude = [\n            \"lib/missioncontrol/**\",\n            \"lib/visualvm/**\",\n        ],\n    ),\n)\n\njava_runtime(\n    name = \"jdk\",\n    srcs = [\n        \":jdk-bin\",\n        \":jdk-conf\",\n        \":jdk-include\",\n        \":jdk-lib\",\n        \":jre\",\n    ],\n    # Provide the 'java` binary explicitly so that the correct path is used by\n    # Bazel even when the host platform differs from the execution platform.\n    # Exactly one of the two globs will be empty depending on the host platform.\n    # When --incompatible_disallow_empty_glob is enabled, each individual empty\n    # glob will fail without allow_empty = True, even if the overall result is\n    # non-empty.\n    java = glob([\"bin/java.exe\", \"bin/java\"], allow_empty = True)[0],\n    version = 17,\n)\n",
              "sha256": "640453e8afe8ffe0fb4dceb4535fb50db9c283c64665eebb0ba68b19e65f4b1f",
              "strip_prefix": "zulu17.44.53-ca-jdk17.0.8.1-macosx_x64",
              "urls": [
                "https://mirror.bazel.build/cdn.azul.com/zulu/bin/zulu17.44.53-ca-jdk17.0.8.1-macosx_x64.tar.gz",
                "https://cdn.azul.com/zulu/bin/zulu17.44.53-ca-jdk17.0.8.1-macosx_x64.tar.gz"
              ]
            }
          },
          "remotejdk21_macos": {
            "bzlFile": "@@bazel_tools//tools/build_defs/repo:http.bzl",
            "ruleClassName": "http_archive",
            "attributes": {
              "build_file_content": "load(\"@rules_java//java:defs.bzl\", \"java_runtime\")\n\npackage(default_visibility = [\"//visibility:public\"])\n\nexports_files([\"WORKSPACE\", \"BUILD.bazel\"])\n\nfilegroup(\n    name = \"jre\",\n    srcs = glob(\n        [\n            \"jre/bin/**\",\n            \"jre/lib/**\",\n        ],\n        allow_empty = True,\n        # In some configurations, Java browser plugin is considered harmful and\n        # common antivirus software blocks access to npjp2.dll interfering with Bazel,\n        # so do not include it in JRE on Windows.\n        exclude = [\"jre/bin/plugin2/**\"],\n    ),\n)\n\nfilegroup(\n    name = \"jdk-bin\",\n    srcs = glob(\n        [\"bin/**\"],\n        # The JDK on Windows sometimes contains a directory called\n        # \"%systemroot%\", which is not a valid label.\n        exclude = [\"**/*%*/**\"],\n    ),\n)\n\n# This folder holds security policies.\nfilegroup(\n    name = \"jdk-conf\",\n    srcs = glob(\n        [\"conf/**\"],\n        allow_empty = True,\n    ),\n)\n\nfilegroup(\n    name = \"jdk-include\",\n    srcs = glob(\n        [\"include/**\"],\n        allow_empty = True,\n    ),\n)\n\nfilegroup(\n    name = \"jdk-lib\",\n    srcs = glob(\n        [\"lib/**\", \"release\"],\n        allow_empty = True,\n        exclude = [\n            \"lib/missioncontrol/**\",\n            \"lib/visualvm/**\",\n        ],\n    ),\n)\n\njava_runtime(\n    name = \"jdk\",\n    srcs = [\n        \":jdk-bin\",\n        \":jdk-conf\",\n        \":jdk-include\",\n        \":jdk-lib\",\n        \":jre\",\n    ],\n    # Provide the 'java` binary explicitly so that the correct path is used by\n    # Bazel even when the host platform differs from the execution platform.\n    # Exactly one of the two globs will be empty depending on the host platform.\n    # When --incompatible_disallow_empty_glob is enabled, each individual empty\n    # glob will fail without allow_empty = True, even if the overall result is\n    # non-empty.\n    java = glob([\"bin/java.exe\", \"bin/java\"], allow_empty = True)[0],\n    version = 21,\n)\n",
              "sha256": "3ad8fe288eb57d975c2786ae453a036aa46e47ab2ac3d81538ebae2a54d3c025",
              "strip_prefix": "zulu21.32.17-ca-jdk21.0.2-macosx_x64",
              "urls": [
                "https://mirror.bazel.build/cdn.azul.com/zulu/bin/zulu21.32.17-ca-jdk21.0.2-macosx_x64.tar.gz",
                "https://cdn.azul.com/zulu/bin/zulu21.32.17-ca-jdk21.0.2-macosx_x64.tar.gz"
              ]
            }
          },
          "remotejdk21_macos_toolchain_config_repo": {
            "bzlFile": "@@rules_java~//toolchains:remote_java_repository.bzl",
            "ruleClassName": "_toolchain_config",
            "attributes": {
              "build_file": "\nconfig_setting(\n    name = \"prefix_version_setting\",\n    values = {\"java_runtime_version\": \"remotejdk_21\"},\n    visibility = [\"//visibility:private\"],\n)\nconfig_setting(\n    name = \"version_setting\",\n    values = {\"java_runtime_version\": \"21\"},\n    visibility = [\"//visibility:private\"],\n)\nalias(\n    name = \"version_or_prefix_version_setting\",\n    actual = select({\n        \":version_setting\": \":version_setting\",\n        \"//conditions:default\": \":prefix_version_setting\",\n    }),\n    visibility = [\"//visibility:private\"],\n)\ntoolchain(\n    name = \"toolchain\",\n    target_compatible_with = [\"@platforms//os:macos\", \"@platforms//cpu:x86_64\"],\n    target_settings = [\":version_or_prefix_version_setting\"],\n    toolchain_type = \"@bazel_tools//tools/jdk:runtime_toolchain_type\",\n    toolchain = \"@remotejdk21_macos//:jdk\",\n)\ntoolchain(\n    name = \"bootstrap_runtime_toolchain\",\n    # These constraints are not required for correctness, but prevent fetches of remote JDK for\n    # different architectures. As every Java compilation toolchain depends on a bootstrap runtime in\n    # the same configuration, this constraint will not result in toolchain resolution failures.\n    exec_compatible_with = [\"@platforms//os:macos\", \"@platforms//cpu:x86_64\"],\n    target_settings = [\":version_or_prefix_version_setting\"],\n    toolchain_type = \"@bazel_tools//tools/jdk:bootstrap_runtime_toolchain_type\",\n    toolchain = \"@remotejdk21_macos//:jdk\",\n)\n"
            }
          },
          "remotejdk17_macos_aarch64_toolchain_config_repo": {
            "bzlFile": "@@rules_java~//toolchains:remote_java_repository.bzl",
            "ruleClassName": "_toolchain_config",
            "attributes": {
              "build_file": "\nconfig_setting(\n    name = \"prefix_version_setting\",\n    values = {\"java_runtime_version\": \"remotejdk_17\"},\n    visibility = [\"//visibility:private\"],\n)\nconfig_setting(\n    name = \"version_setting\",\n    values = {\"java_runtime_version\": \"17\"},\n    visibility = [\"//visibility:private\"],\n)\nalias(\n    name = \"version_or_prefix_version_setting\",\n    actual = select({\n        \":version_setting\": \":version_setting\",\n        \"//conditions:default\": \":prefix_version_setting\",\n    }),\n    visibility = [\"//visibility:private\"],\n)\ntoolchain(\n    name = \"toolchain\",\n    target_compatible_with = [\"@platforms//os:macos\", \"@platforms//cpu:aarch64\"],\n    target_settings = [\":version_or_prefix_version_setting\"],\n    toolchain_type = \"@bazel_tools//tools/jdk:runtime_toolchain_type\",\n    toolchain = \"@remotejdk17_macos_aarch64//:jdk\",\n)\ntoolchain(\n    name = \"bootstrap_runtime_toolchain\",\n    # These constraints are not required for correctness, but prevent fetches of remote JDK for\n    # different architectures. As every Java compilation toolchain depends on a bootstrap runtime in\n    # the same configuration, this constraint will not result in toolchain resolution failures.\n    exec_compatible_with = [\"@platforms//os:macos\", \"@platforms//cpu:aarch64\"],\n    target_settings = [\":version_or_prefix_version_setting\"],\n    toolchain_type = \"@bazel_tools//tools/jdk:bootstrap_runtime_toolchain_type\",\n    toolchain = \"@remotejdk17_macos_aarch64//:jdk\",\n)\n"
            }
          },
          "remotejdk17_win": {
            "bzlFile": "@@bazel_tools//tools/build_defs/repo:http.bzl",
            "ruleClassName": "http_archive",
            "attributes": {
              "build_file_content": "load(\"@rules_java//java:defs.bzl\", \"java_runtime\")\n\npackage(default_visibility = [\"//visibility:public\"])\n\nexports_files([\"WORKSPACE\", \"BUILD.bazel\"])\n\nfilegroup(\n    name = \"jre\",\n    srcs = glob(\n        [\n            \"jre/bin/**\",\n            \"jre/lib/**\",\n        ],\n        allow_empty = True,\n        # In some configurations, Java browser plugin is considered harmful and\n        # common antivirus software blocks access to npjp2.dll interfering with Bazel,\n        # so do not include it in JRE on Windows.\n        exclude = [\"jre/bin/plugin2/**\"],\n    ),\n)\n\nfilegroup(\n    name = \"jdk-bin\",\n    srcs = glob(\n        [\"bin/**\"],\n        # The JDK on Windows sometimes contains a directory called\n        # \"%systemroot%\", which is not a valid label.\n        exclude = [\"**/*%*/**\"],\n    ),\n)\n\n# This folder holds security policies.\nfilegroup(\n    name = \"jdk-conf\",\n    srcs = glob(\n        [\"conf/**\"],\n        allow_empty = True,\n    ),\n)\n\nfilegroup(\n    name = \"jdk-include\",\n    srcs = glob(\n        [\"include/**\"],\n        allow_empty = True,\n    ),\n)\n\nfilegroup(\n    name = \"jdk-lib\",\n    srcs = glob(\n        [\"lib/**\", \"release\"],\n        allow_empty = True,\n        exclude = [\n            \"lib/missioncontrol/**\",\n            \"lib/visualvm/**\",\n        ],\n    ),\n)\n\njava_runtime(\n    name = \"jdk\",\n    srcs = [\n        \":jdk-bin\",\n        \":jdk-conf\",\n        \":jdk-include\",\n        \":jdk-lib\",\n        \":jre\",\n    ],\n    # Provide the 'java` binary explicitly so that the correct path is used by\n    # Bazel even when the host platform differs from the execution platform.\n    # Exactly one of the two globs will be empty depending on the host platform.\n    # When --incompatible_disallow_empty_glob is enabled, each individual empty\n    # glob will fail without allow_empty = True, even if the overall result is\n    # non-empty.\n    java = glob([\"bin/java.exe\", \"bin/java\"], allow_empty = True)[0],\n    version = 17,\n)\n",
              "sha256": "192f2afca57701de6ec496234f7e45d971bf623ff66b8ee4a5c81582054e5637",
              "strip_prefix": "zulu17.44.53-ca-jdk17.0.8.1-win_x64",
              "urls": [
                "https://mirror.bazel.build/cdn.azul.com/zulu/bin/zulu17.44.53-ca-jdk17.0.8.1-win_x64.zip",
                "https://cdn.azul.com/zulu/bin/zulu17.44.53-ca-jdk17.0.8.1-win_x64.zip"
              ]
            }
          },
          "remotejdk11_macos_aarch64_toolchain_config_repo": {
            "bzlFile": "@@rules_java~//toolchains:remote_java_repository.bzl",
            "ruleClassName": "_toolchain_config",
            "attributes": {
              "build_file": "\nconfig_setting(\n    name = \"prefix_version_setting\",\n    values = {\"java_runtime_version\": \"remotejdk_11\"},\n    visibility = [\"//visibility:private\"],\n)\nconfig_setting(\n    name = \"version_setting\",\n    values = {\"java_runtime_version\": \"11\"},\n    visibility = [\"//visibility:private\"],\n)\nalias(\n    name = \"version_or_prefix_version_setting\",\n    actual = select({\n        \":version_setting\": \":version_setting\",\n        \"//conditions:default\": \":prefix_version_setting\",\n    }),\n    visibility = [\"//visibility:private\"],\n)\ntoolchain(\n    name = \"toolchain\",\n    target_compatible_with = [\"@platforms//os:macos\", \"@platforms//cpu:aarch64\"],\n    target_settings = [\":version_or_prefix_version_setting\"],\n    toolchain_type = \"@bazel_tools//tools/jdk:runtime_toolchain_type\",\n    toolchain = \"@remotejdk11_macos_aarch64//:jdk\",\n)\ntoolchain(\n    name = \"bootstrap_runtime_toolchain\",\n    # These constraints are not required for correctness, but prevent fetches of remote JDK for\n    # different architectures. As every Java compilation toolchain depends on a bootstrap runtime in\n    # the same configuration, this constraint will not result in toolchain resolution failures.\n    exec_compatible_with = [\"@platforms//os:macos\", \"@platforms//cpu:aarch64\"],\n    target_settings = [\":version_or_prefix_version_setting\"],\n    toolchain_type = \"@bazel_tools//tools/jdk:bootstrap_runtime_toolchain_type\",\n    toolchain = \"@remotejdk11_macos_aarch64//:jdk\",\n)\n"
            }
          },
          "remotejdk11_linux_ppc64le_toolchain_config_repo": {
            "bzlFile": "@@rules_java~//toolchains:remote_java_repository.bzl",
            "ruleClassName": "_toolchain_config",
            "attributes": {
              "build_file": "\nconfig_setting(\n    name = \"prefix_version_setting\",\n    values = {\"java_runtime_version\": \"remotejdk_11\"},\n    visibility = [\"//visibility:private\"],\n)\nconfig_setting(\n    name = \"version_setting\",\n    values = {\"java_runtime_version\": \"11\"},\n    visibility = [\"//visibility:private\"],\n)\nalias(\n    name = \"version_or_prefix_version_setting\",\n    actual = select({\n        \":version_setting\": \":version_setting\",\n        \"//conditions:default\": \":prefix_version_setting\",\n    }),\n    visibility = [\"//visibility:private\"],\n)\ntoolchain(\n    name = \"toolchain\",\n    target_compatible_with = [\"@platforms//os:linux\", \"@platforms//cpu:ppc\"],\n    target_settings = [\":version_or_prefix_version_setting\"],\n    toolchain_type = \"@bazel_tools//tools/jdk:runtime_toolchain_type\",\n    toolchain = \"@remotejdk11_linux_ppc64le//:jdk\",\n)\ntoolchain(\n    name = \"bootstrap_runtime_toolchain\",\n    # These constraints are not required for correctness, but prevent fetches of remote JDK for\n    # different architectures. As every Java compilation toolchain depends on a bootstrap runtime in\n    # the same configuration, this constraint will not result in toolchain resolution failures.\n    exec_compatible_with = [\"@platforms//os:linux\", \"@platforms//cpu:ppc\"],\n    target_settings = [\":version_or_prefix_version_setting\"],\n    toolchain_type = \"@bazel_tools//tools/jdk:bootstrap_runtime_toolchain_type\",\n    toolchain = \"@remotejdk11_linux_ppc64le//:jdk\",\n)\n"
            }
          },
          "remotejdk21_linux": {
            "bzlFile": "@@bazel_tools//tools/build_defs/repo:http.bzl",
            "ruleClassName": "http_archive",
            "attributes": {
              "build_file_content": "load(\"@rules_java//java:defs.bzl\", \"java_runtime\")\n\npackage(default_visibility = [\"//visibility:public\"])\n\nexports_files([\"WORKSPACE\", \"BUILD.bazel\"])\n\nfilegroup(\n    name = \"jre\",\n    srcs = glob(\n        [\n            \"jre/bin/**\",\n            \"jre/lib/**\",\n        ],\n        allow_empty = True,\n        # In some configurations, Java browser plugin is considered harmful and\n        # common antivirus software blocks access to npjp2.dll interfering with Bazel,\n        # so do not include it in JRE on Windows.\n        exclude = [\"jre/bin/plugin2/**\"],\n    ),\n)\n\nfilegroup(\n    name = \"jdk-bin\",\n    srcs = glob(\n        [\"bin/**\"],\n        # The JDK on Windows sometimes contains a directory called\n        # \"%systemroot%\", which is not a valid label.\n        exclude = [\"**/*%*/**\"],\n    ),\n)\n\n# This folder holds security policies.\nfilegroup(\n    name = \"jdk-conf\",\n    srcs = glob(\n        [\"conf/**\"],\n        allow_empty = True,\n    ),\n)\n\nfilegroup(\n    name = \"jdk-include\",\n    srcs = glob(\n        [\"include/**\"],\n        allow_empty = True,\n    ),\n)\n\nfilegroup(\n    name = \"jdk-lib\",\n    srcs = glob(\n        [\"lib/**\", \"release\"],\n        allow_empty = True,\n        exclude = [\n            \"lib/missioncontrol/**\",\n            \"lib/visualvm/**\",\n        ],\n    ),\n)\n\njava_runtime(\n    name = \"jdk\",\n    srcs = [\n        \":jdk-bin\",\n        \":jdk-conf\",\n        \":jdk-include\",\n        \":jdk-lib\",\n        \":jre\",\n    ],\n    # Provide the 'java` binary explicitly so that the correct path is used by\n    # Bazel even when the host platform differs from the execution platform.\n    # Exactly one of the two globs will be empty depending on the host platform.\n    # When --incompatible_disallow_empty_glob is enabled, each individual empty\n    # glob will fail without allow_empty = True, even if the overall result is\n    # non-empty.\n    java = glob([\"bin/java.exe\", \"bin/java\"], allow_empty = True)[0],\n    version = 21,\n)\n",
              "sha256": "5ad730fbee6bb49bfff10bf39e84392e728d89103d3474a7e5def0fd134b300a",
              "strip_prefix": "zulu21.32.17-ca-jdk21.0.2-linux_x64",
              "urls": [
                "https://mirror.bazel.build/cdn.azul.com/zulu/bin/zulu21.32.17-ca-jdk21.0.2-linux_x64.tar.gz",
                "https://cdn.azul.com/zulu/bin/zulu21.32.17-ca-jdk21.0.2-linux_x64.tar.gz"
              ]
            }
          },
          "remote_java_tools_linux": {
            "bzlFile": "@@bazel_tools//tools/build_defs/repo:http.bzl",
            "ruleClassName": "http_archive",
            "attributes": {
              "sha256": "ba10f09a138cf185d04cbc807d67a3da42ab13d618c5d1ce20d776e199c33a39",
              "urls": [
                "https://mirror.bazel.build/bazel_java_tools/releases/java/v13.4/java_tools_linux-v13.4.zip",
                "https://github.com/bazelbuild/java_tools/releases/download/java_v13.4/java_tools_linux-v13.4.zip"
              ]
            }
          },
          "remotejdk21_win": {
            "bzlFile": "@@bazel_tools//tools/build_defs/repo:http.bzl",
            "ruleClassName": "http_archive",
            "attributes": {
              "build_file_content": "load(\"@rules_java//java:defs.bzl\", \"java_runtime\")\n\npackage(default_visibility = [\"//visibility:public\"])\n\nexports_files([\"WORKSPACE\", \"BUILD.bazel\"])\n\nfilegroup(\n    name = \"jre\",\n    srcs = glob(\n        [\n            \"jre/bin/**\",\n            \"jre/lib/**\",\n        ],\n        allow_empty = True,\n        # In some configurations, Java browser plugin is considered harmful and\n        # common antivirus software blocks access to npjp2.dll interfering with Bazel,\n        # so do not include it in JRE on Windows.\n        exclude = [\"jre/bin/plugin2/**\"],\n    ),\n)\n\nfilegroup(\n    name = \"jdk-bin\",\n    srcs = glob(\n        [\"bin/**\"],\n        # The JDK on Windows sometimes contains a directory called\n        # \"%systemroot%\", which is not a valid label.\n        exclude = [\"**/*%*/**\"],\n    ),\n)\n\n# This folder holds security policies.\nfilegroup(\n    name = \"jdk-conf\",\n    srcs = glob(\n        [\"conf/**\"],\n        allow_empty = True,\n    ),\n)\n\nfilegroup(\n    name = \"jdk-include\",\n    srcs = glob(\n        [\"include/**\"],\n        allow_empty = True,\n    ),\n)\n\nfilegroup(\n    name = \"jdk-lib\",\n    srcs = glob(\n        [\"lib/**\", \"release\"],\n        allow_empty = True,\n        exclude = [\n            \"lib/missioncontrol/**\",\n            \"lib/visualvm/**\",\n        ],\n    ),\n)\n\njava_runtime(\n    name = \"jdk\",\n    srcs = [\n        \":jdk-bin\",\n        \":jdk-conf\",\n        \":jdk-include\",\n        \":jdk-lib\",\n        \":jre\",\n    ],\n    # Provide the 'java` binary explicitly so that the correct path is used by\n    # Bazel even when the host platform differs from the execution platform.\n    # Exactly one of the two globs will be empty depending on the host platform.\n    # When --incompatible_disallow_empty_glob is enabled, each individual empty\n    # glob will fail without allow_empty = True, even if the overall result is\n    # non-empty.\n    java = glob([\"bin/java.exe\", \"bin/java\"], allow_empty = True)[0],\n    version = 21,\n)\n",
              "sha256": "f7cc15ca17295e69c907402dfe8db240db446e75d3b150da7bf67243cded93de",
              "strip_prefix": "zulu21.32.17-ca-jdk21.0.2-win_x64",
              "urls": [
                "https://mirror.bazel.build/cdn.azul.com/zulu/bin/zulu21.32.17-ca-jdk21.0.2-win_x64.zip",
                "https://cdn.azul.com/zulu/bin/zulu21.32.17-ca-jdk21.0.2-win_x64.zip"
              ]
            }
          },
          "remotejdk21_linux_aarch64": {
            "bzlFile": "@@bazel_tools//tools/build_defs/repo:http.bzl",
            "ruleClassName": "http_archive",
            "attributes": {
              "build_file_content": "load(\"@rules_java//java:defs.bzl\", \"java_runtime\")\n\npackage(default_visibility = [\"//visibility:public\"])\n\nexports_files([\"WORKSPACE\", \"BUILD.bazel\"])\n\nfilegroup(\n    name = \"jre\",\n    srcs = glob(\n        [\n            \"jre/bin/**\",\n            \"jre/lib/**\",\n        ],\n        allow_empty = True,\n        # In some configurations, Java browser plugin is considered harmful and\n        # common antivirus software blocks access to npjp2.dll interfering with Bazel,\n        # so do not include it in JRE on Windows.\n        exclude = [\"jre/bin/plugin2/**\"],\n    ),\n)\n\nfilegroup(\n    name = \"jdk-bin\",\n    srcs = glob(\n        [\"bin/**\"],\n        # The JDK on Windows sometimes contains a directory called\n        # \"%systemroot%\", which is not a valid label.\n        exclude = [\"**/*%*/**\"],\n    ),\n)\n\n# This folder holds security policies.\nfilegroup(\n    name = \"jdk-conf\",\n    srcs = glob(\n        [\"conf/**\"],\n        allow_empty = True,\n    ),\n)\n\nfilegroup(\n    name = \"jdk-include\",\n    srcs = glob(\n        [\"include/**\"],\n        allow_empty = True,\n    ),\n)\n\nfilegroup(\n    name = \"jdk-lib\",\n    srcs = glob(\n        [\"lib/**\", \"release\"],\n        allow_empty = True,\n        exclude = [\n            \"lib/missioncontrol/**\",\n            \"lib/visualvm/**\",\n        ],\n    ),\n)\n\njava_runtime(\n    name = \"jdk\",\n    srcs = [\n        \":jdk-bin\",\n        \":jdk-conf\",\n        \":jdk-include\",\n        \":jdk-lib\",\n        \":jre\",\n    ],\n    # Provide the 'java` binary explicitly so that the correct path is used by\n    # Bazel even when the host platform differs from the execution platform.\n    # Exactly one of the two globs will be empty depending on the host platform.\n    # When --incompatible_disallow_empty_glob is enabled, each individual empty\n    # glob will fail without allow_empty = True, even if the overall result is\n    # non-empty.\n    java = glob([\"bin/java.exe\", \"bin/java\"], allow_empty = True)[0],\n    version = 21,\n)\n",
              "sha256": "ce7df1af5d44a9f455617c4b8891443fbe3e4b269c777d8b82ed66f77167cfe0",
              "strip_prefix": "zulu21.32.17-ca-jdk21.0.2-linux_aarch64",
              "urls": [
                "https://cdn.azul.com/zulu/bin/zulu21.32.17-ca-jdk21.0.2-linux_aarch64.tar.gz",
                "https://mirror.bazel.build/cdn.azul.com/zulu/bin/zulu21.32.17-ca-jdk21.0.2-linux_aarch64.tar.gz"
              ]
            }
          },
          "remotejdk11_linux_aarch64_toolchain_config_repo": {
            "bzlFile": "@@rules_java~//toolchains:remote_java_repository.bzl",
            "ruleClassName": "_toolchain_config",
            "attributes": {
              "build_file": "\nconfig_setting(\n    name = \"prefix_version_setting\",\n    values = {\"java_runtime_version\": \"remotejdk_11\"},\n    visibility = [\"//visibility:private\"],\n)\nconfig_setting(\n    name = \"version_setting\",\n    values = {\"java_runtime_version\": \"11\"},\n    visibility = [\"//visibility:private\"],\n)\nalias(\n    name = \"version_or_prefix_version_setting\",\n    actual = select({\n        \":version_setting\": \":version_setting\",\n        \"//conditions:default\": \":prefix_version_setting\",\n    }),\n    visibility = [\"//visibility:private\"],\n)\ntoolchain(\n    name = \"toolchain\",\n    target_compatible_with = [\"@platforms//os:linux\", \"@platforms//cpu:aarch64\"],\n    target_settings = [\":version_or_prefix_version_setting\"],\n    toolchain_type = \"@bazel_tools//tools/jdk:runtime_toolchain_type\",\n    toolchain = \"@remotejdk11_linux_aarch64//:jdk\",\n)\ntoolchain(\n    name = \"bootstrap_runtime_toolchain\",\n    # These constraints are not required for correctness, but prevent fetches of remote JDK for\n    # different architectures. As every Java compilation toolchain depends on a bootstrap runtime in\n    # the same configuration, this constraint will not result in toolchain resolution failures.\n    exec_compatible_with = [\"@platforms//os:linux\", \"@platforms//cpu:aarch64\"],\n    target_settings = [\":version_or_prefix_version_setting\"],\n    toolchain_type = \"@bazel_tools//tools/jdk:bootstrap_runtime_toolchain_type\",\n    toolchain = \"@remotejdk11_linux_aarch64//:jdk\",\n)\n"
            }
          },
          "remotejdk11_linux_s390x": {
            "bzlFile": "@@bazel_tools//tools/build_defs/repo:http.bzl",
            "ruleClassName": "http_archive",
            "attributes": {
              "build_file_content": "load(\"@rules_java//java:defs.bzl\", \"java_runtime\")\n\npackage(default_visibility = [\"//visibility:public\"])\n\nexports_files([\"WORKSPACE\", \"BUILD.bazel\"])\n\nfilegroup(\n    name = \"jre\",\n    srcs = glob(\n        [\n            \"jre/bin/**\",\n            \"jre/lib/**\",\n        ],\n        allow_empty = True,\n        # In some configurations, Java browser plugin is considered harmful and\n        # common antivirus software blocks access to npjp2.dll interfering with Bazel,\n        # so do not include it in JRE on Windows.\n        exclude = [\"jre/bin/plugin2/**\"],\n    ),\n)\n\nfilegroup(\n    name = \"jdk-bin\",\n    srcs = glob(\n        [\"bin/**\"],\n        # The JDK on Windows sometimes contains a directory called\n        # \"%systemroot%\", which is not a valid label.\n        exclude = [\"**/*%*/**\"],\n    ),\n)\n\n# This folder holds security policies.\nfilegroup(\n    name = \"jdk-conf\",\n    srcs = glob(\n        [\"conf/**\"],\n        allow_empty = True,\n    ),\n)\n\nfilegroup(\n    name = \"jdk-include\",\n    srcs = glob(\n        [\"include/**\"],\n        allow_empty = True,\n    ),\n)\n\nfilegroup(\n    name = \"jdk-lib\",\n    srcs = glob(\n        [\"lib/**\", \"release\"],\n        allow_empty = True,\n        exclude = [\n            \"lib/missioncontrol/**\",\n            \"lib/visualvm/**\",\n        ],\n    ),\n)\n\njava_runtime(\n    name = \"jdk\",\n    srcs = [\n        \":jdk-bin\",\n        \":jdk-conf\",\n        \":jdk-include\",\n        \":jdk-lib\",\n        \":jre\",\n    ],\n    # Provide the 'java` binary explicitly so that the correct path is used by\n    # Bazel even when the host platform differs from the execution platform.\n    # Exactly one of the two globs will be empty depending on the host platform.\n    # When --incompatible_disallow_empty_glob is enabled, each individual empty\n    # glob will fail without allow_empty = True, even if the overall result is\n    # non-empty.\n    java = glob([\"bin/java.exe\", \"bin/java\"], allow_empty = True)[0],\n    version = 11,\n)\n",
              "sha256": "a58fc0361966af0a5d5a31a2d8a208e3c9bb0f54f345596fd80b99ea9a39788b",
              "strip_prefix": "jdk-11.0.15+10",
              "urls": [
                "https://mirror.bazel.build/github.com/adoptium/temurin11-binaries/releases/download/jdk-11.0.15+10/OpenJDK11U-jdk_s390x_linux_hotspot_11.0.15_10.tar.gz",
                "https://github.com/adoptium/temurin11-binaries/releases/download/jdk-11.0.15+10/OpenJDK11U-jdk_s390x_linux_hotspot_11.0.15_10.tar.gz"
              ]
            }
          },
          "remotejdk17_linux_aarch64": {
            "bzlFile": "@@bazel_tools//tools/build_defs/repo:http.bzl",
            "ruleClassName": "http_archive",
            "attributes": {
              "build_file_content": "load(\"@rules_java//java:defs.bzl\", \"java_runtime\")\n\npackage(default_visibility = [\"//visibility:public\"])\n\nexports_files([\"WORKSPACE\", \"BUILD.bazel\"])\n\nfilegroup(\n    name = \"jre\",\n    srcs = glob(\n        [\n            \"jre/bin/**\",\n            \"jre/lib/**\",\n        ],\n        allow_empty = True,\n        # In some configurations, Java browser plugin is considered harmful and\n        # common antivirus software blocks access to npjp2.dll interfering with Bazel,\n        # so do not include it in JRE on Windows.\n        exclude = [\"jre/bin/plugin2/**\"],\n    ),\n)\n\nfilegroup(\n    name = \"jdk-bin\",\n    srcs = glob(\n        [\"bin/**\"],\n        # The JDK on Windows sometimes contains a directory called\n        # \"%systemroot%\", which is not a valid label.\n        exclude = [\"**/*%*/**\"],\n    ),\n)\n\n# This folder holds security policies.\nfilegroup(\n    name = \"jdk-conf\",\n    srcs = glob(\n        [\"conf/**\"],\n        allow_empty = True,\n    ),\n)\n\nfilegroup(\n    name = \"jdk-include\",\n    srcs = glob(\n        [\"include/**\"],\n        allow_empty = True,\n    ),\n)\n\nfilegroup(\n    name = \"jdk-lib\",\n    srcs = glob(\n        [\"lib/**\", \"release\"],\n        allow_empty = True,\n        exclude = [\n            \"lib/missioncontrol/**\",\n            \"lib/visualvm/**\",\n        ],\n    ),\n)\n\njava_runtime(\n    name = \"jdk\",\n    srcs = [\n        \":jdk-bin\",\n        \":jdk-conf\",\n        \":jdk-include\",\n        \":jdk-lib\",\n        \":jre\",\n    ],\n    # Provide the 'java` binary explicitly so that the correct path is used by\n    # Bazel even when the host platform differs from the execution platform.\n    # Exactly one of the two globs will be empty depending on the host platform.\n    # When --incompatible_disallow_empty_glob is enabled, each individual empty\n    # glob will fail without allow_empty = True, even if the overall result is\n    # non-empty.\n    java = glob([\"bin/java.exe\", \"bin/java\"], allow_empty = True)[0],\n    version = 17,\n)\n",
              "sha256": "6531cef61e416d5a7b691555c8cf2bdff689201b8a001ff45ab6740062b44313",
              "strip_prefix": "zulu17.44.53-ca-jdk17.0.8.1-linux_aarch64",
              "urls": [
                "https://mirror.bazel.build/cdn.azul.com/zulu/bin/zulu17.44.53-ca-jdk17.0.8.1-linux_aarch64.tar.gz",
                "https://cdn.azul.com/zulu/bin/zulu17.44.53-ca-jdk17.0.8.1-linux_aarch64.tar.gz"
              ]
            }
          },
          "remotejdk17_win_arm64_toolchain_config_repo": {
            "bzlFile": "@@rules_java~//toolchains:remote_java_repository.bzl",
            "ruleClassName": "_toolchain_config",
            "attributes": {
              "build_file": "\nconfig_setting(\n    name = \"prefix_version_setting\",\n    values = {\"java_runtime_version\": \"remotejdk_17\"},\n    visibility = [\"//visibility:private\"],\n)\nconfig_setting(\n    name = \"version_setting\",\n    values = {\"java_runtime_version\": \"17\"},\n    visibility = [\"//visibility:private\"],\n)\nalias(\n    name = \"version_or_prefix_version_setting\",\n    actual = select({\n        \":version_setting\": \":version_setting\",\n        \"//conditions:default\": \":prefix_version_setting\",\n    }),\n    visibility = [\"//visibility:private\"],\n)\ntoolchain(\n    name = \"toolchain\",\n    target_compatible_with = [\"@platforms//os:windows\", \"@platforms//cpu:arm64\"],\n    target_settings = [\":version_or_prefix_version_setting\"],\n    toolchain_type = \"@bazel_tools//tools/jdk:runtime_toolchain_type\",\n    toolchain = \"@remotejdk17_win_arm64//:jdk\",\n)\ntoolchain(\n    name = \"bootstrap_runtime_toolchain\",\n    # These constraints are not required for correctness, but prevent fetches of remote JDK for\n    # different architectures. As every Java compilation toolchain depends on a bootstrap runtime in\n    # the same configuration, this constraint will not result in toolchain resolution failures.\n    exec_compatible_with = [\"@platforms//os:windows\", \"@platforms//cpu:arm64\"],\n    target_settings = [\":version_or_prefix_version_setting\"],\n    toolchain_type = \"@bazel_tools//tools/jdk:bootstrap_runtime_toolchain_type\",\n    toolchain = \"@remotejdk17_win_arm64//:jdk\",\n)\n"
            }
          },
          "remotejdk11_linux": {
            "bzlFile": "@@bazel_tools//tools/build_defs/repo:http.bzl",
            "ruleClassName": "http_archive",
            "attributes": {
              "build_file_content": "load(\"@rules_java//java:defs.bzl\", \"java_runtime\")\n\npackage(default_visibility = [\"//visibility:public\"])\n\nexports_files([\"WORKSPACE\", \"BUILD.bazel\"])\n\nfilegroup(\n    name = \"jre\",\n    srcs = glob(\n        [\n            \"jre/bin/**\",\n            \"jre/lib/**\",\n        ],\n        allow_empty = True,\n        # In some configurations, Java browser plugin is considered harmful and\n        # common antivirus software blocks access to npjp2.dll interfering with Bazel,\n        # so do not include it in JRE on Windows.\n        exclude = [\"jre/bin/plugin2/**\"],\n    ),\n)\n\nfilegroup(\n    name = \"jdk-bin\",\n    srcs = glob(\n        [\"bin/**\"],\n        # The JDK on Windows sometimes contains a directory called\n        # \"%systemroot%\", which is not a valid label.\n        exclude = [\"**/*%*/**\"],\n    ),\n)\n\n# This folder holds security policies.\nfilegroup(\n    name = \"jdk-conf\",\n    srcs = glob(\n        [\"conf/**\"],\n        allow_empty = True,\n    ),\n)\n\nfilegroup(\n    name = \"jdk-include\",\n    srcs = glob(\n        [\"include/**\"],\n        allow_empty = True,\n    ),\n)\n\nfilegroup(\n    name = \"jdk-lib\",\n    srcs = glob(\n        [\"lib/**\", \"release\"],\n        allow_empty = True,\n        exclude = [\n            \"lib/missioncontrol/**\",\n            \"lib/visualvm/**\",\n        ],\n    ),\n)\n\njava_runtime(\n    name = \"jdk\",\n    srcs = [\n        \":jdk-bin\",\n        \":jdk-conf\",\n        \":jdk-include\",\n        \":jdk-lib\",\n        \":jre\",\n    ],\n    # Provide the 'java` binary explicitly so that the correct path is used by\n    # Bazel even when the host platform differs from the execution platform.\n    # Exactly one of the two globs will be empty depending on the host platform.\n    # When --incompatible_disallow_empty_glob is enabled, each individual empty\n    # glob will fail without allow_empty = True, even if the overall result is\n    # non-empty.\n    java = glob([\"bin/java.exe\", \"bin/java\"], allow_empty = True)[0],\n    version = 11,\n)\n",
              "sha256": "a34b404f87a08a61148b38e1416d837189e1df7a040d949e743633daf4695a3c",
              "strip_prefix": "zulu11.66.15-ca-jdk11.0.20-linux_x64",
              "urls": [
                "https://mirror.bazel.build/cdn.azul.com/zulu/bin/zulu11.66.15-ca-jdk11.0.20-linux_x64.tar.gz",
                "https://cdn.azul.com/zulu/bin/zulu11.66.15-ca-jdk11.0.20-linux_x64.tar.gz"
              ]
            }
          },
          "remotejdk11_macos_toolchain_config_repo": {
            "bzlFile": "@@rules_java~//toolchains:remote_java_repository.bzl",
            "ruleClassName": "_toolchain_config",
            "attributes": {
              "build_file": "\nconfig_setting(\n    name = \"prefix_version_setting\",\n    values = {\"java_runtime_version\": \"remotejdk_11\"},\n    visibility = [\"//visibility:private\"],\n)\nconfig_setting(\n    name = \"version_setting\",\n    values = {\"java_runtime_version\": \"11\"},\n    visibility = [\"//visibility:private\"],\n)\nalias(\n    name = \"version_or_prefix_version_setting\",\n    actual = select({\n        \":version_setting\": \":version_setting\",\n        \"//conditions:default\": \":prefix_version_setting\",\n    }),\n    visibility = [\"//visibility:private\"],\n)\ntoolchain(\n    name = \"toolchain\",\n    target_compatible_with = [\"@platforms//os:macos\", \"@platforms//cpu:x86_64\"],\n    target_settings = [\":version_or_prefix_version_setting\"],\n    toolchain_type = \"@bazel_tools//tools/jdk:runtime_toolchain_type\",\n    toolchain = \"@remotejdk11_macos//:jdk\",\n)\ntoolchain(\n    name = \"bootstrap_runtime_toolchain\",\n    # These constraints are not required for correctness, but prevent fetches of remote JDK for\n    # different architectures. As every Java compilation toolchain depends on a bootstrap runtime in\n    # the same configuration, this constraint will not result in toolchain resolution failures.\n    exec_compatible_with = [\"@platforms//os:macos\", \"@platforms//cpu:x86_64\"],\n    target_settings = [\":version_or_prefix_version_setting\"],\n    toolchain_type = \"@bazel_tools//tools/jdk:bootstrap_runtime_toolchain_type\",\n    toolchain = \"@remotejdk11_macos//:jdk\",\n)\n"
            }
          },
          "remotejdk17_linux_ppc64le_toolchain_config_repo": {
            "bzlFile": "@@rules_java~//toolchains:remote_java_repository.bzl",
            "ruleClassName": "_toolchain_config",
            "attributes": {
              "build_file": "\nconfig_setting(\n    name = \"prefix_version_setting\",\n    values = {\"java_runtime_version\": \"remotejdk_17\"},\n    visibility = [\"//visibility:private\"],\n)\nconfig_setting(\n    name = \"version_setting\",\n    values = {\"java_runtime_version\": \"17\"},\n    visibility = [\"//visibility:private\"],\n)\nalias(\n    name = \"version_or_prefix_version_setting\",\n    actual = select({\n        \":version_setting\": \":version_setting\",\n        \"//conditions:default\": \":prefix_version_setting\",\n    }),\n    visibility = [\"//visibility:private\"],\n)\ntoolchain(\n    name = \"toolchain\",\n    target_compatible_with = [\"@platforms//os:linux\", \"@platforms//cpu:ppc\"],\n    target_settings = [\":version_or_prefix_version_setting\"],\n    toolchain_type = \"@bazel_tools//tools/jdk:runtime_toolchain_type\",\n    toolchain = \"@remotejdk17_linux_ppc64le//:jdk\",\n)\ntoolchain(\n    name = \"bootstrap_runtime_toolchain\",\n    # These constraints are not required for correctness, but prevent fetches of remote JDK for\n    # different architectures. As every Java compilation toolchain depends on a bootstrap runtime in\n    # the same configuration, this constraint will not result in toolchain resolution failures.\n    exec_compatible_with = [\"@platforms//os:linux\", \"@platforms//cpu:ppc\"],\n    target_settings = [\":version_or_prefix_version_setting\"],\n    toolchain_type = \"@bazel_tools//tools/jdk:bootstrap_runtime_toolchain_type\",\n    toolchain = \"@remotejdk17_linux_ppc64le//:jdk\",\n)\n"
            }
          },
          "remotejdk17_win_arm64": {
            "bzlFile": "@@bazel_tools//tools/build_defs/repo:http.bzl",
            "ruleClassName": "http_archive",
            "attributes": {
              "build_file_content": "load(\"@rules_java//java:defs.bzl\", \"java_runtime\")\n\npackage(default_visibility = [\"//visibility:public\"])\n\nexports_files([\"WORKSPACE\", \"BUILD.bazel\"])\n\nfilegroup(\n    name = \"jre\",\n    srcs = glob(\n        [\n            \"jre/bin/**\",\n            \"jre/lib/**\",\n        ],\n        allow_empty = True,\n        # In some configurations, Java browser plugin is considered harmful and\n        # common antivirus software blocks access to npjp2.dll interfering with Bazel,\n        # so do not include it in JRE on Windows.\n        exclude = [\"jre/bin/plugin2/**\"],\n    ),\n)\n\nfilegroup(\n    name = \"jdk-bin\",\n    srcs = glob(\n        [\"bin/**\"],\n        # The JDK on Windows sometimes contains a directory called\n        # \"%systemroot%\", which is not a valid label.\n        exclude = [\"**/*%*/**\"],\n    ),\n)\n\n# This folder holds security policies.\nfilegroup(\n    name = \"jdk-conf\",\n    srcs = glob(\n        [\"conf/**\"],\n        allow_empty = True,\n    ),\n)\n\nfilegroup(\n    name = \"jdk-include\",\n    srcs = glob(\n        [\"include/**\"],\n        allow_empty = True,\n    ),\n)\n\nfilegroup(\n    name = \"jdk-lib\",\n    srcs = glob(\n        [\"lib/**\", \"release\"],\n        allow_empty = True,\n        exclude = [\n            \"lib/missioncontrol/**\",\n            \"lib/visualvm/**\",\n        ],\n    ),\n)\n\njava_runtime(\n    name = \"jdk\",\n    srcs = [\n        \":jdk-bin\",\n        \":jdk-conf\",\n        \":jdk-include\",\n        \":jdk-lib\",\n        \":jre\",\n    ],\n    # Provide the 'java` binary explicitly so that the correct path is used by\n    # Bazel even when the host platform differs from the execution platform.\n    # Exactly one of the two globs will be empty depending on the host platform.\n    # When --incompatible_disallow_empty_glob is enabled, each individual empty\n    # glob will fail without allow_empty = True, even if the overall result is\n    # non-empty.\n    java = glob([\"bin/java.exe\", \"bin/java\"], allow_empty = True)[0],\n    version = 17,\n)\n",
              "sha256": "6802c99eae0d788e21f52d03cab2e2b3bf42bc334ca03cbf19f71eb70ee19f85",
              "strip_prefix": "zulu17.44.53-ca-jdk17.0.8.1-win_aarch64",
              "urls": [
                "https://mirror.bazel.build/cdn.azul.com/zulu/bin/zulu17.44.53-ca-jdk17.0.8.1-win_aarch64.zip",
                "https://cdn.azul.com/zulu/bin/zulu17.44.53-ca-jdk17.0.8.1-win_aarch64.zip"
              ]
            }
          },
          "remote_java_tools_darwin_arm64": {
            "bzlFile": "@@bazel_tools//tools/build_defs/repo:http.bzl",
            "ruleClassName": "http_archive",
            "attributes": {
              "sha256": "076a7e198ad077f8c7d997986ef5102427fae6bbfce7a7852d2e080ed8767528",
              "urls": [
                "https://mirror.bazel.build/bazel_java_tools/releases/java/v13.4/java_tools_darwin_arm64-v13.4.zip",
                "https://github.com/bazelbuild/java_tools/releases/download/java_v13.4/java_tools_darwin_arm64-v13.4.zip"
              ]
            }
          },
          "remotejdk17_linux_ppc64le": {
            "bzlFile": "@@bazel_tools//tools/build_defs/repo:http.bzl",
            "ruleClassName": "http_archive",
            "attributes": {
              "build_file_content": "load(\"@rules_java//java:defs.bzl\", \"java_runtime\")\n\npackage(default_visibility = [\"//visibility:public\"])\n\nexports_files([\"WORKSPACE\", \"BUILD.bazel\"])\n\nfilegroup(\n    name = \"jre\",\n    srcs = glob(\n        [\n            \"jre/bin/**\",\n            \"jre/lib/**\",\n        ],\n        allow_empty = True,\n        # In some configurations, Java browser plugin is considered harmful and\n        # common antivirus software blocks access to npjp2.dll interfering with Bazel,\n        # so do not include it in JRE on Windows.\n        exclude = [\"jre/bin/plugin2/**\"],\n    ),\n)\n\nfilegroup(\n    name = \"jdk-bin\",\n    srcs = glob(\n        [\"bin/**\"],\n        # The JDK on Windows sometimes contains a directory called\n        # \"%systemroot%\", which is not a valid label.\n        exclude = [\"**/*%*/**\"],\n    ),\n)\n\n# This folder holds security policies.\nfilegroup(\n    name = \"jdk-conf\",\n    srcs = glob(\n        [\"conf/**\"],\n        allow_empty = True,\n    ),\n)\n\nfilegroup(\n    name = \"jdk-include\",\n    srcs = glob(\n        [\"include/**\"],\n        allow_empty = True,\n    ),\n)\n\nfilegroup(\n    name = \"jdk-lib\",\n    srcs = glob(\n        [\"lib/**\", \"release\"],\n        allow_empty = True,\n        exclude = [\n            \"lib/missioncontrol/**\",\n            \"lib/visualvm/**\",\n        ],\n    ),\n)\n\njava_runtime(\n    name = \"jdk\",\n    srcs = [\n        \":jdk-bin\",\n        \":jdk-conf\",\n        \":jdk-include\",\n        \":jdk-lib\",\n        \":jre\",\n    ],\n    # Provide the 'java` binary explicitly so that the correct path is used by\n    # Bazel even when the host platform differs from the execution platform.\n    # Exactly one of the two globs will be empty depending on the host platform.\n    # When --incompatible_disallow_empty_glob is enabled, each individual empty\n    # glob will fail without allow_empty = True, even if the overall result is\n    # non-empty.\n    java = glob([\"bin/java.exe\", \"bin/java\"], allow_empty = True)[0],\n    version = 17,\n)\n",
              "sha256": "00a4c07603d0218cd678461b5b3b7e25b3253102da4022d31fc35907f21a2efd",
              "strip_prefix": "jdk-17.0.8.1+1",
              "urls": [
                "https://mirror.bazel.build/github.com/adoptium/temurin17-binaries/releases/download/jdk-17.0.8.1%2B1/OpenJDK17U-jdk_ppc64le_linux_hotspot_17.0.8.1_1.tar.gz",
                "https://github.com/adoptium/temurin17-binaries/releases/download/jdk-17.0.8.1%2B1/OpenJDK17U-jdk_ppc64le_linux_hotspot_17.0.8.1_1.tar.gz"
              ]
            }
          },
          "remotejdk21_linux_aarch64_toolchain_config_repo": {
            "bzlFile": "@@rules_java~//toolchains:remote_java_repository.bzl",
            "ruleClassName": "_toolchain_config",
            "attributes": {
              "build_file": "\nconfig_setting(\n    name = \"prefix_version_setting\",\n    values = {\"java_runtime_version\": \"remotejdk_21\"},\n    visibility = [\"//visibility:private\"],\n)\nconfig_setting(\n    name = \"version_setting\",\n    values = {\"java_runtime_version\": \"21\"},\n    visibility = [\"//visibility:private\"],\n)\nalias(\n    name = \"version_or_prefix_version_setting\",\n    actual = select({\n        \":version_setting\": \":version_setting\",\n        \"//conditions:default\": \":prefix_version_setting\",\n    }),\n    visibility = [\"//visibility:private\"],\n)\ntoolchain(\n    name = \"toolchain\",\n    target_compatible_with = [\"@platforms//os:linux\", \"@platforms//cpu:aarch64\"],\n    target_settings = [\":version_or_prefix_version_setting\"],\n    toolchain_type = \"@bazel_tools//tools/jdk:runtime_toolchain_type\",\n    toolchain = \"@remotejdk21_linux_aarch64//:jdk\",\n)\ntoolchain(\n    name = \"bootstrap_runtime_toolchain\",\n    # These constraints are not required for correctness, but prevent fetches of remote JDK for\n    # different architectures. As every Java compilation toolchain depends on a bootstrap runtime in\n    # the same configuration, this constraint will not result in toolchain resolution failures.\n    exec_compatible_with = [\"@platforms//os:linux\", \"@platforms//cpu:aarch64\"],\n    target_settings = [\":version_or_prefix_version_setting\"],\n    toolchain_type = \"@bazel_tools//tools/jdk:bootstrap_runtime_toolchain_type\",\n    toolchain = \"@remotejdk21_linux_aarch64//:jdk\",\n)\n"
            }
          },
          "remotejdk11_win_arm64_toolchain_config_repo": {
            "bzlFile": "@@rules_java~//toolchains:remote_java_repository.bzl",
            "ruleClassName": "_toolchain_config",
            "attributes": {
              "build_file": "\nconfig_setting(\n    name = \"prefix_version_setting\",\n    values = {\"java_runtime_version\": \"remotejdk_11\"},\n    visibility = [\"//visibility:private\"],\n)\nconfig_setting(\n    name = \"version_setting\",\n    values = {\"java_runtime_version\": \"11\"},\n    visibility = [\"//visibility:private\"],\n)\nalias(\n    name = \"version_or_prefix_version_setting\",\n    actual = select({\n        \":version_setting\": \":version_setting\",\n        \"//conditions:default\": \":prefix_version_setting\",\n    }),\n    visibility = [\"//visibility:private\"],\n)\ntoolchain(\n    name = \"toolchain\",\n    target_compatible_with = [\"@platforms//os:windows\", \"@platforms//cpu:arm64\"],\n    target_settings = [\":version_or_prefix_version_setting\"],\n    toolchain_type = \"@bazel_tools//tools/jdk:runtime_toolchain_type\",\n    toolchain = \"@remotejdk11_win_arm64//:jdk\",\n)\ntoolchain(\n    name = \"bootstrap_runtime_toolchain\",\n    # These constraints are not required for correctness, but prevent fetches of remote JDK for\n    # different architectures. As every Java compilation toolchain depends on a bootstrap runtime in\n    # the same configuration, this constraint will not result in toolchain resolution failures.\n    exec_compatible_with = [\"@platforms//os:windows\", \"@platforms//cpu:arm64\"],\n    target_settings = [\":version_or_prefix_version_setting\"],\n    toolchain_type = \"@bazel_tools//tools/jdk:bootstrap_runtime_toolchain_type\",\n    toolchain = \"@remotejdk11_win_arm64//:jdk\",\n)\n"
            }
          },
          "local_jdk": {
            "bzlFile": "@@rules_java~//toolchains:local_java_repository.bzl",
            "ruleClassName": "_local_java_repository_rule",
            "attributes": {
              "java_home": "",
              "version": "",
              "build_file_content": "load(\"@rules_java//java:defs.bzl\", \"java_runtime\")\n\npackage(default_visibility = [\"//visibility:public\"])\n\nexports_files([\"WORKSPACE\", \"BUILD.bazel\"])\n\nfilegroup(\n    name = \"jre\",\n    srcs = glob(\n        [\n            \"jre/bin/**\",\n            \"jre/lib/**\",\n        ],\n        allow_empty = True,\n        # In some configurations, Java browser plugin is considered harmful and\n        # common antivirus software blocks access to npjp2.dll interfering with Bazel,\n        # so do not include it in JRE on Windows.\n        exclude = [\"jre/bin/plugin2/**\"],\n    ),\n)\n\nfilegroup(\n    name = \"jdk-bin\",\n    srcs = glob(\n        [\"bin/**\"],\n        # The JDK on Windows sometimes contains a directory called\n        # \"%systemroot%\", which is not a valid label.\n        exclude = [\"**/*%*/**\"],\n    ),\n)\n\n# This folder holds security policies.\nfilegroup(\n    name = \"jdk-conf\",\n    srcs = glob(\n        [\"conf/**\"],\n        allow_empty = True,\n    ),\n)\n\nfilegroup(\n    name = \"jdk-include\",\n    srcs = glob(\n        [\"include/**\"],\n        allow_empty = True,\n    ),\n)\n\nfilegroup(\n    name = \"jdk-lib\",\n    srcs = glob(\n        [\"lib/**\", \"release\"],\n        allow_empty = True,\n        exclude = [\n            \"lib/missioncontrol/**\",\n            \"lib/visualvm/**\",\n        ],\n    ),\n)\n\njava_runtime(\n    name = \"jdk\",\n    srcs = [\n        \":jdk-bin\",\n        \":jdk-conf\",\n        \":jdk-include\",\n        \":jdk-lib\",\n        \":jre\",\n    ],\n    # Provide the 'java` binary explicitly so that the correct path is used by\n    # Bazel even when the host platform differs from the execution platform.\n    # Exactly one of the two globs will be empty depending on the host platform.\n    # When --incompatible_disallow_empty_glob is enabled, each individual empty\n    # glob will fail without allow_empty = True, even if the overall result is\n    # non-empty.\n    java = glob([\"bin/java.exe\", \"bin/java\"], allow_empty = True)[0],\n    version = {RUNTIME_VERSION},\n)\n"
            }
          },
          "remote_java_tools_darwin_x86_64": {
            "bzlFile": "@@bazel_tools//tools/build_defs/repo:http.bzl",
            "ruleClassName": "http_archive",
            "attributes": {
              "sha256": "4523aec4d09c587091a2dae6f5c9bc6922c220f3b6030e5aba9c8f015913cc65",
              "urls": [
                "https://mirror.bazel.build/bazel_java_tools/releases/java/v13.4/java_tools_darwin_x86_64-v13.4.zip",
                "https://github.com/bazelbuild/java_tools/releases/download/java_v13.4/java_tools_darwin_x86_64-v13.4.zip"
              ]
            }
          },
          "remote_java_tools": {
            "bzlFile": "@@bazel_tools//tools/build_defs/repo:http.bzl",
            "ruleClassName": "http_archive",
            "attributes": {
              "sha256": "e025fd260ac39b47c111f5212d64ec0d00d85dec16e49368aae82fc626a940cf",
              "urls": [
                "https://mirror.bazel.build/bazel_java_tools/releases/java/v13.4/java_tools-v13.4.zip",
                "https://github.com/bazelbuild/java_tools/releases/download/java_v13.4/java_tools-v13.4.zip"
              ]
            }
          },
          "remotejdk17_linux_s390x": {
            "bzlFile": "@@bazel_tools//tools/build_defs/repo:http.bzl",
            "ruleClassName": "http_archive",
            "attributes": {
              "build_file_content": "load(\"@rules_java//java:defs.bzl\", \"java_runtime\")\n\npackage(default_visibility = [\"//visibility:public\"])\n\nexports_files([\"WORKSPACE\", \"BUILD.bazel\"])\n\nfilegroup(\n    name = \"jre\",\n    srcs = glob(\n        [\n            \"jre/bin/**\",\n            \"jre/lib/**\",\n        ],\n        allow_empty = True,\n        # In some configurations, Java browser plugin is considered harmful and\n        # common antivirus software blocks access to npjp2.dll interfering with Bazel,\n        # so do not include it in JRE on Windows.\n        exclude = [\"jre/bin/plugin2/**\"],\n    ),\n)\n\nfilegroup(\n    name = \"jdk-bin\",\n    srcs = glob(\n        [\"bin/**\"],\n        # The JDK on Windows sometimes contains a directory called\n        # \"%systemroot%\", which is not a valid label.\n        exclude = [\"**/*%*/**\"],\n    ),\n)\n\n# This folder holds security policies.\nfilegroup(\n    name = \"jdk-conf\",\n    srcs = glob(\n        [\"conf/**\"],\n        allow_empty = True,\n    ),\n)\n\nfilegroup(\n    name = \"jdk-include\",\n    srcs = glob(\n        [\"include/**\"],\n        allow_empty = True,\n    ),\n)\n\nfilegroup(\n    name = \"jdk-lib\",\n    srcs = glob(\n        [\"lib/**\", \"release\"],\n        allow_empty = True,\n        exclude = [\n            \"lib/missioncontrol/**\",\n            \"lib/visualvm/**\",\n        ],\n    ),\n)\n\njava_runtime(\n    name = \"jdk\",\n    srcs = [\n        \":jdk-bin\",\n        \":jdk-conf\",\n        \":jdk-include\",\n        \":jdk-lib\",\n        \":jre\",\n    ],\n    # Provide the 'java` binary explicitly so that the correct path is used by\n    # Bazel even when the host platform differs from the execution platform.\n    # Exactly one of the two globs will be empty depending on the host platform.\n    # When --incompatible_disallow_empty_glob is enabled, each individual empty\n    # glob will fail without allow_empty = True, even if the overall result is\n    # non-empty.\n    java = glob([\"bin/java.exe\", \"bin/java\"], allow_empty = True)[0],\n    version = 17,\n)\n",
              "sha256": "ffacba69c6843d7ca70d572489d6cc7ab7ae52c60f0852cedf4cf0d248b6fc37",
              "strip_prefix": "jdk-17.0.8.1+1",
              "urls": [
                "https://mirror.bazel.build/github.com/adoptium/temurin17-binaries/releases/download/jdk-17.0.8.1%2B1/OpenJDK17U-jdk_s390x_linux_hotspot_17.0.8.1_1.tar.gz",
                "https://github.com/adoptium/temurin17-binaries/releases/download/jdk-17.0.8.1%2B1/OpenJDK17U-jdk_s390x_linux_hotspot_17.0.8.1_1.tar.gz"
              ]
            }
          },
          "remotejdk17_win_toolchain_config_repo": {
            "bzlFile": "@@rules_java~//toolchains:remote_java_repository.bzl",
            "ruleClassName": "_toolchain_config",
            "attributes": {
              "build_file": "\nconfig_setting(\n    name = \"prefix_version_setting\",\n    values = {\"java_runtime_version\": \"remotejdk_17\"},\n    visibility = [\"//visibility:private\"],\n)\nconfig_setting(\n    name = \"version_setting\",\n    values = {\"java_runtime_version\": \"17\"},\n    visibility = [\"//visibility:private\"],\n)\nalias(\n    name = \"version_or_prefix_version_setting\",\n    actual = select({\n        \":version_setting\": \":version_setting\",\n        \"//conditions:default\": \":prefix_version_setting\",\n    }),\n    visibility = [\"//visibility:private\"],\n)\ntoolchain(\n    name = \"toolchain\",\n    target_compatible_with = [\"@platforms//os:windows\", \"@platforms//cpu:x86_64\"],\n    target_settings = [\":version_or_prefix_version_setting\"],\n    toolchain_type = \"@bazel_tools//tools/jdk:runtime_toolchain_type\",\n    toolchain = \"@remotejdk17_win//:jdk\",\n)\ntoolchain(\n    name = \"bootstrap_runtime_toolchain\",\n    # These constraints are not required for correctness, but prevent fetches of remote JDK for\n    # different architectures. As every Java compilation toolchain depends on a bootstrap runtime in\n    # the same configuration, this constraint will not result in toolchain resolution failures.\n    exec_compatible_with = [\"@platforms//os:windows\", \"@platforms//cpu:x86_64\"],\n    target_settings = [\":version_or_prefix_version_setting\"],\n    toolchain_type = \"@bazel_tools//tools/jdk:bootstrap_runtime_toolchain_type\",\n    toolchain = \"@remotejdk17_win//:jdk\",\n)\n"
            }
          },
          "remotejdk11_linux_ppc64le": {
            "bzlFile": "@@bazel_tools//tools/build_defs/repo:http.bzl",
            "ruleClassName": "http_archive",
            "attributes": {
              "build_file_content": "load(\"@rules_java//java:defs.bzl\", \"java_runtime\")\n\npackage(default_visibility = [\"//visibility:public\"])\n\nexports_files([\"WORKSPACE\", \"BUILD.bazel\"])\n\nfilegroup(\n    name = \"jre\",\n    srcs = glob(\n        [\n            \"jre/bin/**\",\n            \"jre/lib/**\",\n        ],\n        allow_empty = True,\n        # In some configurations, Java browser plugin is considered harmful and\n        # common antivirus software blocks access to npjp2.dll interfering with Bazel,\n        # so do not include it in JRE on Windows.\n        exclude = [\"jre/bin/plugin2/**\"],\n    ),\n)\n\nfilegroup(\n    name = \"jdk-bin\",\n    srcs = glob(\n        [\"bin/**\"],\n        # The JDK on Windows sometimes contains a directory called\n        # \"%systemroot%\", which is not a valid label.\n        exclude = [\"**/*%*/**\"],\n    ),\n)\n\n# This folder holds security policies.\nfilegroup(\n    name = \"jdk-conf\",\n    srcs = glob(\n        [\"conf/**\"],\n        allow_empty = True,\n    ),\n)\n\nfilegroup(\n    name = \"jdk-include\",\n    srcs = glob(\n        [\"include/**\"],\n        allow_empty = True,\n    ),\n)\n\nfilegroup(\n    name = \"jdk-lib\",\n    srcs = glob(\n        [\"lib/**\", \"release\"],\n        allow_empty = True,\n        exclude = [\n            \"lib/missioncontrol/**\",\n            \"lib/visualvm/**\",\n        ],\n    ),\n)\n\njava_runtime(\n    name = \"jdk\",\n    srcs = [\n        \":jdk-bin\",\n        \":jdk-conf\",\n        \":jdk-include\",\n        \":jdk-lib\",\n        \":jre\",\n    ],\n    # Provide the 'java` binary explicitly so that the correct path is used by\n    # Bazel even when the host platform differs from the execution platform.\n    # Exactly one of the two globs will be empty depending on the host platform.\n    # When --incompatible_disallow_empty_glob is enabled, each individual empty\n    # glob will fail without allow_empty = True, even if the overall result is\n    # non-empty.\n    java = glob([\"bin/java.exe\", \"bin/java\"], allow_empty = True)[0],\n    version = 11,\n)\n",
              "sha256": "a8fba686f6eb8ae1d1a9566821dbd5a85a1108b96ad857fdbac5c1e4649fc56f",
              "strip_prefix": "jdk-11.0.15+10",
              "urls": [
                "https://mirror.bazel.build/github.com/adoptium/temurin11-binaries/releases/download/jdk-11.0.15+10/OpenJDK11U-jdk_ppc64le_linux_hotspot_11.0.15_10.tar.gz",
                "https://github.com/adoptium/temurin11-binaries/releases/download/jdk-11.0.15+10/OpenJDK11U-jdk_ppc64le_linux_hotspot_11.0.15_10.tar.gz"
              ]
            }
          },
          "remotejdk11_macos_aarch64": {
            "bzlFile": "@@bazel_tools//tools/build_defs/repo:http.bzl",
            "ruleClassName": "http_archive",
            "attributes": {
              "build_file_content": "load(\"@rules_java//java:defs.bzl\", \"java_runtime\")\n\npackage(default_visibility = [\"//visibility:public\"])\n\nexports_files([\"WORKSPACE\", \"BUILD.bazel\"])\n\nfilegroup(\n    name = \"jre\",\n    srcs = glob(\n        [\n            \"jre/bin/**\",\n            \"jre/lib/**\",\n        ],\n        allow_empty = True,\n        # In some configurations, Java browser plugin is considered harmful and\n        # common antivirus software blocks access to npjp2.dll interfering with Bazel,\n        # so do not include it in JRE on Windows.\n        exclude = [\"jre/bin/plugin2/**\"],\n    ),\n)\n\nfilegroup(\n    name = \"jdk-bin\",\n    srcs = glob(\n        [\"bin/**\"],\n        # The JDK on Windows sometimes contains a directory called\n        # \"%systemroot%\", which is not a valid label.\n        exclude = [\"**/*%*/**\"],\n    ),\n)\n\n# This folder holds security policies.\nfilegroup(\n    name = \"jdk-conf\",\n    srcs = glob(\n        [\"conf/**\"],\n        allow_empty = True,\n    ),\n)\n\nfilegroup(\n    name = \"jdk-include\",\n    srcs = glob(\n        [\"include/**\"],\n        allow_empty = True,\n    ),\n)\n\nfilegroup(\n    name = \"jdk-lib\",\n    srcs = glob(\n        [\"lib/**\", \"release\"],\n        allow_empty = True,\n        exclude = [\n            \"lib/missioncontrol/**\",\n            \"lib/visualvm/**\",\n        ],\n    ),\n)\n\njava_runtime(\n    name = \"jdk\",\n    srcs = [\n        \":jdk-bin\",\n        \":jdk-conf\",\n        \":jdk-include\",\n        \":jdk-lib\",\n        \":jre\",\n    ],\n    # Provide the 'java` binary explicitly so that the correct path is used by\n    # Bazel even when the host platform differs from the execution platform.\n    # Exactly one of the two globs will be empty depending on the host platform.\n    # When --incompatible_disallow_empty_glob is enabled, each individual empty\n    # glob will fail without allow_empty = True, even if the overall result is\n    # non-empty.\n    java = glob([\"bin/java.exe\", \"bin/java\"], allow_empty = True)[0],\n    version = 11,\n)\n",
              "sha256": "7632bc29f8a4b7d492b93f3bc75a7b61630894db85d136456035ab2a24d38885",
              "strip_prefix": "zulu11.66.15-ca-jdk11.0.20-macosx_aarch64",
              "urls": [
                "https://mirror.bazel.build/cdn.azul.com/zulu/bin/zulu11.66.15-ca-jdk11.0.20-macosx_aarch64.tar.gz",
                "https://cdn.azul.com/zulu/bin/zulu11.66.15-ca-jdk11.0.20-macosx_aarch64.tar.gz"
              ]
            }
          },
          "remotejdk21_win_toolchain_config_repo": {
            "bzlFile": "@@rules_java~//toolchains:remote_java_repository.bzl",
            "ruleClassName": "_toolchain_config",
            "attributes": {
              "build_file": "\nconfig_setting(\n    name = \"prefix_version_setting\",\n    values = {\"java_runtime_version\": \"remotejdk_21\"},\n    visibility = [\"//visibility:private\"],\n)\nconfig_setting(\n    name = \"version_setting\",\n    values = {\"java_runtime_version\": \"21\"},\n    visibility = [\"//visibility:private\"],\n)\nalias(\n    name = \"version_or_prefix_version_setting\",\n    actual = select({\n        \":version_setting\": \":version_setting\",\n        \"//conditions:default\": \":prefix_version_setting\",\n    }),\n    visibility = [\"//visibility:private\"],\n)\ntoolchain(\n    name = \"toolchain\",\n    target_compatible_with = [\"@platforms//os:windows\", \"@platforms//cpu:x86_64\"],\n    target_settings = [\":version_or_prefix_version_setting\"],\n    toolchain_type = \"@bazel_tools//tools/jdk:runtime_toolchain_type\",\n    toolchain = \"@remotejdk21_win//:jdk\",\n)\ntoolchain(\n    name = \"bootstrap_runtime_toolchain\",\n    # These constraints are not required for correctness, but prevent fetches of remote JDK for\n    # different architectures. As every Java compilation toolchain depends on a bootstrap runtime in\n    # the same configuration, this constraint will not result in toolchain resolution failures.\n    exec_compatible_with = [\"@platforms//os:windows\", \"@platforms//cpu:x86_64\"],\n    target_settings = [\":version_or_prefix_version_setting\"],\n    toolchain_type = \"@bazel_tools//tools/jdk:bootstrap_runtime_toolchain_type\",\n    toolchain = \"@remotejdk21_win//:jdk\",\n)\n"
            }
          }
        },
        "recordedRepoMappingEntries": [
          [
            "rules_java~",
            "bazel_tools",
            "bazel_tools"
          ],
          [
            "rules_java~",
            "remote_java_tools",
            "rules_java~~toolchains~remote_java_tools"
          ]
        ]
      }
    },
    "@@rules_jvm_external~//:extensions.bzl%maven": {
      "general": {
        "bzlTransitiveDigest": "yXprMX4LqzJwuZlbtT9WNeu7p2iEYw7j4R1NP9pc4Ow=",
        "recordedFileInputs": {
          "@@rules_jvm_external~//rules_jvm_external_deps_install.json": "10442a5ae27d9ff4c2003e5ab71643bf0d8b48dcf968b4173fa274c3232a8c06"
        },
        "recordedDirentsInputs": {},
        "envVariables": {},
        "generatedRepoSpecs": {
          "org_slf4j_slf4j_api_1_7_30": {
            "bzlFile": "@@bazel_tools//tools/build_defs/repo:http.bzl",
            "ruleClassName": "http_file",
            "attributes": {
              "sha256": "cdba07964d1bb40a0761485c6b1e8c2f8fd9eb1d19c53928ac0d7f9510105c57",
              "urls": [
                "https://repo1.maven.org/maven2/org/slf4j/slf4j-api/1.7.30/slf4j-api-1.7.30.jar",
                "https://maven.google.com/org/slf4j/slf4j-api/1.7.30/slf4j-api-1.7.30.jar"
              ],
              "downloaded_file_path": "v1/https/repo1.maven.org/maven2/org/slf4j/slf4j-api/1.7.30/slf4j-api-1.7.30.jar"
            }
          },
          "com_google_api_grpc_proto_google_common_protos_2_0_1": {
            "bzlFile": "@@bazel_tools//tools/build_defs/repo:http.bzl",
            "ruleClassName": "http_file",
            "attributes": {
              "sha256": "5ce71656118618731e34a5d4c61aa3a031be23446dc7de8b5a5e77b66ebcd6ef",
              "urls": [
                "https://repo1.maven.org/maven2/com/google/api/grpc/proto-google-common-protos/2.0.1/proto-google-common-protos-2.0.1.jar",
                "https://maven.google.com/com/google/api/grpc/proto-google-common-protos/2.0.1/proto-google-common-protos-2.0.1.jar"
              ],
              "downloaded_file_path": "v1/https/repo1.maven.org/maven2/com/google/api/grpc/proto-google-common-protos/2.0.1/proto-google-common-protos-2.0.1.jar"
            }
          },
          "com_google_api_gax_1_60_0": {
            "bzlFile": "@@bazel_tools//tools/build_defs/repo:http.bzl",
            "ruleClassName": "http_file",
            "attributes": {
              "sha256": "02f37d4ff1a7b8d71dff8064cf9568aa4f4b61bcc4485085d16130f32afa5a79",
              "urls": [
                "https://repo1.maven.org/maven2/com/google/api/gax/1.60.0/gax-1.60.0.jar",
                "https://maven.google.com/com/google/api/gax/1.60.0/gax-1.60.0.jar"
              ],
              "downloaded_file_path": "v1/https/repo1.maven.org/maven2/com/google/api/gax/1.60.0/gax-1.60.0.jar"
            }
          },
          "com_google_guava_failureaccess_1_0_1": {
            "bzlFile": "@@bazel_tools//tools/build_defs/repo:http.bzl",
            "ruleClassName": "http_file",
            "attributes": {
              "sha256": "a171ee4c734dd2da837e4b16be9df4661afab72a41adaf31eb84dfdaf936ca26",
              "urls": [
                "https://repo1.maven.org/maven2/com/google/guava/failureaccess/1.0.1/failureaccess-1.0.1.jar",
                "https://maven.google.com/com/google/guava/failureaccess/1.0.1/failureaccess-1.0.1.jar"
              ],
              "downloaded_file_path": "v1/https/repo1.maven.org/maven2/com/google/guava/failureaccess/1.0.1/failureaccess-1.0.1.jar"
            }
          },
          "commons_logging_commons_logging_1_2": {
            "bzlFile": "@@bazel_tools//tools/build_defs/repo:http.bzl",
            "ruleClassName": "http_file",
            "attributes": {
              "sha256": "daddea1ea0be0f56978ab3006b8ac92834afeefbd9b7e4e6316fca57df0fa636",
              "urls": [
                "https://repo1.maven.org/maven2/commons-logging/commons-logging/1.2/commons-logging-1.2.jar",
                "https://maven.google.com/commons-logging/commons-logging/1.2/commons-logging-1.2.jar"
              ],
              "downloaded_file_path": "v1/https/repo1.maven.org/maven2/commons-logging/commons-logging/1.2/commons-logging-1.2.jar"
            }
          },
          "com_google_http_client_google_http_client_appengine_1_38_0": {
            "bzlFile": "@@bazel_tools//tools/build_defs/repo:http.bzl",
            "ruleClassName": "http_file",
            "attributes": {
              "sha256": "f97b495fd97ac3a3d59099eb2b55025f4948230da15a076f189b9cff37c6b4d2",
              "urls": [
                "https://repo1.maven.org/maven2/com/google/http-client/google-http-client-appengine/1.38.0/google-http-client-appengine-1.38.0.jar",
                "https://maven.google.com/com/google/http-client/google-http-client-appengine/1.38.0/google-http-client-appengine-1.38.0.jar"
              ],
              "downloaded_file_path": "v1/https/repo1.maven.org/maven2/com/google/http-client/google-http-client-appengine/1.38.0/google-http-client-appengine-1.38.0.jar"
            }
          },
          "com_google_cloud_google_cloud_storage_1_113_4": {
            "bzlFile": "@@bazel_tools//tools/build_defs/repo:http.bzl",
            "ruleClassName": "http_file",
            "attributes": {
              "sha256": "796833e9bdab80c40bbc820e65087eb8f28c6bfbca194d2e3e00d98cb5bc55d6",
              "urls": [
                "https://repo1.maven.org/maven2/com/google/cloud/google-cloud-storage/1.113.4/google-cloud-storage-1.113.4.jar",
                "https://maven.google.com/com/google/cloud/google-cloud-storage/1.113.4/google-cloud-storage-1.113.4.jar"
              ],
              "downloaded_file_path": "v1/https/repo1.maven.org/maven2/com/google/cloud/google-cloud-storage/1.113.4/google-cloud-storage-1.113.4.jar"
            }
          },
          "io_grpc_grpc_context_1_33_1": {
            "bzlFile": "@@bazel_tools//tools/build_defs/repo:http.bzl",
            "ruleClassName": "http_file",
            "attributes": {
              "sha256": "99b8aea2b614fe0e61c3676e681259dc43c2de7f64620998e1a8435eb2976496",
              "urls": [
                "https://repo1.maven.org/maven2/io/grpc/grpc-context/1.33.1/grpc-context-1.33.1.jar",
                "https://maven.google.com/io/grpc/grpc-context/1.33.1/grpc-context-1.33.1.jar"
              ],
              "downloaded_file_path": "v1/https/repo1.maven.org/maven2/io/grpc/grpc-context/1.33.1/grpc-context-1.33.1.jar"
            }
          },
          "com_google_api_grpc_proto_google_iam_v1_1_0_3": {
            "bzlFile": "@@bazel_tools//tools/build_defs/repo:http.bzl",
            "ruleClassName": "http_file",
            "attributes": {
              "sha256": "64cee7383a97e846da8d8e160e6c8fe30561e507260552c59e6ccfc81301fdc8",
              "urls": [
                "https://repo1.maven.org/maven2/com/google/api/grpc/proto-google-iam-v1/1.0.3/proto-google-iam-v1-1.0.3.jar",
                "https://maven.google.com/com/google/api/grpc/proto-google-iam-v1/1.0.3/proto-google-iam-v1-1.0.3.jar"
              ],
              "downloaded_file_path": "v1/https/repo1.maven.org/maven2/com/google/api/grpc/proto-google-iam-v1/1.0.3/proto-google-iam-v1-1.0.3.jar"
            }
          },
          "com_google_api_api_common_1_10_1": {
            "bzlFile": "@@bazel_tools//tools/build_defs/repo:http.bzl",
            "ruleClassName": "http_file",
            "attributes": {
              "sha256": "2a033f24bb620383eda440ad307cb8077cfec1c7eadc684d65216123a1b9613a",
              "urls": [
                "https://repo1.maven.org/maven2/com/google/api/api-common/1.10.1/api-common-1.10.1.jar",
                "https://maven.google.com/com/google/api/api-common/1.10.1/api-common-1.10.1.jar"
              ],
              "downloaded_file_path": "v1/https/repo1.maven.org/maven2/com/google/api/api-common/1.10.1/api-common-1.10.1.jar"
            }
          },
          "com_google_auth_google_auth_library_oauth2_http_0_22_0": {
            "bzlFile": "@@bazel_tools//tools/build_defs/repo:http.bzl",
            "ruleClassName": "http_file",
            "attributes": {
              "sha256": "1722d895c42dc42ea1d1f392ddbec1fbb28f7a979022c3a6c29acc39cc777ad1",
              "urls": [
                "https://repo1.maven.org/maven2/com/google/auth/google-auth-library-oauth2-http/0.22.0/google-auth-library-oauth2-http-0.22.0.jar",
                "https://maven.google.com/com/google/auth/google-auth-library-oauth2-http/0.22.0/google-auth-library-oauth2-http-0.22.0.jar"
              ],
              "downloaded_file_path": "v1/https/repo1.maven.org/maven2/com/google/auth/google-auth-library-oauth2-http/0.22.0/google-auth-library-oauth2-http-0.22.0.jar"
            }
          },
          "com_typesafe_netty_netty_reactive_streams_2_0_5": {
            "bzlFile": "@@bazel_tools//tools/build_defs/repo:http.bzl",
            "ruleClassName": "http_file",
            "attributes": {
              "sha256": "f949849fc8ee75fde468ba3a35df2e04577fa31a2940b83b2a7dc9d14dac13d6",
              "urls": [
                "https://repo1.maven.org/maven2/com/typesafe/netty/netty-reactive-streams/2.0.5/netty-reactive-streams-2.0.5.jar",
                "https://maven.google.com/com/typesafe/netty/netty-reactive-streams/2.0.5/netty-reactive-streams-2.0.5.jar"
              ],
              "downloaded_file_path": "v1/https/repo1.maven.org/maven2/com/typesafe/netty/netty-reactive-streams/2.0.5/netty-reactive-streams-2.0.5.jar"
            }
          },
          "com_typesafe_netty_netty_reactive_streams_http_2_0_5": {
            "bzlFile": "@@bazel_tools//tools/build_defs/repo:http.bzl",
            "ruleClassName": "http_file",
            "attributes": {
              "sha256": "b39224751ad936758176e9d994230380ade5e9079e7c8ad778e3995779bcf303",
              "urls": [
                "https://repo1.maven.org/maven2/com/typesafe/netty/netty-reactive-streams-http/2.0.5/netty-reactive-streams-http-2.0.5.jar",
                "https://maven.google.com/com/typesafe/netty/netty-reactive-streams-http/2.0.5/netty-reactive-streams-http-2.0.5.jar"
              ],
              "downloaded_file_path": "v1/https/repo1.maven.org/maven2/com/typesafe/netty/netty-reactive-streams-http/2.0.5/netty-reactive-streams-http-2.0.5.jar"
            }
          },
          "javax_annotation_javax_annotation_api_1_3_2": {
            "bzlFile": "@@bazel_tools//tools/build_defs/repo:http.bzl",
            "ruleClassName": "http_file",
            "attributes": {
              "sha256": "e04ba5195bcd555dc95650f7cc614d151e4bcd52d29a10b8aa2197f3ab89ab9b",
              "urls": [
                "https://repo1.maven.org/maven2/javax/annotation/javax.annotation-api/1.3.2/javax.annotation-api-1.3.2.jar",
                "https://maven.google.com/javax/annotation/javax.annotation-api/1.3.2/javax.annotation-api-1.3.2.jar"
              ],
              "downloaded_file_path": "v1/https/repo1.maven.org/maven2/javax/annotation/javax.annotation-api/1.3.2/javax.annotation-api-1.3.2.jar"
            }
          },
          "com_google_j2objc_j2objc_annotations_1_3": {
            "bzlFile": "@@bazel_tools//tools/build_defs/repo:http.bzl",
            "ruleClassName": "http_file",
            "attributes": {
              "sha256": "21af30c92267bd6122c0e0b4d20cccb6641a37eaf956c6540ec471d584e64a7b",
              "urls": [
                "https://repo1.maven.org/maven2/com/google/j2objc/j2objc-annotations/1.3/j2objc-annotations-1.3.jar",
                "https://maven.google.com/com/google/j2objc/j2objc-annotations/1.3/j2objc-annotations-1.3.jar"
              ],
              "downloaded_file_path": "v1/https/repo1.maven.org/maven2/com/google/j2objc/j2objc-annotations/1.3/j2objc-annotations-1.3.jar"
            }
          },
          "software_amazon_awssdk_metrics_spi_2_17_183": {
            "bzlFile": "@@bazel_tools//tools/build_defs/repo:http.bzl",
            "ruleClassName": "http_file",
            "attributes": {
              "sha256": "08a11dc8c4ba464beafbcc7ac05b8c724c1ccb93da99482e82a68540ac704e4a",
              "urls": [
                "https://repo1.maven.org/maven2/software/amazon/awssdk/metrics-spi/2.17.183/metrics-spi-2.17.183.jar",
                "https://maven.google.com/software/amazon/awssdk/metrics-spi/2.17.183/metrics-spi-2.17.183.jar"
              ],
              "downloaded_file_path": "v1/https/repo1.maven.org/maven2/software/amazon/awssdk/metrics-spi/2.17.183/metrics-spi-2.17.183.jar"
            }
          },
          "org_reactivestreams_reactive_streams_1_0_3": {
            "bzlFile": "@@bazel_tools//tools/build_defs/repo:http.bzl",
            "ruleClassName": "http_file",
            "attributes": {
              "sha256": "1dee0481072d19c929b623e155e14d2f6085dc011529a0a0dbefc84cf571d865",
              "urls": [
                "https://repo1.maven.org/maven2/org/reactivestreams/reactive-streams/1.0.3/reactive-streams-1.0.3.jar",
                "https://maven.google.com/org/reactivestreams/reactive-streams/1.0.3/reactive-streams-1.0.3.jar"
              ],
              "downloaded_file_path": "v1/https/repo1.maven.org/maven2/org/reactivestreams/reactive-streams/1.0.3/reactive-streams-1.0.3.jar"
            }
          },
          "com_google_http_client_google_http_client_jackson2_1_38_0": {
            "bzlFile": "@@bazel_tools//tools/build_defs/repo:http.bzl",
            "ruleClassName": "http_file",
            "attributes": {
              "sha256": "e6504a82425fcc2168a4ca4175138ddcc085168daed8cdedb86d8f6fdc296e1e",
              "urls": [
                "https://repo1.maven.org/maven2/com/google/http-client/google-http-client-jackson2/1.38.0/google-http-client-jackson2-1.38.0.jar",
                "https://maven.google.com/com/google/http-client/google-http-client-jackson2/1.38.0/google-http-client-jackson2-1.38.0.jar"
              ],
              "downloaded_file_path": "v1/https/repo1.maven.org/maven2/com/google/http-client/google-http-client-jackson2/1.38.0/google-http-client-jackson2-1.38.0.jar"
            }
          },
          "io_netty_netty_transport_4_1_72_Final": {
            "bzlFile": "@@bazel_tools//tools/build_defs/repo:http.bzl",
            "ruleClassName": "http_file",
            "attributes": {
              "sha256": "c5fb68e9a65b6e8a516adfcb9fa323479ee7b4d9449d8a529d2ecab3d3711d5a",
              "urls": [
                "https://repo1.maven.org/maven2/io/netty/netty-transport/4.1.72.Final/netty-transport-4.1.72.Final.jar",
                "https://maven.google.com/io/netty/netty-transport/4.1.72.Final/netty-transport-4.1.72.Final.jar"
              ],
              "downloaded_file_path": "v1/https/repo1.maven.org/maven2/io/netty/netty-transport/4.1.72.Final/netty-transport-4.1.72.Final.jar"
            }
          },
          "io_netty_netty_codec_http2_4_1_72_Final": {
            "bzlFile": "@@bazel_tools//tools/build_defs/repo:http.bzl",
            "ruleClassName": "http_file",
            "attributes": {
              "sha256": "c89a70500f59e8563e720aaa808263a514bd9e2bd91ba84eab8c2ccb45f234b2",
              "urls": [
                "https://repo1.maven.org/maven2/io/netty/netty-codec-http2/4.1.72.Final/netty-codec-http2-4.1.72.Final.jar",
                "https://maven.google.com/io/netty/netty-codec-http2/4.1.72.Final/netty-codec-http2-4.1.72.Final.jar"
              ],
              "downloaded_file_path": "v1/https/repo1.maven.org/maven2/io/netty/netty-codec-http2/4.1.72.Final/netty-codec-http2-4.1.72.Final.jar"
            }
          },
          "io_opencensus_opencensus_api_0_24_0": {
            "bzlFile": "@@bazel_tools//tools/build_defs/repo:http.bzl",
            "ruleClassName": "http_file",
            "attributes": {
              "sha256": "f561b1cc2673844288e596ddf5bb6596868a8472fd2cb8993953fc5c034b2352",
              "urls": [
                "https://repo1.maven.org/maven2/io/opencensus/opencensus-api/0.24.0/opencensus-api-0.24.0.jar",
                "https://maven.google.com/io/opencensus/opencensus-api/0.24.0/opencensus-api-0.24.0.jar"
              ],
              "downloaded_file_path": "v1/https/repo1.maven.org/maven2/io/opencensus/opencensus-api/0.24.0/opencensus-api-0.24.0.jar"
            }
          },
          "rules_jvm_external_deps": {
            "bzlFile": "@@rules_jvm_external~//:coursier.bzl",
            "ruleClassName": "pinned_coursier_fetch",
            "attributes": {
              "repositories": [
                "{ \"repo_url\": \"https://repo1.maven.org/maven2\" }"
              ],
              "artifacts": [
                "{\"artifact\":\"google-cloud-core\",\"group\":\"com.google.cloud\",\"version\":\"1.93.10\"}",
                "{\"artifact\":\"google-cloud-storage\",\"group\":\"com.google.cloud\",\"version\":\"1.113.4\"}",
                "{\"artifact\":\"gson\",\"group\":\"com.google.code.gson\",\"version\":\"2.9.0\"}",
                "{\"artifact\":\"maven-artifact\",\"group\":\"org.apache.maven\",\"version\":\"3.8.6\"}",
                "{\"artifact\":\"s3\",\"group\":\"software.amazon.awssdk\",\"version\":\"2.17.183\"}"
              ],
              "fetch_sources": true,
              "fetch_javadoc": false,
              "generate_compat_repositories": false,
              "maven_install_json": "@@rules_jvm_external~//:rules_jvm_external_deps_install.json",
              "override_targets": {},
              "strict_visibility": false,
              "strict_visibility_value": [
                "@@//visibility:private"
              ],
              "jetify": false,
              "jetify_include_list": [
                "*"
              ],
              "additional_netrc_lines": [],
              "fail_if_repin_required": false,
              "use_starlark_android_rules": false,
              "aar_import_bzl_label": "@build_bazel_rules_android//android:rules.bzl",
              "duplicate_version_warning": "warn"
            }
          },
          "org_threeten_threetenbp_1_5_0": {
            "bzlFile": "@@bazel_tools//tools/build_defs/repo:http.bzl",
            "ruleClassName": "http_file",
            "attributes": {
              "sha256": "dcf9c0f940739f2a825cd8626ff27113459a2f6eb18797c7152f93fff69c264f",
              "urls": [
                "https://repo1.maven.org/maven2/org/threeten/threetenbp/1.5.0/threetenbp-1.5.0.jar",
                "https://maven.google.com/org/threeten/threetenbp/1.5.0/threetenbp-1.5.0.jar"
              ],
              "downloaded_file_path": "v1/https/repo1.maven.org/maven2/org/threeten/threetenbp/1.5.0/threetenbp-1.5.0.jar"
            }
          },
          "software_amazon_awssdk_http_client_spi_2_17_183": {
            "bzlFile": "@@bazel_tools//tools/build_defs/repo:http.bzl",
            "ruleClassName": "http_file",
            "attributes": {
              "sha256": "fe7120f175df9e47ebcc5d946d7f40110faf2ba0a30364f3b935d5b8a5a6c3c6",
              "urls": [
                "https://repo1.maven.org/maven2/software/amazon/awssdk/http-client-spi/2.17.183/http-client-spi-2.17.183.jar",
                "https://maven.google.com/software/amazon/awssdk/http-client-spi/2.17.183/http-client-spi-2.17.183.jar"
              ],
              "downloaded_file_path": "v1/https/repo1.maven.org/maven2/software/amazon/awssdk/http-client-spi/2.17.183/http-client-spi-2.17.183.jar"
            }
          },
          "software_amazon_awssdk_third_party_jackson_core_2_17_183": {
            "bzlFile": "@@bazel_tools//tools/build_defs/repo:http.bzl",
            "ruleClassName": "http_file",
            "attributes": {
              "sha256": "1bc27c9960993c20e1ab058012dd1ae04c875eec9f0f08f2b2ca41e578dee9a4",
              "urls": [
                "https://repo1.maven.org/maven2/software/amazon/awssdk/third-party-jackson-core/2.17.183/third-party-jackson-core-2.17.183.jar",
                "https://maven.google.com/software/amazon/awssdk/third-party-jackson-core/2.17.183/third-party-jackson-core-2.17.183.jar"
              ],
              "downloaded_file_path": "v1/https/repo1.maven.org/maven2/software/amazon/awssdk/third-party-jackson-core/2.17.183/third-party-jackson-core-2.17.183.jar"
            }
          },
          "software_amazon_eventstream_eventstream_1_0_1": {
            "bzlFile": "@@bazel_tools//tools/build_defs/repo:http.bzl",
            "ruleClassName": "http_file",
            "attributes": {
              "sha256": "0c37d8e696117f02c302191b8110b0d0eb20fa412fce34c3a269ec73c16ce822",
              "urls": [
                "https://repo1.maven.org/maven2/software/amazon/eventstream/eventstream/1.0.1/eventstream-1.0.1.jar",
                "https://maven.google.com/software/amazon/eventstream/eventstream/1.0.1/eventstream-1.0.1.jar"
              ],
              "downloaded_file_path": "v1/https/repo1.maven.org/maven2/software/amazon/eventstream/eventstream/1.0.1/eventstream-1.0.1.jar"
            }
          },
          "com_google_oauth_client_google_oauth_client_1_31_1": {
            "bzlFile": "@@bazel_tools//tools/build_defs/repo:http.bzl",
            "ruleClassName": "http_file",
            "attributes": {
              "sha256": "4ed4e2948251dbda66ce251bd7f3b32cd8570055e5cdb165a3c7aea8f43da0ff",
              "urls": [
                "https://repo1.maven.org/maven2/com/google/oauth-client/google-oauth-client/1.31.1/google-oauth-client-1.31.1.jar",
                "https://maven.google.com/com/google/oauth-client/google-oauth-client/1.31.1/google-oauth-client-1.31.1.jar"
              ],
              "downloaded_file_path": "v1/https/repo1.maven.org/maven2/com/google/oauth-client/google-oauth-client/1.31.1/google-oauth-client-1.31.1.jar"
            }
          },
          "maven": {
            "bzlFile": "@@rules_jvm_external~//:coursier.bzl",
            "ruleClassName": "coursier_fetch",
            "attributes": {
              "repositories": [
                "{ \"repo_url\": \"https://repo1.maven.org/maven2\" }"
              ],
              "artifacts": [
                "{\"artifact\":\"jsr305\",\"group\":\"com.google.code.findbugs\",\"version\":\"3.0.2\"}",
                "{\"artifact\":\"gson\",\"group\":\"com.google.code.gson\",\"version\":\"2.8.9\"}",
                "{\"artifact\":\"error_prone_annotations\",\"group\":\"com.google.errorprone\",\"version\":\"2.3.2\"}",
                "{\"artifact\":\"j2objc-annotations\",\"group\":\"com.google.j2objc\",\"version\":\"1.3\"}",
                "{\"artifact\":\"guava\",\"group\":\"com.google.guava\",\"version\":\"31.1-jre\"}",
                "{\"artifact\":\"guava-testlib\",\"group\":\"com.google.guava\",\"version\":\"31.1-jre\"}",
                "{\"artifact\":\"truth\",\"group\":\"com.google.truth\",\"version\":\"1.1.2\"}",
                "{\"artifact\":\"junit\",\"group\":\"junit\",\"version\":\"4.13.2\"}",
                "{\"artifact\":\"mockito-core\",\"group\":\"org.mockito\",\"version\":\"4.3.1\"}"
              ],
              "fail_on_missing_checksum": true,
              "fetch_sources": true,
              "fetch_javadoc": false,
              "use_unsafe_shared_cache": false,
              "excluded_artifacts": [],
              "generate_compat_repositories": false,
              "version_conflict_policy": "default",
              "override_targets": {},
              "strict_visibility": false,
              "strict_visibility_value": [
                "@@//visibility:private"
              ],
              "resolve_timeout": 600,
              "jetify": false,
              "jetify_include_list": [
                "*"
              ],
              "use_starlark_android_rules": false,
              "aar_import_bzl_label": "@build_bazel_rules_android//android:rules.bzl",
              "duplicate_version_warning": "warn"
            }
          },
          "software_amazon_awssdk_aws_xml_protocol_2_17_183": {
            "bzlFile": "@@bazel_tools//tools/build_defs/repo:http.bzl",
            "ruleClassName": "http_file",
            "attributes": {
              "sha256": "566bba05d49256fa6994efd68fa625ae05a62ea45ee74bb9130d20ea20988363",
              "urls": [
                "https://repo1.maven.org/maven2/software/amazon/awssdk/aws-xml-protocol/2.17.183/aws-xml-protocol-2.17.183.jar",
                "https://maven.google.com/software/amazon/awssdk/aws-xml-protocol/2.17.183/aws-xml-protocol-2.17.183.jar"
              ],
              "downloaded_file_path": "v1/https/repo1.maven.org/maven2/software/amazon/awssdk/aws-xml-protocol/2.17.183/aws-xml-protocol-2.17.183.jar"
            }
          },
          "software_amazon_awssdk_annotations_2_17_183": {
            "bzlFile": "@@bazel_tools//tools/build_defs/repo:http.bzl",
            "ruleClassName": "http_file",
            "attributes": {
              "sha256": "8e4d72361ca805a0bd8bbd9017cd7ff77c8d170f2dd469c7d52d5653330bb3fd",
              "urls": [
                "https://repo1.maven.org/maven2/software/amazon/awssdk/annotations/2.17.183/annotations-2.17.183.jar",
                "https://maven.google.com/software/amazon/awssdk/annotations/2.17.183/annotations-2.17.183.jar"
              ],
              "downloaded_file_path": "v1/https/repo1.maven.org/maven2/software/amazon/awssdk/annotations/2.17.183/annotations-2.17.183.jar"
            }
          },
          "software_amazon_awssdk_netty_nio_client_2_17_183": {
            "bzlFile": "@@bazel_tools//tools/build_defs/repo:http.bzl",
            "ruleClassName": "http_file",
            "attributes": {
              "sha256": "a6d356f364c56d7b90006b0b7e503b8630010993a5587ce42e74b10b8dca2238",
              "urls": [
                "https://repo1.maven.org/maven2/software/amazon/awssdk/netty-nio-client/2.17.183/netty-nio-client-2.17.183.jar",
                "https://maven.google.com/software/amazon/awssdk/netty-nio-client/2.17.183/netty-nio-client-2.17.183.jar"
              ],
              "downloaded_file_path": "v1/https/repo1.maven.org/maven2/software/amazon/awssdk/netty-nio-client/2.17.183/netty-nio-client-2.17.183.jar"
            }
          },
          "com_google_auto_value_auto_value_annotations_1_7_4": {
            "bzlFile": "@@bazel_tools//tools/build_defs/repo:http.bzl",
            "ruleClassName": "http_file",
            "attributes": {
              "sha256": "fedd59b0b4986c342f6ab2d182f2a4ee9fceb2c7e2d5bdc4dc764c92394a23d3",
              "urls": [
                "https://repo1.maven.org/maven2/com/google/auto/value/auto-value-annotations/1.7.4/auto-value-annotations-1.7.4.jar",
                "https://maven.google.com/com/google/auto/value/auto-value-annotations/1.7.4/auto-value-annotations-1.7.4.jar"
              ],
              "downloaded_file_path": "v1/https/repo1.maven.org/maven2/com/google/auto/value/auto-value-annotations/1.7.4/auto-value-annotations-1.7.4.jar"
            }
          },
          "io_netty_netty_transport_native_unix_common_4_1_72_Final": {
            "bzlFile": "@@bazel_tools//tools/build_defs/repo:http.bzl",
            "ruleClassName": "http_file",
            "attributes": {
              "sha256": "6f8f1cc29b5a234eeee9439a63eb3f03a5994aa540ff555cb0b2c88cefaf6877",
              "urls": [
                "https://repo1.maven.org/maven2/io/netty/netty-transport-native-unix-common/4.1.72.Final/netty-transport-native-unix-common-4.1.72.Final.jar",
                "https://maven.google.com/io/netty/netty-transport-native-unix-common/4.1.72.Final/netty-transport-native-unix-common-4.1.72.Final.jar"
              ],
              "downloaded_file_path": "v1/https/repo1.maven.org/maven2/io/netty/netty-transport-native-unix-common/4.1.72.Final/netty-transport-native-unix-common-4.1.72.Final.jar"
            }
          },
          "io_opencensus_opencensus_contrib_http_util_0_24_0": {
            "bzlFile": "@@bazel_tools//tools/build_defs/repo:http.bzl",
            "ruleClassName": "http_file",
            "attributes": {
              "sha256": "7155273bbb1ed3d477ea33cf19d7bbc0b285ff395f43b29ae576722cf247000f",
              "urls": [
                "https://repo1.maven.org/maven2/io/opencensus/opencensus-contrib-http-util/0.24.0/opencensus-contrib-http-util-0.24.0.jar",
                "https://maven.google.com/io/opencensus/opencensus-contrib-http-util/0.24.0/opencensus-contrib-http-util-0.24.0.jar"
              ],
              "downloaded_file_path": "v1/https/repo1.maven.org/maven2/io/opencensus/opencensus-contrib-http-util/0.24.0/opencensus-contrib-http-util-0.24.0.jar"
            }
          },
          "com_fasterxml_jackson_core_jackson_core_2_11_3": {
            "bzlFile": "@@bazel_tools//tools/build_defs/repo:http.bzl",
            "ruleClassName": "http_file",
            "attributes": {
              "sha256": "78cd0a6b936232e06dd3e38da8a0345348a09cd1ff9c4d844c6ee72c75cfc402",
              "urls": [
                "https://repo1.maven.org/maven2/com/fasterxml/jackson/core/jackson-core/2.11.3/jackson-core-2.11.3.jar",
                "https://maven.google.com/com/fasterxml/jackson/core/jackson-core/2.11.3/jackson-core-2.11.3.jar"
              ],
              "downloaded_file_path": "v1/https/repo1.maven.org/maven2/com/fasterxml/jackson/core/jackson-core/2.11.3/jackson-core-2.11.3.jar"
            }
          },
          "com_google_cloud_google_cloud_core_1_93_10": {
            "bzlFile": "@@bazel_tools//tools/build_defs/repo:http.bzl",
            "ruleClassName": "http_file",
            "attributes": {
              "sha256": "832d74eca66f4601e162a8460d6f59f50d1d23f93c18b02654423b6b0d67c6ea",
              "urls": [
                "https://repo1.maven.org/maven2/com/google/cloud/google-cloud-core/1.93.10/google-cloud-core-1.93.10.jar",
                "https://maven.google.com/com/google/cloud/google-cloud-core/1.93.10/google-cloud-core-1.93.10.jar"
              ],
              "downloaded_file_path": "v1/https/repo1.maven.org/maven2/com/google/cloud/google-cloud-core/1.93.10/google-cloud-core-1.93.10.jar"
            }
          },
          "com_google_auth_google_auth_library_credentials_0_22_0": {
            "bzlFile": "@@bazel_tools//tools/build_defs/repo:http.bzl",
            "ruleClassName": "http_file",
            "attributes": {
              "sha256": "42c76031276de5b520909e9faf88c5b3c9a722d69ee9cfdafedb1c52c355dfc5",
              "urls": [
                "https://repo1.maven.org/maven2/com/google/auth/google-auth-library-credentials/0.22.0/google-auth-library-credentials-0.22.0.jar",
                "https://maven.google.com/com/google/auth/google-auth-library-credentials/0.22.0/google-auth-library-credentials-0.22.0.jar"
              ],
              "downloaded_file_path": "v1/https/repo1.maven.org/maven2/com/google/auth/google-auth-library-credentials/0.22.0/google-auth-library-credentials-0.22.0.jar"
            }
          },
          "com_google_guava_guava_30_0_android": {
            "bzlFile": "@@bazel_tools//tools/build_defs/repo:http.bzl",
            "ruleClassName": "http_file",
            "attributes": {
              "sha256": "3345c82c2cc70a0053e8db9031edc6d71625ef0dea6a2c8f5ebd6cb76d2bf843",
              "urls": [
                "https://repo1.maven.org/maven2/com/google/guava/guava/30.0-android/guava-30.0-android.jar",
                "https://maven.google.com/com/google/guava/guava/30.0-android/guava-30.0-android.jar"
              ],
              "downloaded_file_path": "v1/https/repo1.maven.org/maven2/com/google/guava/guava/30.0-android/guava-30.0-android.jar"
            }
          },
          "software_amazon_awssdk_profiles_2_17_183": {
            "bzlFile": "@@bazel_tools//tools/build_defs/repo:http.bzl",
            "ruleClassName": "http_file",
            "attributes": {
              "sha256": "78833b32fde3f1c5320373b9ea955c1bbc28f2c904010791c4784e610193ee56",
              "urls": [
                "https://repo1.maven.org/maven2/software/amazon/awssdk/profiles/2.17.183/profiles-2.17.183.jar",
                "https://maven.google.com/software/amazon/awssdk/profiles/2.17.183/profiles-2.17.183.jar"
              ],
              "downloaded_file_path": "v1/https/repo1.maven.org/maven2/software/amazon/awssdk/profiles/2.17.183/profiles-2.17.183.jar"
            }
          },
          "org_apache_httpcomponents_httpcore_4_4_13": {
            "bzlFile": "@@bazel_tools//tools/build_defs/repo:http.bzl",
            "ruleClassName": "http_file",
            "attributes": {
              "sha256": "e06e89d40943245fcfa39ec537cdbfce3762aecde8f9c597780d2b00c2b43424",
              "urls": [
                "https://repo1.maven.org/maven2/org/apache/httpcomponents/httpcore/4.4.13/httpcore-4.4.13.jar",
                "https://maven.google.com/org/apache/httpcomponents/httpcore/4.4.13/httpcore-4.4.13.jar"
              ],
              "downloaded_file_path": "v1/https/repo1.maven.org/maven2/org/apache/httpcomponents/httpcore/4.4.13/httpcore-4.4.13.jar"
            }
          },
          "io_netty_netty_common_4_1_72_Final": {
            "bzlFile": "@@bazel_tools//tools/build_defs/repo:http.bzl",
            "ruleClassName": "http_file",
            "attributes": {
              "sha256": "8adb4c291260ceb2859a68c49f0adeed36bf49587608e2b81ecff6aaf06025e9",
              "urls": [
                "https://repo1.maven.org/maven2/io/netty/netty-common/4.1.72.Final/netty-common-4.1.72.Final.jar",
                "https://maven.google.com/io/netty/netty-common/4.1.72.Final/netty-common-4.1.72.Final.jar"
              ],
              "downloaded_file_path": "v1/https/repo1.maven.org/maven2/io/netty/netty-common/4.1.72.Final/netty-common-4.1.72.Final.jar"
            }
          },
          "io_netty_netty_transport_classes_epoll_4_1_72_Final": {
            "bzlFile": "@@bazel_tools//tools/build_defs/repo:http.bzl",
            "ruleClassName": "http_file",
            "attributes": {
              "sha256": "e1528a9751c1285aa7beaf3a1eb0597151716426ce38598ac9bc0891209b9e68",
              "urls": [
                "https://repo1.maven.org/maven2/io/netty/netty-transport-classes-epoll/4.1.72.Final/netty-transport-classes-epoll-4.1.72.Final.jar",
                "https://maven.google.com/io/netty/netty-transport-classes-epoll/4.1.72.Final/netty-transport-classes-epoll-4.1.72.Final.jar"
              ],
              "downloaded_file_path": "v1/https/repo1.maven.org/maven2/io/netty/netty-transport-classes-epoll/4.1.72.Final/netty-transport-classes-epoll-4.1.72.Final.jar"
            }
          },
          "com_google_cloud_google_cloud_core_http_1_93_10": {
            "bzlFile": "@@bazel_tools//tools/build_defs/repo:http.bzl",
            "ruleClassName": "http_file",
            "attributes": {
              "sha256": "81ac67c14c7c4244d2b7db2607ad352416aca8d3bb2adf338964e8fea25b1b3c",
              "urls": [
                "https://repo1.maven.org/maven2/com/google/cloud/google-cloud-core-http/1.93.10/google-cloud-core-http-1.93.10.jar",
                "https://maven.google.com/com/google/cloud/google-cloud-core-http/1.93.10/google-cloud-core-http-1.93.10.jar"
              ],
              "downloaded_file_path": "v1/https/repo1.maven.org/maven2/com/google/cloud/google-cloud-core-http/1.93.10/google-cloud-core-http-1.93.10.jar"
            }
          },
          "software_amazon_awssdk_utils_2_17_183": {
            "bzlFile": "@@bazel_tools//tools/build_defs/repo:http.bzl",
            "ruleClassName": "http_file",
            "attributes": {
              "sha256": "7bd849bb5aa71bfdf6b849643736ecab3a7b3f204795804eefe5754104231ec6",
              "urls": [
                "https://repo1.maven.org/maven2/software/amazon/awssdk/utils/2.17.183/utils-2.17.183.jar",
                "https://maven.google.com/software/amazon/awssdk/utils/2.17.183/utils-2.17.183.jar"
              ],
              "downloaded_file_path": "v1/https/repo1.maven.org/maven2/software/amazon/awssdk/utils/2.17.183/utils-2.17.183.jar"
            }
          },
          "org_apache_commons_commons_lang3_3_8_1": {
            "bzlFile": "@@bazel_tools//tools/build_defs/repo:http.bzl",
            "ruleClassName": "http_file",
            "attributes": {
              "sha256": "dac807f65b07698ff39b1b07bfef3d87ae3fd46d91bbf8a2bc02b2a831616f68",
              "urls": [
                "https://repo1.maven.org/maven2/org/apache/commons/commons-lang3/3.8.1/commons-lang3-3.8.1.jar",
                "https://maven.google.com/org/apache/commons/commons-lang3/3.8.1/commons-lang3-3.8.1.jar"
              ],
              "downloaded_file_path": "v1/https/repo1.maven.org/maven2/org/apache/commons/commons-lang3/3.8.1/commons-lang3-3.8.1.jar"
            }
          },
          "software_amazon_awssdk_aws_core_2_17_183": {
            "bzlFile": "@@bazel_tools//tools/build_defs/repo:http.bzl",
            "ruleClassName": "http_file",
            "attributes": {
              "sha256": "bccbdbea689a665a702ff19828662d87fb7fe81529df13f02ef1e4c474ea9f93",
              "urls": [
                "https://repo1.maven.org/maven2/software/amazon/awssdk/aws-core/2.17.183/aws-core-2.17.183.jar",
                "https://maven.google.com/software/amazon/awssdk/aws-core/2.17.183/aws-core-2.17.183.jar"
              ],
              "downloaded_file_path": "v1/https/repo1.maven.org/maven2/software/amazon/awssdk/aws-core/2.17.183/aws-core-2.17.183.jar"
            }
          },
          "com_google_api_gax_httpjson_0_77_0": {
            "bzlFile": "@@bazel_tools//tools/build_defs/repo:http.bzl",
            "ruleClassName": "http_file",
            "attributes": {
              "sha256": "fd4dae47fa016d3b26e8d90b67ddc6c23c4c06e8bcdf085c70310ab7ef324bd6",
              "urls": [
                "https://repo1.maven.org/maven2/com/google/api/gax-httpjson/0.77.0/gax-httpjson-0.77.0.jar",
                "https://maven.google.com/com/google/api/gax-httpjson/0.77.0/gax-httpjson-0.77.0.jar"
              ],
              "downloaded_file_path": "v1/https/repo1.maven.org/maven2/com/google/api/gax-httpjson/0.77.0/gax-httpjson-0.77.0.jar"
            }
          },
          "unpinned_rules_jvm_external_deps": {
            "bzlFile": "@@rules_jvm_external~//:coursier.bzl",
            "ruleClassName": "coursier_fetch",
            "attributes": {
              "repositories": [
                "{ \"repo_url\": \"https://repo1.maven.org/maven2\" }"
              ],
              "artifacts": [
                "{\"artifact\":\"google-cloud-core\",\"group\":\"com.google.cloud\",\"version\":\"1.93.10\"}",
                "{\"artifact\":\"google-cloud-storage\",\"group\":\"com.google.cloud\",\"version\":\"1.113.4\"}",
                "{\"artifact\":\"gson\",\"group\":\"com.google.code.gson\",\"version\":\"2.9.0\"}",
                "{\"artifact\":\"maven-artifact\",\"group\":\"org.apache.maven\",\"version\":\"3.8.6\"}",
                "{\"artifact\":\"s3\",\"group\":\"software.amazon.awssdk\",\"version\":\"2.17.183\"}"
              ],
              "fail_on_missing_checksum": true,
              "fetch_sources": true,
              "fetch_javadoc": false,
              "use_unsafe_shared_cache": false,
              "excluded_artifacts": [],
              "generate_compat_repositories": false,
              "version_conflict_policy": "default",
              "override_targets": {},
              "strict_visibility": false,
              "strict_visibility_value": [
                "@@//visibility:private"
              ],
              "maven_install_json": "@@rules_jvm_external~//:rules_jvm_external_deps_install.json",
              "resolve_timeout": 600,
              "jetify": false,
              "jetify_include_list": [
                "*"
              ],
              "use_starlark_android_rules": false,
              "aar_import_bzl_label": "@build_bazel_rules_android//android:rules.bzl",
              "duplicate_version_warning": "warn"
            }
          },
          "software_amazon_awssdk_regions_2_17_183": {
            "bzlFile": "@@bazel_tools//tools/build_defs/repo:http.bzl",
            "ruleClassName": "http_file",
            "attributes": {
              "sha256": "d3079395f3ffc07d04ffcce16fca29fb5968197f6e9ea3dbff6be297102b40a5",
              "urls": [
                "https://repo1.maven.org/maven2/software/amazon/awssdk/regions/2.17.183/regions-2.17.183.jar",
                "https://maven.google.com/software/amazon/awssdk/regions/2.17.183/regions-2.17.183.jar"
              ],
              "downloaded_file_path": "v1/https/repo1.maven.org/maven2/software/amazon/awssdk/regions/2.17.183/regions-2.17.183.jar"
            }
          },
          "com_google_errorprone_error_prone_annotations_2_4_0": {
            "bzlFile": "@@bazel_tools//tools/build_defs/repo:http.bzl",
            "ruleClassName": "http_file",
            "attributes": {
              "sha256": "5f2a0648230a662e8be049df308d583d7369f13af683e44ddf5829b6d741a228",
              "urls": [
                "https://repo1.maven.org/maven2/com/google/errorprone/error_prone_annotations/2.4.0/error_prone_annotations-2.4.0.jar",
                "https://maven.google.com/com/google/errorprone/error_prone_annotations/2.4.0/error_prone_annotations-2.4.0.jar"
              ],
              "downloaded_file_path": "v1/https/repo1.maven.org/maven2/com/google/errorprone/error_prone_annotations/2.4.0/error_prone_annotations-2.4.0.jar"
            }
          },
          "io_netty_netty_handler_4_1_72_Final": {
            "bzlFile": "@@bazel_tools//tools/build_defs/repo:http.bzl",
            "ruleClassName": "http_file",
            "attributes": {
              "sha256": "9cb6012af7e06361d738ac4e3bdc49a158f8cf87d9dee0f2744056b7d99c28d5",
              "urls": [
                "https://repo1.maven.org/maven2/io/netty/netty-handler/4.1.72.Final/netty-handler-4.1.72.Final.jar",
                "https://maven.google.com/io/netty/netty-handler/4.1.72.Final/netty-handler-4.1.72.Final.jar"
              ],
              "downloaded_file_path": "v1/https/repo1.maven.org/maven2/io/netty/netty-handler/4.1.72.Final/netty-handler-4.1.72.Final.jar"
            }
          },
          "software_amazon_awssdk_aws_query_protocol_2_17_183": {
            "bzlFile": "@@bazel_tools//tools/build_defs/repo:http.bzl",
            "ruleClassName": "http_file",
            "attributes": {
              "sha256": "4dace03c76f80f3dec920cb3dedb2a95984c4366ef4fda728660cb90bed74848",
              "urls": [
                "https://repo1.maven.org/maven2/software/amazon/awssdk/aws-query-protocol/2.17.183/aws-query-protocol-2.17.183.jar",
                "https://maven.google.com/software/amazon/awssdk/aws-query-protocol/2.17.183/aws-query-protocol-2.17.183.jar"
              ],
              "downloaded_file_path": "v1/https/repo1.maven.org/maven2/software/amazon/awssdk/aws-query-protocol/2.17.183/aws-query-protocol-2.17.183.jar"
            }
          },
          "io_netty_netty_codec_http_4_1_72_Final": {
            "bzlFile": "@@bazel_tools//tools/build_defs/repo:http.bzl",
            "ruleClassName": "http_file",
            "attributes": {
              "sha256": "fa6fec88010bfaf6a7415b5364671b6b18ffb6b35a986ab97b423fd8c3a0174b",
              "urls": [
                "https://repo1.maven.org/maven2/io/netty/netty-codec-http/4.1.72.Final/netty-codec-http-4.1.72.Final.jar",
                "https://maven.google.com/io/netty/netty-codec-http/4.1.72.Final/netty-codec-http-4.1.72.Final.jar"
              ],
              "downloaded_file_path": "v1/https/repo1.maven.org/maven2/io/netty/netty-codec-http/4.1.72.Final/netty-codec-http-4.1.72.Final.jar"
            }
          },
          "io_netty_netty_resolver_4_1_72_Final": {
            "bzlFile": "@@bazel_tools//tools/build_defs/repo:http.bzl",
            "ruleClassName": "http_file",
            "attributes": {
              "sha256": "6474598aab7cc9d8d6cfa06c05bd1b19adbf7f8451dbdd73070b33a6c60b1b90",
              "urls": [
                "https://repo1.maven.org/maven2/io/netty/netty-resolver/4.1.72.Final/netty-resolver-4.1.72.Final.jar",
                "https://maven.google.com/io/netty/netty-resolver/4.1.72.Final/netty-resolver-4.1.72.Final.jar"
              ],
              "downloaded_file_path": "v1/https/repo1.maven.org/maven2/io/netty/netty-resolver/4.1.72.Final/netty-resolver-4.1.72.Final.jar"
            }
          },
          "software_amazon_awssdk_protocol_core_2_17_183": {
            "bzlFile": "@@bazel_tools//tools/build_defs/repo:http.bzl",
            "ruleClassName": "http_file",
            "attributes": {
              "sha256": "10e7c4faa1f05e2d73055d0390dbd0bb6450e2e6cb85beda051b1e4693c826ce",
              "urls": [
                "https://repo1.maven.org/maven2/software/amazon/awssdk/protocol-core/2.17.183/protocol-core-2.17.183.jar",
                "https://maven.google.com/software/amazon/awssdk/protocol-core/2.17.183/protocol-core-2.17.183.jar"
              ],
              "downloaded_file_path": "v1/https/repo1.maven.org/maven2/software/amazon/awssdk/protocol-core/2.17.183/protocol-core-2.17.183.jar"
            }
          },
          "org_checkerframework_checker_compat_qual_2_5_5": {
            "bzlFile": "@@bazel_tools//tools/build_defs/repo:http.bzl",
            "ruleClassName": "http_file",
            "attributes": {
              "sha256": "11d134b245e9cacc474514d2d66b5b8618f8039a1465cdc55bbc0b34e0008b7a",
              "urls": [
                "https://repo1.maven.org/maven2/org/checkerframework/checker-compat-qual/2.5.5/checker-compat-qual-2.5.5.jar",
                "https://maven.google.com/org/checkerframework/checker-compat-qual/2.5.5/checker-compat-qual-2.5.5.jar"
              ],
              "downloaded_file_path": "v1/https/repo1.maven.org/maven2/org/checkerframework/checker-compat-qual/2.5.5/checker-compat-qual-2.5.5.jar"
            }
          },
          "com_google_apis_google_api_services_storage_v1_rev20200927_1_30_10": {
            "bzlFile": "@@bazel_tools//tools/build_defs/repo:http.bzl",
            "ruleClassName": "http_file",
            "attributes": {
              "sha256": "52d26a9d105f8d8a0850807285f307a76cea8f3e0cdb2be4d3b15b1adfa77351",
              "urls": [
                "https://repo1.maven.org/maven2/com/google/apis/google-api-services-storage/v1-rev20200927-1.30.10/google-api-services-storage-v1-rev20200927-1.30.10.jar",
                "https://maven.google.com/com/google/apis/google-api-services-storage/v1-rev20200927-1.30.10/google-api-services-storage-v1-rev20200927-1.30.10.jar"
              ],
              "downloaded_file_path": "v1/https/repo1.maven.org/maven2/com/google/apis/google-api-services-storage/v1-rev20200927-1.30.10/google-api-services-storage-v1-rev20200927-1.30.10.jar"
            }
          },
          "com_google_api_client_google_api_client_1_30_11": {
            "bzlFile": "@@bazel_tools//tools/build_defs/repo:http.bzl",
            "ruleClassName": "http_file",
            "attributes": {
              "sha256": "ee6f97865cc7de6c7c80955c3f37372cf3887bd75e4fc06f1058a6b4cd9bf4da",
              "urls": [
                "https://repo1.maven.org/maven2/com/google/api-client/google-api-client/1.30.11/google-api-client-1.30.11.jar",
                "https://maven.google.com/com/google/api-client/google-api-client/1.30.11/google-api-client-1.30.11.jar"
              ],
              "downloaded_file_path": "v1/https/repo1.maven.org/maven2/com/google/api-client/google-api-client/1.30.11/google-api-client-1.30.11.jar"
            }
          },
          "software_amazon_awssdk_s3_2_17_183": {
            "bzlFile": "@@bazel_tools//tools/build_defs/repo:http.bzl",
            "ruleClassName": "http_file",
            "attributes": {
              "sha256": "ab073b91107a9e4ed9f030314077d137fe627e055ad895fabb036980a050e360",
              "urls": [
                "https://repo1.maven.org/maven2/software/amazon/awssdk/s3/2.17.183/s3-2.17.183.jar",
                "https://maven.google.com/software/amazon/awssdk/s3/2.17.183/s3-2.17.183.jar"
              ],
              "downloaded_file_path": "v1/https/repo1.maven.org/maven2/software/amazon/awssdk/s3/2.17.183/s3-2.17.183.jar"
            }
          },
          "org_apache_maven_maven_artifact_3_8_6": {
            "bzlFile": "@@bazel_tools//tools/build_defs/repo:http.bzl",
            "ruleClassName": "http_file",
            "attributes": {
              "sha256": "de22a4c6f54fe31276a823b1bbd3adfd6823529e732f431b5eff0852c2b9252b",
              "urls": [
                "https://repo1.maven.org/maven2/org/apache/maven/maven-artifact/3.8.6/maven-artifact-3.8.6.jar",
                "https://maven.google.com/org/apache/maven/maven-artifact/3.8.6/maven-artifact-3.8.6.jar"
              ],
              "downloaded_file_path": "v1/https/repo1.maven.org/maven2/org/apache/maven/maven-artifact/3.8.6/maven-artifact-3.8.6.jar"
            }
          },
          "org_apache_httpcomponents_httpclient_4_5_13": {
            "bzlFile": "@@bazel_tools//tools/build_defs/repo:http.bzl",
            "ruleClassName": "http_file",
            "attributes": {
              "sha256": "6fe9026a566c6a5001608cf3fc32196641f6c1e5e1986d1037ccdbd5f31ef743",
              "urls": [
                "https://repo1.maven.org/maven2/org/apache/httpcomponents/httpclient/4.5.13/httpclient-4.5.13.jar",
                "https://maven.google.com/org/apache/httpcomponents/httpclient/4.5.13/httpclient-4.5.13.jar"
              ],
              "downloaded_file_path": "v1/https/repo1.maven.org/maven2/org/apache/httpcomponents/httpclient/4.5.13/httpclient-4.5.13.jar"
            }
          },
          "com_google_guava_listenablefuture_9999_0_empty_to_avoid_conflict_with_guava": {
            "bzlFile": "@@bazel_tools//tools/build_defs/repo:http.bzl",
            "ruleClassName": "http_file",
            "attributes": {
              "sha256": "b372a037d4230aa57fbeffdef30fd6123f9c0c2db85d0aced00c91b974f33f99",
              "urls": [
                "https://repo1.maven.org/maven2/com/google/guava/listenablefuture/9999.0-empty-to-avoid-conflict-with-guava/listenablefuture-9999.0-empty-to-avoid-conflict-with-guava.jar",
                "https://maven.google.com/com/google/guava/listenablefuture/9999.0-empty-to-avoid-conflict-with-guava/listenablefuture-9999.0-empty-to-avoid-conflict-with-guava.jar"
              ],
              "downloaded_file_path": "v1/https/repo1.maven.org/maven2/com/google/guava/listenablefuture/9999.0-empty-to-avoid-conflict-with-guava/listenablefuture-9999.0-empty-to-avoid-conflict-with-guava.jar"
            }
          },
          "com_google_http_client_google_http_client_1_38_0": {
            "bzlFile": "@@bazel_tools//tools/build_defs/repo:http.bzl",
            "ruleClassName": "http_file",
            "attributes": {
              "sha256": "411f4a42519b6b78bdc0fcfdf74c9edcef0ee97afa4a667abe04045a508d6302",
              "urls": [
                "https://repo1.maven.org/maven2/com/google/http-client/google-http-client/1.38.0/google-http-client-1.38.0.jar",
                "https://maven.google.com/com/google/http-client/google-http-client/1.38.0/google-http-client-1.38.0.jar"
              ],
              "downloaded_file_path": "v1/https/repo1.maven.org/maven2/com/google/http-client/google-http-client/1.38.0/google-http-client-1.38.0.jar"
            }
          },
          "software_amazon_awssdk_apache_client_2_17_183": {
            "bzlFile": "@@bazel_tools//tools/build_defs/repo:http.bzl",
            "ruleClassName": "http_file",
            "attributes": {
              "sha256": "78ceae502fce6a97bbe5ff8f6a010a52ab7ea3ae66cb1a4122e18185fce45022",
              "urls": [
                "https://repo1.maven.org/maven2/software/amazon/awssdk/apache-client/2.17.183/apache-client-2.17.183.jar",
                "https://maven.google.com/software/amazon/awssdk/apache-client/2.17.183/apache-client-2.17.183.jar"
              ],
              "downloaded_file_path": "v1/https/repo1.maven.org/maven2/software/amazon/awssdk/apache-client/2.17.183/apache-client-2.17.183.jar"
            }
          },
          "software_amazon_awssdk_arns_2_17_183": {
            "bzlFile": "@@bazel_tools//tools/build_defs/repo:http.bzl",
            "ruleClassName": "http_file",
            "attributes": {
              "sha256": "659a185e191d66c71de81209490e66abeaccae208ea7b2831a738670823447aa",
              "urls": [
                "https://repo1.maven.org/maven2/software/amazon/awssdk/arns/2.17.183/arns-2.17.183.jar",
                "https://maven.google.com/software/amazon/awssdk/arns/2.17.183/arns-2.17.183.jar"
              ],
              "downloaded_file_path": "v1/https/repo1.maven.org/maven2/software/amazon/awssdk/arns/2.17.183/arns-2.17.183.jar"
            }
          },
          "com_google_code_gson_gson_2_9_0": {
            "bzlFile": "@@bazel_tools//tools/build_defs/repo:http.bzl",
            "ruleClassName": "http_file",
            "attributes": {
              "sha256": "c96d60551331a196dac54b745aa642cd078ef89b6f267146b705f2c2cbef052d",
              "urls": [
                "https://repo1.maven.org/maven2/com/google/code/gson/gson/2.9.0/gson-2.9.0.jar",
                "https://maven.google.com/com/google/code/gson/gson/2.9.0/gson-2.9.0.jar"
              ],
              "downloaded_file_path": "v1/https/repo1.maven.org/maven2/com/google/code/gson/gson/2.9.0/gson-2.9.0.jar"
            }
          },
          "io_netty_netty_buffer_4_1_72_Final": {
            "bzlFile": "@@bazel_tools//tools/build_defs/repo:http.bzl",
            "ruleClassName": "http_file",
            "attributes": {
              "sha256": "568ff7cd9d8e2284ec980730c88924f686642929f8f219a74518b4e64755f3a1",
              "urls": [
                "https://repo1.maven.org/maven2/io/netty/netty-buffer/4.1.72.Final/netty-buffer-4.1.72.Final.jar",
                "https://maven.google.com/io/netty/netty-buffer/4.1.72.Final/netty-buffer-4.1.72.Final.jar"
              ],
              "downloaded_file_path": "v1/https/repo1.maven.org/maven2/io/netty/netty-buffer/4.1.72.Final/netty-buffer-4.1.72.Final.jar"
            }
          },
          "com_google_code_findbugs_jsr305_3_0_2": {
            "bzlFile": "@@bazel_tools//tools/build_defs/repo:http.bzl",
            "ruleClassName": "http_file",
            "attributes": {
              "sha256": "766ad2a0783f2687962c8ad74ceecc38a28b9f72a2d085ee438b7813e928d0c7",
              "urls": [
                "https://repo1.maven.org/maven2/com/google/code/findbugs/jsr305/3.0.2/jsr305-3.0.2.jar",
                "https://maven.google.com/com/google/code/findbugs/jsr305/3.0.2/jsr305-3.0.2.jar"
              ],
              "downloaded_file_path": "v1/https/repo1.maven.org/maven2/com/google/code/findbugs/jsr305/3.0.2/jsr305-3.0.2.jar"
            }
          },
          "commons_codec_commons_codec_1_11": {
            "bzlFile": "@@bazel_tools//tools/build_defs/repo:http.bzl",
            "ruleClassName": "http_file",
            "attributes": {
              "sha256": "e599d5318e97aa48f42136a2927e6dfa4e8881dff0e6c8e3109ddbbff51d7b7d",
              "urls": [
                "https://repo1.maven.org/maven2/commons-codec/commons-codec/1.11/commons-codec-1.11.jar",
                "https://maven.google.com/commons-codec/commons-codec/1.11/commons-codec-1.11.jar"
              ],
              "downloaded_file_path": "v1/https/repo1.maven.org/maven2/commons-codec/commons-codec/1.11/commons-codec-1.11.jar"
            }
          },
          "software_amazon_awssdk_auth_2_17_183": {
            "bzlFile": "@@bazel_tools//tools/build_defs/repo:http.bzl",
            "ruleClassName": "http_file",
            "attributes": {
              "sha256": "8820c6636e5c14efc29399fb5565ce50212b0c1f4ed720a025a2c402d54e0978",
              "urls": [
                "https://repo1.maven.org/maven2/software/amazon/awssdk/auth/2.17.183/auth-2.17.183.jar",
                "https://maven.google.com/software/amazon/awssdk/auth/2.17.183/auth-2.17.183.jar"
              ],
              "downloaded_file_path": "v1/https/repo1.maven.org/maven2/software/amazon/awssdk/auth/2.17.183/auth-2.17.183.jar"
            }
          },
          "software_amazon_awssdk_json_utils_2_17_183": {
            "bzlFile": "@@bazel_tools//tools/build_defs/repo:http.bzl",
            "ruleClassName": "http_file",
            "attributes": {
              "sha256": "51ab7f550adc06afcb49f5270cdf690f1bfaaee243abaa5d978095e2a1e4e1a5",
              "urls": [
                "https://repo1.maven.org/maven2/software/amazon/awssdk/json-utils/2.17.183/json-utils-2.17.183.jar",
                "https://maven.google.com/software/amazon/awssdk/json-utils/2.17.183/json-utils-2.17.183.jar"
              ],
              "downloaded_file_path": "v1/https/repo1.maven.org/maven2/software/amazon/awssdk/json-utils/2.17.183/json-utils-2.17.183.jar"
            }
          },
          "org_codehaus_plexus_plexus_utils_3_3_1": {
            "bzlFile": "@@bazel_tools//tools/build_defs/repo:http.bzl",
            "ruleClassName": "http_file",
            "attributes": {
              "sha256": "4b570fcdbe5a894f249d2eb9b929358a9c88c3e548d227a80010461930222f2a",
              "urls": [
                "https://repo1.maven.org/maven2/org/codehaus/plexus/plexus-utils/3.3.1/plexus-utils-3.3.1.jar",
                "https://maven.google.com/org/codehaus/plexus/plexus-utils/3.3.1/plexus-utils-3.3.1.jar"
              ],
              "downloaded_file_path": "v1/https/repo1.maven.org/maven2/org/codehaus/plexus/plexus-utils/3.3.1/plexus-utils-3.3.1.jar"
            }
          },
          "com_google_protobuf_protobuf_java_util_3_13_0": {
            "bzlFile": "@@bazel_tools//tools/build_defs/repo:http.bzl",
            "ruleClassName": "http_file",
            "attributes": {
              "sha256": "d9de66b8c9445905dfa7064f6d5213d47ce88a20d34e21d83c4a94a229e14e62",
              "urls": [
                "https://repo1.maven.org/maven2/com/google/protobuf/protobuf-java-util/3.13.0/protobuf-java-util-3.13.0.jar",
                "https://maven.google.com/com/google/protobuf/protobuf-java-util/3.13.0/protobuf-java-util-3.13.0.jar"
              ],
              "downloaded_file_path": "v1/https/repo1.maven.org/maven2/com/google/protobuf/protobuf-java-util/3.13.0/protobuf-java-util-3.13.0.jar"
            }
          },
          "io_netty_netty_codec_4_1_72_Final": {
            "bzlFile": "@@bazel_tools//tools/build_defs/repo:http.bzl",
            "ruleClassName": "http_file",
            "attributes": {
              "sha256": "5d8591ca271a1e9c224e8de3873aa9936acb581ee0db514e7dc18523df36d16c",
              "urls": [
                "https://repo1.maven.org/maven2/io/netty/netty-codec/4.1.72.Final/netty-codec-4.1.72.Final.jar",
                "https://maven.google.com/io/netty/netty-codec/4.1.72.Final/netty-codec-4.1.72.Final.jar"
              ],
              "downloaded_file_path": "v1/https/repo1.maven.org/maven2/io/netty/netty-codec/4.1.72.Final/netty-codec-4.1.72.Final.jar"
            }
          },
          "com_google_protobuf_protobuf_java_3_13_0": {
            "bzlFile": "@@bazel_tools//tools/build_defs/repo:http.bzl",
            "ruleClassName": "http_file",
            "attributes": {
              "sha256": "97d5b2758408690c0dc276238707492a0b6a4d71206311b6c442cdc26c5973ff",
              "urls": [
                "https://repo1.maven.org/maven2/com/google/protobuf/protobuf-java/3.13.0/protobuf-java-3.13.0.jar",
                "https://maven.google.com/com/google/protobuf/protobuf-java/3.13.0/protobuf-java-3.13.0.jar"
              ],
              "downloaded_file_path": "v1/https/repo1.maven.org/maven2/com/google/protobuf/protobuf-java/3.13.0/protobuf-java-3.13.0.jar"
            }
          },
          "io_netty_netty_tcnative_classes_2_0_46_Final": {
            "bzlFile": "@@bazel_tools//tools/build_defs/repo:http.bzl",
            "ruleClassName": "http_file",
            "attributes": {
              "sha256": "d3ec888dcc4ac7915bf88b417c5e04fd354f4311032a748a6882df09347eed9a",
              "urls": [
                "https://repo1.maven.org/maven2/io/netty/netty-tcnative-classes/2.0.46.Final/netty-tcnative-classes-2.0.46.Final.jar",
                "https://maven.google.com/io/netty/netty-tcnative-classes/2.0.46.Final/netty-tcnative-classes-2.0.46.Final.jar"
              ],
              "downloaded_file_path": "v1/https/repo1.maven.org/maven2/io/netty/netty-tcnative-classes/2.0.46.Final/netty-tcnative-classes-2.0.46.Final.jar"
            }
          },
          "software_amazon_awssdk_sdk_core_2_17_183": {
            "bzlFile": "@@bazel_tools//tools/build_defs/repo:http.bzl",
            "ruleClassName": "http_file",
            "attributes": {
              "sha256": "677e9cc90fdd82c1f40f97b99cb115b13ad6c3f58beeeab1c061af6954d64c77",
              "urls": [
                "https://repo1.maven.org/maven2/software/amazon/awssdk/sdk-core/2.17.183/sdk-core-2.17.183.jar",
                "https://maven.google.com/software/amazon/awssdk/sdk-core/2.17.183/sdk-core-2.17.183.jar"
              ],
              "downloaded_file_path": "v1/https/repo1.maven.org/maven2/software/amazon/awssdk/sdk-core/2.17.183/sdk-core-2.17.183.jar"
            }
          }
        },
        "recordedRepoMappingEntries": [
          [
            "rules_jvm_external~",
            "bazel_tools",
            "bazel_tools"
          ],
          [
            "rules_jvm_external~",
            "rules_jvm_external",
            "rules_jvm_external~"
          ]
        ]
      }
    },
    "@@rules_jvm_external~//:non-module-deps.bzl%non_module_deps": {
      "general": {
        "bzlTransitiveDigest": "Td87llNSs5GZ/kAxu6pAqfEXBZ3HdkSqRmUzvIfbFWg=",
        "recordedFileInputs": {},
        "recordedDirentsInputs": {},
        "envVariables": {},
        "generatedRepoSpecs": {
          "io_bazel_rules_kotlin": {
            "bzlFile": "@@bazel_tools//tools/build_defs/repo:http.bzl",
            "ruleClassName": "http_archive",
            "attributes": {
              "sha256": "946747acdbeae799b085d12b240ec346f775ac65236dfcf18aa0cd7300f6de78",
              "urls": [
                "https://github.com/bazelbuild/rules_kotlin/releases/download/v1.7.0-RC-2/rules_kotlin_release.tgz"
              ]
            }
          }
        },
        "recordedRepoMappingEntries": [
          [
            "rules_jvm_external~",
            "bazel_tools",
            "bazel_tools"
          ]
        ]
      }
    },
    "@@rules_python~//python/extensions:python.bzl%python": {
      "general": {
        "bzlTransitiveDigest": "NGtTMUqs2EEJeXu6mXdpmYRrQGZiJV7S3mxeod3Hm7M=",
        "recordedFileInputs": {},
        "recordedDirentsInputs": {},
        "envVariables": {},
        "generatedRepoSpecs": {
          "pythons_hub": {
            "bzlFile": "@@rules_python~//python/extensions/private:interpreter_hub.bzl",
            "ruleClassName": "hub_repo",
            "attributes": {
              "toolchains": []
            }
          }
        },
        "recordedRepoMappingEntries": [
          [
            "rules_python~",
            "bazel_tools",
            "bazel_tools"
          ],
          [
            "rules_python~",
            "rules_python",
            "rules_python~"
          ]
        ]
      }
    },
    "@@rules_python~//python/extensions/private:internal_deps.bzl%internal_deps": {
      "general": {
        "bzlTransitiveDigest": "5c1tkdV6L67SQOZWc9MUoS5ZnsSxeDKsh9urs01jZSM=",
        "recordedFileInputs": {},
        "recordedDirentsInputs": {},
        "envVariables": {},
        "generatedRepoSpecs": {
          "pypi__coverage_cp39_aarch64-apple-darwin": {
            "bzlFile": "@@bazel_tools//tools/build_defs/repo:http.bzl",
            "ruleClassName": "http_archive",
            "attributes": {
              "build_file_content": "\nfilegroup(\n    name = \"coverage\",\n    srcs = [\"coverage/__main__.py\"],\n    data = glob([\"coverage/*.py\", \"coverage/**/*.py\", \"coverage/*.so\"]),\n    visibility = [\"//visibility:public\"],\n)\n    ",
              "patch_args": [
                "-p1"
              ],
              "patches": [
                "@@rules_python~//python/private:coverage.patch"
              ],
              "sha256": "95203854f974e07af96358c0b261f1048d8e1083f2de9b1c565e1be4a3a48cfc",
              "type": "zip",
              "urls": [
                "https://files.pythonhosted.org/packages/63/e9/f23e8664ec4032d7802a1cf920853196bcbdce7b56408e3efe1b2da08f3c/coverage-6.5.0-cp39-cp39-macosx_11_0_arm64.whl"
              ]
            }
          },
          "pypi__coverage_cp38_aarch64-unknown-linux-gnu": {
            "bzlFile": "@@bazel_tools//tools/build_defs/repo:http.bzl",
            "ruleClassName": "http_archive",
            "attributes": {
              "build_file_content": "\nfilegroup(\n    name = \"coverage\",\n    srcs = [\"coverage/__main__.py\"],\n    data = glob([\"coverage/*.py\", \"coverage/**/*.py\", \"coverage/*.so\"]),\n    visibility = [\"//visibility:public\"],\n)\n    ",
              "patch_args": [
                "-p1"
              ],
              "patches": [
                "@@rules_python~//python/private:coverage.patch"
              ],
              "sha256": "6c4459b3de97b75e3bd6b7d4b7f0db13f17f504f3d13e2a7c623786289dd670e",
              "type": "zip",
              "urls": [
                "https://files.pythonhosted.org/packages/40/3b/cd68cb278c4966df00158811ec1e357b9a7d132790c240fc65da57e10013/coverage-6.5.0-cp38-cp38-manylinux_2_17_aarch64.manylinux2014_aarch64.whl"
              ]
            }
          },
          "pypi__pip_tools": {
            "bzlFile": "@@bazel_tools//tools/build_defs/repo:http.bzl",
            "ruleClassName": "http_archive",
            "attributes": {
              "url": "https://files.pythonhosted.org/packages/5e/e8/f6d7d1847c7351048da870417724ace5c4506e816b38db02f4d7c675c189/pip_tools-6.12.1-py3-none-any.whl",
              "sha256": "f0c0c0ec57b58250afce458e2e6058b1f30a4263db895b7d72fd6311bf1dc6f7",
              "type": "zip",
              "build_file_content": "package(default_visibility = [\"//visibility:public\"])\n\nload(\"@rules_python//python:defs.bzl\", \"py_library\")\n\npy_library(\n    name = \"lib\",\n    srcs = glob([\"**/*.py\"]),\n    data = glob([\"**/*\"], exclude=[\n        # These entries include those put into user-installed dependencies by\n        # data_exclude in /python/pip_install/tools/bazel.py\n        # to avoid non-determinism following pip install's behavior.\n        \"**/*.py\",\n        \"**/*.pyc\",\n        \"**/* *\",\n        \"**/*.dist-info/RECORD\",\n        \"BUILD\",\n        \"WORKSPACE\",\n    ]),\n    # This makes this directory a top-level in the python import\n    # search path for anything that depends on this.\n    imports = [\".\"],\n)\n"
            }
          },
          "pypi__coverage_cp310_x86_64-unknown-linux-gnu": {
            "bzlFile": "@@bazel_tools//tools/build_defs/repo:http.bzl",
            "ruleClassName": "http_archive",
            "attributes": {
              "build_file_content": "\nfilegroup(\n    name = \"coverage\",\n    srcs = [\"coverage/__main__.py\"],\n    data = glob([\"coverage/*.py\", \"coverage/**/*.py\", \"coverage/*.so\"]),\n    visibility = [\"//visibility:public\"],\n)\n    ",
              "patch_args": [
                "-p1"
              ],
              "patches": [
                "@@rules_python~//python/private:coverage.patch"
              ],
              "sha256": "af4fffaffc4067232253715065e30c5a7ec6faac36f8fc8d6f64263b15f74db0",
              "type": "zip",
              "urls": [
                "https://files.pythonhosted.org/packages/3c/7d/d5211ea782b193ab8064b06dc0cc042cf1a4ca9c93a530071459172c550f/coverage-6.5.0-cp310-cp310-manylinux_2_5_x86_64.manylinux1_x86_64.manylinux_2_17_x86_64.manylinux2014_x86_64.whl"
              ]
            }
          },
          "pypi__coverage_cp311_x86_64-apple-darwin": {
            "bzlFile": "@@bazel_tools//tools/build_defs/repo:http.bzl",
            "ruleClassName": "http_archive",
            "attributes": {
              "build_file_content": "\nfilegroup(\n    name = \"coverage\",\n    srcs = [\"coverage/__main__.py\"],\n    data = glob([\"coverage/*.py\", \"coverage/**/*.py\", \"coverage/*.so\"]),\n    visibility = [\"//visibility:public\"],\n)\n    ",
              "patch_args": [
                "-p1"
              ],
              "patches": [
                "@@rules_python~//python/private:coverage.patch"
              ],
              "sha256": "4a5375e28c5191ac38cca59b38edd33ef4cc914732c916f2929029b4bfb50795",
              "type": "zip",
              "urls": [
                "https://files.pythonhosted.org/packages/50/cf/455930004231fa87efe8be06d13512f34e070ddfee8b8bf5a050cdc47ab3/coverage-6.5.0-cp311-cp311-macosx_10_9_x86_64.whl"
              ]
            }
          },
          "pypi__coverage_cp310_aarch64-unknown-linux-gnu": {
            "bzlFile": "@@bazel_tools//tools/build_defs/repo:http.bzl",
            "ruleClassName": "http_archive",
            "attributes": {
              "build_file_content": "\nfilegroup(\n    name = \"coverage\",\n    srcs = [\"coverage/__main__.py\"],\n    data = glob([\"coverage/*.py\", \"coverage/**/*.py\", \"coverage/*.so\"]),\n    visibility = [\"//visibility:public\"],\n)\n    ",
              "patch_args": [
                "-p1"
              ],
              "patches": [
                "@@rules_python~//python/private:coverage.patch"
              ],
              "sha256": "b4a5be1748d538a710f87542f22c2cad22f80545a847ad91ce45e77417293eb4",
              "type": "zip",
              "urls": [
                "https://files.pythonhosted.org/packages/15/b0/3639d84ee8a900da0cf6450ab46e22517e4688b6cec0ba8ab6f8166103a2/coverage-6.5.0-cp310-cp310-manylinux_2_17_aarch64.manylinux2014_aarch64.whl"
              ]
            }
          },
          "pypi__coverage_cp39_aarch64-unknown-linux-gnu": {
            "bzlFile": "@@bazel_tools//tools/build_defs/repo:http.bzl",
            "ruleClassName": "http_archive",
            "attributes": {
              "build_file_content": "\nfilegroup(\n    name = \"coverage\",\n    srcs = [\"coverage/__main__.py\"],\n    data = glob([\"coverage/*.py\", \"coverage/**/*.py\", \"coverage/*.so\"]),\n    visibility = [\"//visibility:public\"],\n)\n    ",
              "patch_args": [
                "-p1"
              ],
              "patches": [
                "@@rules_python~//python/private:coverage.patch"
              ],
              "sha256": "b9023e237f4c02ff739581ef35969c3739445fb059b060ca51771e69101efffe",
              "type": "zip",
              "urls": [
                "https://files.pythonhosted.org/packages/18/95/27f80dcd8273171b781a19d109aeaed7f13d78ef6d1e2f7134a5826fd1b4/coverage-6.5.0-cp39-cp39-manylinux_2_17_aarch64.manylinux2014_aarch64.whl"
              ]
            }
          },
          "pypi__coverage_cp310_aarch64-apple-darwin": {
            "bzlFile": "@@bazel_tools//tools/build_defs/repo:http.bzl",
            "ruleClassName": "http_archive",
            "attributes": {
              "build_file_content": "\nfilegroup(\n    name = \"coverage\",\n    srcs = [\"coverage/__main__.py\"],\n    data = glob([\"coverage/*.py\", \"coverage/**/*.py\", \"coverage/*.so\"]),\n    visibility = [\"//visibility:public\"],\n)\n    ",
              "patch_args": [
                "-p1"
              ],
              "patches": [
                "@@rules_python~//python/private:coverage.patch"
              ],
              "sha256": "784f53ebc9f3fd0e2a3f6a78b2be1bd1f5575d7863e10c6e12504f240fd06660",
              "type": "zip",
              "urls": [
                "https://files.pythonhosted.org/packages/89/a2/cbf599e50bb4be416e0408c4cf523c354c51d7da39935461a9687e039481/coverage-6.5.0-cp310-cp310-macosx_11_0_arm64.whl"
              ]
            }
          },
          "pypi__pip": {
            "bzlFile": "@@bazel_tools//tools/build_defs/repo:http.bzl",
            "ruleClassName": "http_archive",
            "attributes": {
              "url": "https://files.pythonhosted.org/packages/09/bd/2410905c76ee14c62baf69e3f4aa780226c1bbfc9485731ad018e35b0cb5/pip-22.3.1-py3-none-any.whl",
              "sha256": "908c78e6bc29b676ede1c4d57981d490cb892eb45cd8c214ab6298125119e077",
              "type": "zip",
              "build_file_content": "package(default_visibility = [\"//visibility:public\"])\n\nload(\"@rules_python//python:defs.bzl\", \"py_library\")\n\npy_library(\n    name = \"lib\",\n    srcs = glob([\"**/*.py\"]),\n    data = glob([\"**/*\"], exclude=[\n        # These entries include those put into user-installed dependencies by\n        # data_exclude in /python/pip_install/tools/bazel.py\n        # to avoid non-determinism following pip install's behavior.\n        \"**/*.py\",\n        \"**/*.pyc\",\n        \"**/* *\",\n        \"**/*.dist-info/RECORD\",\n        \"BUILD\",\n        \"WORKSPACE\",\n    ]),\n    # This makes this directory a top-level in the python import\n    # search path for anything that depends on this.\n    imports = [\".\"],\n)\n"
            }
          },
          "pypi__coverage_cp38_x86_64-apple-darwin": {
            "bzlFile": "@@bazel_tools//tools/build_defs/repo:http.bzl",
            "ruleClassName": "http_archive",
            "attributes": {
              "build_file_content": "\nfilegroup(\n    name = \"coverage\",\n    srcs = [\"coverage/__main__.py\"],\n    data = glob([\"coverage/*.py\", \"coverage/**/*.py\", \"coverage/*.so\"]),\n    visibility = [\"//visibility:public\"],\n)\n    ",
              "patch_args": [
                "-p1"
              ],
              "patches": [
                "@@rules_python~//python/private:coverage.patch"
              ],
              "sha256": "d900bb429fdfd7f511f868cedd03a6bbb142f3f9118c09b99ef8dc9bf9643c3c",
              "type": "zip",
              "urls": [
                "https://files.pythonhosted.org/packages/05/63/a789b462075395d34f8152229dccf92b25ca73eac05b3f6cd75fa5017095/coverage-6.5.0-cp38-cp38-macosx_10_9_x86_64.whl"
              ]
            }
          },
          "pypi__coverage_cp311_x86_64-unknown-linux-gnu": {
            "bzlFile": "@@bazel_tools//tools/build_defs/repo:http.bzl",
            "ruleClassName": "http_archive",
            "attributes": {
              "build_file_content": "\nfilegroup(\n    name = \"coverage\",\n    srcs = [\"coverage/__main__.py\"],\n    data = glob([\"coverage/*.py\", \"coverage/**/*.py\", \"coverage/*.so\"]),\n    visibility = [\"//visibility:public\"],\n)\n    ",
              "patch_args": [
                "-p1"
              ],
              "patches": [
                "@@rules_python~//python/private:coverage.patch"
              ],
              "sha256": "a8fb6cf131ac4070c9c5a3e21de0f7dc5a0fbe8bc77c9456ced896c12fcdad91",
              "type": "zip",
              "urls": [
                "https://files.pythonhosted.org/packages/6a/63/8e82513b7e4a1b8d887b4e85c1c2b6c9b754a581b187c0b084f3330ac479/coverage-6.5.0-cp311-cp311-manylinux_2_5_x86_64.manylinux1_x86_64.manylinux_2_17_x86_64.manylinux2014_x86_64.whl"
              ]
            }
          },
          "pypi__tomli": {
            "bzlFile": "@@bazel_tools//tools/build_defs/repo:http.bzl",
            "ruleClassName": "http_archive",
            "attributes": {
              "url": "https://files.pythonhosted.org/packages/97/75/10a9ebee3fd790d20926a90a2547f0bf78f371b2f13aa822c759680ca7b9/tomli-2.0.1-py3-none-any.whl",
              "sha256": "939de3e7a6161af0c887ef91b7d41a53e7c5a1ca976325f429cb46ea9bc30ecc",
              "type": "zip",
              "build_file_content": "package(default_visibility = [\"//visibility:public\"])\n\nload(\"@rules_python//python:defs.bzl\", \"py_library\")\n\npy_library(\n    name = \"lib\",\n    srcs = glob([\"**/*.py\"]),\n    data = glob([\"**/*\"], exclude=[\n        # These entries include those put into user-installed dependencies by\n        # data_exclude in /python/pip_install/tools/bazel.py\n        # to avoid non-determinism following pip install's behavior.\n        \"**/*.py\",\n        \"**/*.pyc\",\n        \"**/* *\",\n        \"**/*.dist-info/RECORD\",\n        \"BUILD\",\n        \"WORKSPACE\",\n    ]),\n    # This makes this directory a top-level in the python import\n    # search path for anything that depends on this.\n    imports = [\".\"],\n)\n"
            }
          },
          "pypi__coverage_cp39_x86_64-apple-darwin": {
            "bzlFile": "@@bazel_tools//tools/build_defs/repo:http.bzl",
            "ruleClassName": "http_archive",
            "attributes": {
              "build_file_content": "\nfilegroup(\n    name = \"coverage\",\n    srcs = [\"coverage/__main__.py\"],\n    data = glob([\"coverage/*.py\", \"coverage/**/*.py\", \"coverage/*.so\"]),\n    visibility = [\"//visibility:public\"],\n)\n    ",
              "patch_args": [
                "-p1"
              ],
              "patches": [
                "@@rules_python~//python/private:coverage.patch"
              ],
              "sha256": "633713d70ad6bfc49b34ead4060531658dc6dfc9b3eb7d8a716d5873377ab745",
              "type": "zip",
              "urls": [
                "https://files.pythonhosted.org/packages/ea/52/c08080405329326a7ff16c0dfdb4feefaa8edd7446413df67386fe1bbfe0/coverage-6.5.0-cp39-cp39-macosx_10_9_x86_64.whl"
              ]
            }
          },
          "pypi__wheel": {
            "bzlFile": "@@bazel_tools//tools/build_defs/repo:http.bzl",
            "ruleClassName": "http_archive",
            "attributes": {
              "url": "https://files.pythonhosted.org/packages/bd/7c/d38a0b30ce22fc26ed7dbc087c6d00851fb3395e9d0dac40bec1f905030c/wheel-0.38.4-py3-none-any.whl",
              "sha256": "b60533f3f5d530e971d6737ca6d58681ee434818fab630c83a734bb10c083ce8",
              "type": "zip",
              "build_file_content": "package(default_visibility = [\"//visibility:public\"])\n\nload(\"@rules_python//python:defs.bzl\", \"py_library\")\n\npy_library(\n    name = \"lib\",\n    srcs = glob([\"**/*.py\"]),\n    data = glob([\"**/*\"], exclude=[\n        # These entries include those put into user-installed dependencies by\n        # data_exclude in /python/pip_install/tools/bazel.py\n        # to avoid non-determinism following pip install's behavior.\n        \"**/*.py\",\n        \"**/*.pyc\",\n        \"**/* *\",\n        \"**/*.dist-info/RECORD\",\n        \"BUILD\",\n        \"WORKSPACE\",\n    ]),\n    # This makes this directory a top-level in the python import\n    # search path for anything that depends on this.\n    imports = [\".\"],\n)\n"
            }
          },
          "pypi__coverage_cp311_aarch64-unknown-linux-gnu": {
            "bzlFile": "@@bazel_tools//tools/build_defs/repo:http.bzl",
            "ruleClassName": "http_archive",
            "attributes": {
              "build_file_content": "\nfilegroup(\n    name = \"coverage\",\n    srcs = [\"coverage/__main__.py\"],\n    data = glob([\"coverage/*.py\", \"coverage/**/*.py\", \"coverage/*.so\"]),\n    visibility = [\"//visibility:public\"],\n)\n    ",
              "patch_args": [
                "-p1"
              ],
              "patches": [
                "@@rules_python~//python/private:coverage.patch"
              ],
              "sha256": "c4ed2820d919351f4167e52425e096af41bfabacb1857186c1ea32ff9983ed75",
              "type": "zip",
              "urls": [
                "https://files.pythonhosted.org/packages/36/f3/5cbd79cf4cd059c80b59104aca33b8d05af4ad5bf5b1547645ecee716378/coverage-6.5.0-cp311-cp311-manylinux_2_17_aarch64.manylinux2014_aarch64.whl"
              ]
            }
          },
          "pypi__click": {
            "bzlFile": "@@bazel_tools//tools/build_defs/repo:http.bzl",
            "ruleClassName": "http_archive",
            "attributes": {
              "url": "https://files.pythonhosted.org/packages/76/0a/b6c5f311e32aeb3b406e03c079ade51e905ea630fc19d1262a46249c1c86/click-8.0.1-py3-none-any.whl",
              "sha256": "fba402a4a47334742d782209a7c79bc448911afe1149d07bdabdf480b3e2f4b6",
              "type": "zip",
              "build_file_content": "package(default_visibility = [\"//visibility:public\"])\n\nload(\"@rules_python//python:defs.bzl\", \"py_library\")\n\npy_library(\n    name = \"lib\",\n    srcs = glob([\"**/*.py\"]),\n    data = glob([\"**/*\"], exclude=[\n        # These entries include those put into user-installed dependencies by\n        # data_exclude in /python/pip_install/tools/bazel.py\n        # to avoid non-determinism following pip install's behavior.\n        \"**/*.py\",\n        \"**/*.pyc\",\n        \"**/* *\",\n        \"**/*.dist-info/RECORD\",\n        \"BUILD\",\n        \"WORKSPACE\",\n    ]),\n    # This makes this directory a top-level in the python import\n    # search path for anything that depends on this.\n    imports = [\".\"],\n)\n"
            }
          },
          "pypi__coverage_cp39_x86_64-unknown-linux-gnu": {
            "bzlFile": "@@bazel_tools//tools/build_defs/repo:http.bzl",
            "ruleClassName": "http_archive",
            "attributes": {
              "build_file_content": "\nfilegroup(\n    name = \"coverage\",\n    srcs = [\"coverage/__main__.py\"],\n    data = glob([\"coverage/*.py\", \"coverage/**/*.py\", \"coverage/*.so\"]),\n    visibility = [\"//visibility:public\"],\n)\n    ",
              "patch_args": [
                "-p1"
              ],
              "patches": [
                "@@rules_python~//python/private:coverage.patch"
              ],
              "sha256": "8f830ed581b45b82451a40faabb89c84e1a998124ee4212d440e9c6cf70083e5",
              "type": "zip",
              "urls": [
                "https://files.pythonhosted.org/packages/6b/f2/919f0fdc93d3991ca074894402074d847be8ac1e1d78e7e9e1c371b69a6f/coverage-6.5.0-cp39-cp39-manylinux_2_5_x86_64.manylinux1_x86_64.manylinux_2_17_x86_64.manylinux2014_x86_64.whl"
              ]
            }
          },
          "pypi__importlib_metadata": {
            "bzlFile": "@@bazel_tools//tools/build_defs/repo:http.bzl",
            "ruleClassName": "http_archive",
            "attributes": {
              "url": "https://files.pythonhosted.org/packages/d7/31/74dcb59a601b95fce3b0334e8fc9db758f78e43075f22aeb3677dfb19f4c/importlib_metadata-1.4.0-py2.py3-none-any.whl",
              "sha256": "bdd9b7c397c273bcc9a11d6629a38487cd07154fa255a467bf704cd2c258e359",
              "type": "zip",
              "build_file_content": "package(default_visibility = [\"//visibility:public\"])\n\nload(\"@rules_python//python:defs.bzl\", \"py_library\")\n\npy_library(\n    name = \"lib\",\n    srcs = glob([\"**/*.py\"]),\n    data = glob([\"**/*\"], exclude=[\n        # These entries include those put into user-installed dependencies by\n        # data_exclude in /python/pip_install/tools/bazel.py\n        # to avoid non-determinism following pip install's behavior.\n        \"**/*.py\",\n        \"**/*.pyc\",\n        \"**/* *\",\n        \"**/*.dist-info/RECORD\",\n        \"BUILD\",\n        \"WORKSPACE\",\n    ]),\n    # This makes this directory a top-level in the python import\n    # search path for anything that depends on this.\n    imports = [\".\"],\n)\n"
            }
          },
          "pypi__pep517": {
            "bzlFile": "@@bazel_tools//tools/build_defs/repo:http.bzl",
            "ruleClassName": "http_archive",
            "attributes": {
              "url": "https://files.pythonhosted.org/packages/ee/2f/ef63e64e9429111e73d3d6cbee80591672d16f2725e648ebc52096f3d323/pep517-0.13.0-py3-none-any.whl",
              "sha256": "4ba4446d80aed5b5eac6509ade100bff3e7943a8489de249654a5ae9b33ee35b",
              "type": "zip",
              "build_file_content": "package(default_visibility = [\"//visibility:public\"])\n\nload(\"@rules_python//python:defs.bzl\", \"py_library\")\n\npy_library(\n    name = \"lib\",\n    srcs = glob([\"**/*.py\"]),\n    data = glob([\"**/*\"], exclude=[\n        # These entries include those put into user-installed dependencies by\n        # data_exclude in /python/pip_install/tools/bazel.py\n        # to avoid non-determinism following pip install's behavior.\n        \"**/*.py\",\n        \"**/*.pyc\",\n        \"**/* *\",\n        \"**/*.dist-info/RECORD\",\n        \"BUILD\",\n        \"WORKSPACE\",\n    ]),\n    # This makes this directory a top-level in the python import\n    # search path for anything that depends on this.\n    imports = [\".\"],\n)\n"
            }
          },
          "pypi__coverage_cp38_x86_64-unknown-linux-gnu": {
            "bzlFile": "@@bazel_tools//tools/build_defs/repo:http.bzl",
            "ruleClassName": "http_archive",
            "attributes": {
              "build_file_content": "\nfilegroup(\n    name = \"coverage\",\n    srcs = [\"coverage/__main__.py\"],\n    data = glob([\"coverage/*.py\", \"coverage/**/*.py\", \"coverage/*.so\"]),\n    visibility = [\"//visibility:public\"],\n)\n    ",
              "patch_args": [
                "-p1"
              ],
              "patches": [
                "@@rules_python~//python/private:coverage.patch"
              ],
              "sha256": "6b07130585d54fe8dff3d97b93b0e20290de974dc8177c320aeaf23459219c0b",
              "type": "zip",
              "urls": [
                "https://files.pythonhosted.org/packages/bd/a0/e263b115808226fdb2658f1887808c06ac3f1b579ef5dda02309e0d54459/coverage-6.5.0-cp38-cp38-manylinux_2_5_x86_64.manylinux1_x86_64.manylinux_2_17_x86_64.manylinux2014_x86_64.whl"
              ]
            }
          },
          "pypi__coverage_cp38_aarch64-apple-darwin": {
            "bzlFile": "@@bazel_tools//tools/build_defs/repo:http.bzl",
            "ruleClassName": "http_archive",
            "attributes": {
              "build_file_content": "\nfilegroup(\n    name = \"coverage\",\n    srcs = [\"coverage/__main__.py\"],\n    data = glob([\"coverage/*.py\", \"coverage/**/*.py\", \"coverage/*.so\"]),\n    visibility = [\"//visibility:public\"],\n)\n    ",
              "patch_args": [
                "-p1"
              ],
              "patches": [
                "@@rules_python~//python/private:coverage.patch"
              ],
              "sha256": "2198ea6fc548de52adc826f62cb18554caedfb1d26548c1b7c88d8f7faa8f6ba",
              "type": "zip",
              "urls": [
                "https://files.pythonhosted.org/packages/07/82/79fa21ceca9a9b091eb3c67e27eb648dade27b2c9e1eb23af47232a2a365/coverage-6.5.0-cp38-cp38-macosx_11_0_arm64.whl"
              ]
            }
          },
          "pypi__packaging": {
            "bzlFile": "@@bazel_tools//tools/build_defs/repo:http.bzl",
            "ruleClassName": "http_archive",
            "attributes": {
              "url": "https://files.pythonhosted.org/packages/8f/7b/42582927d281d7cb035609cd3a543ffac89b74f3f4ee8e1c50914bcb57eb/packaging-22.0-py3-none-any.whl",
              "sha256": "957e2148ba0e1a3b282772e791ef1d8083648bc131c8ab0c1feba110ce1146c3",
              "type": "zip",
              "build_file_content": "package(default_visibility = [\"//visibility:public\"])\n\nload(\"@rules_python//python:defs.bzl\", \"py_library\")\n\npy_library(\n    name = \"lib\",\n    srcs = glob([\"**/*.py\"]),\n    data = glob([\"**/*\"], exclude=[\n        # These entries include those put into user-installed dependencies by\n        # data_exclude in /python/pip_install/tools/bazel.py\n        # to avoid non-determinism following pip install's behavior.\n        \"**/*.py\",\n        \"**/*.pyc\",\n        \"**/* *\",\n        \"**/*.dist-info/RECORD\",\n        \"BUILD\",\n        \"WORKSPACE\",\n    ]),\n    # This makes this directory a top-level in the python import\n    # search path for anything that depends on this.\n    imports = [\".\"],\n)\n"
            }
          },
          "pypi__setuptools": {
            "bzlFile": "@@bazel_tools//tools/build_defs/repo:http.bzl",
            "ruleClassName": "http_archive",
            "attributes": {
              "url": "https://files.pythonhosted.org/packages/7c/5b/3d92b9f0f7ca1645cba48c080b54fe7d8b1033a4e5720091d1631c4266db/setuptools-60.10.0-py3-none-any.whl",
              "sha256": "782ef48d58982ddb49920c11a0c5c9c0b02e7d7d1c2ad0aa44e1a1e133051c96",
              "type": "zip",
              "build_file_content": "package(default_visibility = [\"//visibility:public\"])\n\nload(\"@rules_python//python:defs.bzl\", \"py_library\")\n\npy_library(\n    name = \"lib\",\n    srcs = glob([\"**/*.py\"]),\n    data = glob([\"**/*\"], exclude=[\n        # These entries include those put into user-installed dependencies by\n        # data_exclude in /python/pip_install/tools/bazel.py\n        # to avoid non-determinism following pip install's behavior.\n        \"**/*.py\",\n        \"**/*.pyc\",\n        \"**/* *\",\n        \"**/*.dist-info/RECORD\",\n        \"BUILD\",\n        \"WORKSPACE\",\n    ]),\n    # This makes this directory a top-level in the python import\n    # search path for anything that depends on this.\n    imports = [\".\"],\n)\n"
            }
          },
          "pypi__zipp": {
            "bzlFile": "@@bazel_tools//tools/build_defs/repo:http.bzl",
            "ruleClassName": "http_archive",
            "attributes": {
              "url": "https://files.pythonhosted.org/packages/f4/50/cc72c5bcd48f6e98219fc4a88a5227e9e28b81637a99c49feba1d51f4d50/zipp-1.0.0-py2.py3-none-any.whl",
              "sha256": "8dda78f06bd1674bd8720df8a50bb47b6e1233c503a4eed8e7810686bde37656",
              "type": "zip",
              "build_file_content": "package(default_visibility = [\"//visibility:public\"])\n\nload(\"@rules_python//python:defs.bzl\", \"py_library\")\n\npy_library(\n    name = \"lib\",\n    srcs = glob([\"**/*.py\"]),\n    data = glob([\"**/*\"], exclude=[\n        # These entries include those put into user-installed dependencies by\n        # data_exclude in /python/pip_install/tools/bazel.py\n        # to avoid non-determinism following pip install's behavior.\n        \"**/*.py\",\n        \"**/*.pyc\",\n        \"**/* *\",\n        \"**/*.dist-info/RECORD\",\n        \"BUILD\",\n        \"WORKSPACE\",\n    ]),\n    # This makes this directory a top-level in the python import\n    # search path for anything that depends on this.\n    imports = [\".\"],\n)\n"
            }
          },
          "pypi__colorama": {
            "bzlFile": "@@bazel_tools//tools/build_defs/repo:http.bzl",
            "ruleClassName": "http_archive",
            "attributes": {
              "url": "https://files.pythonhosted.org/packages/d1/d6/3965ed04c63042e047cb6a3e6ed1a63a35087b6a609aa3a15ed8ac56c221/colorama-0.4.6-py2.py3-none-any.whl",
              "sha256": "4f1d9991f5acc0ca119f9d443620b77f9d6b33703e51011c16baf57afb285fc6",
              "type": "zip",
              "build_file_content": "package(default_visibility = [\"//visibility:public\"])\n\nload(\"@rules_python//python:defs.bzl\", \"py_library\")\n\npy_library(\n    name = \"lib\",\n    srcs = glob([\"**/*.py\"]),\n    data = glob([\"**/*\"], exclude=[\n        # These entries include those put into user-installed dependencies by\n        # data_exclude in /python/pip_install/tools/bazel.py\n        # to avoid non-determinism following pip install's behavior.\n        \"**/*.py\",\n        \"**/*.pyc\",\n        \"**/* *\",\n        \"**/*.dist-info/RECORD\",\n        \"BUILD\",\n        \"WORKSPACE\",\n    ]),\n    # This makes this directory a top-level in the python import\n    # search path for anything that depends on this.\n    imports = [\".\"],\n)\n"
            }
          },
          "pypi__build": {
            "bzlFile": "@@bazel_tools//tools/build_defs/repo:http.bzl",
            "ruleClassName": "http_archive",
            "attributes": {
              "url": "https://files.pythonhosted.org/packages/03/97/f58c723ff036a8d8b4d3115377c0a37ed05c1f68dd9a0d66dab5e82c5c1c/build-0.9.0-py3-none-any.whl",
              "sha256": "38a7a2b7a0bdc61a42a0a67509d88c71ecfc37b393baba770fae34e20929ff69",
              "type": "zip",
              "build_file_content": "package(default_visibility = [\"//visibility:public\"])\n\nload(\"@rules_python//python:defs.bzl\", \"py_library\")\n\npy_library(\n    name = \"lib\",\n    srcs = glob([\"**/*.py\"]),\n    data = glob([\"**/*\"], exclude=[\n        # These entries include those put into user-installed dependencies by\n        # data_exclude in /python/pip_install/tools/bazel.py\n        # to avoid non-determinism following pip install's behavior.\n        \"**/*.py\",\n        \"**/*.pyc\",\n        \"**/* *\",\n        \"**/*.dist-info/RECORD\",\n        \"BUILD\",\n        \"WORKSPACE\",\n    ]),\n    # This makes this directory a top-level in the python import\n    # search path for anything that depends on this.\n    imports = [\".\"],\n)\n"
            }
          },
          "pypi__coverage_cp310_x86_64-apple-darwin": {
            "bzlFile": "@@bazel_tools//tools/build_defs/repo:http.bzl",
            "ruleClassName": "http_archive",
            "attributes": {
              "build_file_content": "\nfilegroup(\n    name = \"coverage\",\n    srcs = [\"coverage/__main__.py\"],\n    data = glob([\"coverage/*.py\", \"coverage/**/*.py\", \"coverage/*.so\"]),\n    visibility = [\"//visibility:public\"],\n)\n    ",
              "patch_args": [
                "-p1"
              ],
              "patches": [
                "@@rules_python~//python/private:coverage.patch"
              ],
              "sha256": "ef8674b0ee8cc11e2d574e3e2998aea5df5ab242e012286824ea3c6970580e53",
              "type": "zip",
              "urls": [
                "https://files.pythonhosted.org/packages/c4/8d/5ec7d08f4601d2d792563fe31db5e9322c306848fec1e65ec8885927f739/coverage-6.5.0-cp310-cp310-macosx_10_9_x86_64.whl"
              ]
            }
          },
          "pypi__installer": {
            "bzlFile": "@@bazel_tools//tools/build_defs/repo:http.bzl",
            "ruleClassName": "http_archive",
            "attributes": {
              "url": "https://files.pythonhosted.org/packages/e5/ca/1172b6638d52f2d6caa2dd262ec4c811ba59eee96d54a7701930726bce18/installer-0.7.0-py3-none-any.whl",
              "sha256": "05d1933f0a5ba7d8d6296bb6d5018e7c94fa473ceb10cf198a92ccea19c27b53",
              "type": "zip",
              "build_file_content": "package(default_visibility = [\"//visibility:public\"])\n\nload(\"@rules_python//python:defs.bzl\", \"py_library\")\n\npy_library(\n    name = \"lib\",\n    srcs = glob([\"**/*.py\"]),\n    data = glob([\"**/*\"], exclude=[\n        # These entries include those put into user-installed dependencies by\n        # data_exclude in /python/pip_install/tools/bazel.py\n        # to avoid non-determinism following pip install's behavior.\n        \"**/*.py\",\n        \"**/*.pyc\",\n        \"**/* *\",\n        \"**/*.dist-info/RECORD\",\n        \"BUILD\",\n        \"WORKSPACE\",\n    ]),\n    # This makes this directory a top-level in the python import\n    # search path for anything that depends on this.\n    imports = [\".\"],\n)\n"
            }
          },
          "pypi__more_itertools": {
            "bzlFile": "@@bazel_tools//tools/build_defs/repo:http.bzl",
            "ruleClassName": "http_archive",
            "attributes": {
              "url": "https://files.pythonhosted.org/packages/bd/3f/c4b3dbd315e248f84c388bd4a72b131a29f123ecacc37ffb2b3834546e42/more_itertools-8.13.0-py3-none-any.whl",
              "sha256": "c5122bffc5f104d37c1626b8615b511f3427aa5389b94d61e5ef8236bfbc3ddb",
              "type": "zip",
              "build_file_content": "package(default_visibility = [\"//visibility:public\"])\n\nload(\"@rules_python//python:defs.bzl\", \"py_library\")\n\npy_library(\n    name = \"lib\",\n    srcs = glob([\"**/*.py\"]),\n    data = glob([\"**/*\"], exclude=[\n        # These entries include those put into user-installed dependencies by\n        # data_exclude in /python/pip_install/tools/bazel.py\n        # to avoid non-determinism following pip install's behavior.\n        \"**/*.py\",\n        \"**/*.pyc\",\n        \"**/* *\",\n        \"**/*.dist-info/RECORD\",\n        \"BUILD\",\n        \"WORKSPACE\",\n    ]),\n    # This makes this directory a top-level in the python import\n    # search path for anything that depends on this.\n    imports = [\".\"],\n)\n"
            }
          }
        },
        "recordedRepoMappingEntries": [
          [
            "rules_python~",
            "bazel_skylib",
            "bazel_skylib~"
          ],
          [
            "rules_python~",
            "bazel_tools",
            "bazel_tools"
          ],
          [
            "rules_python~",
            "rules_python",
            "rules_python~"
          ]
        ]
      }
    }
  }
}<|MERGE_RESOLUTION|>--- conflicted
+++ resolved
@@ -1090,14 +1090,11 @@
     },
     "@@bazel_tools//tools/cpp:cc_configure.bzl%cc_configure_extension": {
       "general": {
-<<<<<<< HEAD
         "bzlTransitiveDigest": "YzPEb7br+Sn73pCNjK2XPg8uSg3RdAvW78QBEJsOLEc=",
         "accumulatedFileDigests": {},
-=======
         "bzlTransitiveDigest": "XWy8pzw7/6RclAFWd6/VfUdoXn2SdSpmHOrbfEFJ1ao=",
         "recordedFileInputs": {},
         "recordedDirentsInputs": {},
->>>>>>> 394dd8e0
         "envVariables": {},
         "generatedRepoSpecs": {
           "local_config_cc": {
