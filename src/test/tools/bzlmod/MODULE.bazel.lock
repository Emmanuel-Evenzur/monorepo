{
  "lockFileVersion": 7,
  "moduleFileHash": "e3b0c44298fc1c149afbf4c8996fb92427ae41e4649b934ca495991b7852b855",
  "flags": {
    "cmdRegistries": [
      "https://bcr.bazel.build/"
    ],
    "cmdModuleOverrides": {},
    "allowedYankedVersions": [],
    "envVarAllowedYankedVersions": "",
    "ignoreDevDependency": false,
    "directDependenciesMode": "WARNING",
    "compatibilityMode": "ERROR"
  },
  "localOverrideHashes": {
    "bazel_tools": "2fb39004b43063f3fcdcb1d393a15c32a0c564d365385ebfa0e7c198c14e0cb4"
  },
  "moduleDepGraph": {
    "<root>": {
      "name": "",
      "version": "",
      "key": "<root>",
      "repoName": "",
      "executionPlatformsToRegister": [],
      "toolchainsToRegister": [],
      "extensionUsages": [],
      "deps": {
        "bazel_tools": "bazel_tools@_",
        "local_config_platform": "local_config_platform@_"
      }
    },
    "bazel_tools@_": {
      "name": "bazel_tools",
      "version": "",
      "key": "bazel_tools@_",
      "repoName": "bazel_tools",
      "executionPlatformsToRegister": [],
      "toolchainsToRegister": [
        "@local_config_cc_toolchains//:all",
        "@local_config_sh//:local_sh_toolchain"
      ],
      "extensionUsages": [
        {
          "extensionBzlFile": "@bazel_tools//tools/cpp:cc_configure.bzl",
          "extensionName": "cc_configure_extension",
          "usingModule": "bazel_tools@_",
          "location": {
            "file": "@@bazel_tools//:MODULE.bazel",
            "line": 18,
            "column": 29
          },
          "imports": {
            "local_config_cc": "local_config_cc",
            "local_config_cc_toolchains": "local_config_cc_toolchains"
          },
          "devImports": [],
          "tags": [],
          "hasDevUseExtension": false,
          "hasNonDevUseExtension": true
        },
        {
          "extensionBzlFile": "@bazel_tools//tools/osx:xcode_configure.bzl",
          "extensionName": "xcode_configure_extension",
          "usingModule": "bazel_tools@_",
          "location": {
            "file": "@@bazel_tools//:MODULE.bazel",
            "line": 22,
            "column": 32
          },
          "imports": {
            "local_config_xcode": "local_config_xcode"
          },
          "devImports": [],
          "tags": [],
          "hasDevUseExtension": false,
          "hasNonDevUseExtension": true
        },
        {
          "extensionBzlFile": "@rules_java//java:extensions.bzl",
          "extensionName": "toolchains",
          "usingModule": "bazel_tools@_",
          "location": {
            "file": "@@bazel_tools//:MODULE.bazel",
            "line": 25,
            "column": 32
          },
          "imports": {
            "local_jdk": "local_jdk",
            "remote_java_tools": "remote_java_tools",
            "remote_java_tools_linux": "remote_java_tools_linux",
            "remote_java_tools_windows": "remote_java_tools_windows",
            "remote_java_tools_darwin_x86_64": "remote_java_tools_darwin_x86_64",
            "remote_java_tools_darwin_arm64": "remote_java_tools_darwin_arm64"
          },
          "devImports": [],
          "tags": [],
          "hasDevUseExtension": false,
          "hasNonDevUseExtension": true
        },
        {
          "extensionBzlFile": "@bazel_tools//tools/sh:sh_configure.bzl",
          "extensionName": "sh_configure_extension",
          "usingModule": "bazel_tools@_",
          "location": {
            "file": "@@bazel_tools//:MODULE.bazel",
            "line": 36,
            "column": 39
          },
          "imports": {
            "local_config_sh": "local_config_sh"
          },
          "devImports": [],
          "tags": [],
          "hasDevUseExtension": false,
          "hasNonDevUseExtension": true
        },
        {
          "extensionBzlFile": "@bazel_tools//tools/test:extensions.bzl",
          "extensionName": "remote_coverage_tools_extension",
          "usingModule": "bazel_tools@_",
          "location": {
            "file": "@@bazel_tools//:MODULE.bazel",
            "line": 40,
            "column": 48
          },
          "imports": {
            "remote_coverage_tools": "remote_coverage_tools"
          },
          "devImports": [],
          "tags": [],
          "hasDevUseExtension": false,
          "hasNonDevUseExtension": true
        },
        {
          "extensionBzlFile": "@bazel_tools//tools/android:android_extensions.bzl",
          "extensionName": "remote_android_tools_extensions",
          "usingModule": "bazel_tools@_",
          "location": {
            "file": "@@bazel_tools//:MODULE.bazel",
            "line": 43,
            "column": 42
          },
          "imports": {
            "android_gmaven_r8": "android_gmaven_r8",
            "android_tools": "android_tools"
          },
          "devImports": [],
          "tags": [],
          "hasDevUseExtension": false,
          "hasNonDevUseExtension": true
        },
        {
          "extensionBzlFile": "@bazel_tools//tools/android:android_extensions.bzl",
          "extensionName": "android_sdk_proxy_extensions",
          "usingModule": "bazel_tools@_",
          "location": {
            "file": "@@bazel_tools//:MODULE.bazel",
            "line": 46,
            "column": 45
          },
          "imports": {
            "android_external": "android_external"
          },
          "devImports": [],
          "tags": [],
          "hasDevUseExtension": false,
          "hasNonDevUseExtension": true
        },
        {
          "extensionBzlFile": "@buildozer//:buildozer_binary.bzl",
          "extensionName": "buildozer_binary",
          "usingModule": "bazel_tools@_",
          "location": {
            "file": "@@bazel_tools//:MODULE.bazel",
            "line": 50,
            "column": 33
          },
          "imports": {
            "buildozer_binary": "buildozer_binary"
          },
          "devImports": [],
          "tags": [],
          "hasDevUseExtension": false,
          "hasNonDevUseExtension": true
        }
      ],
      "deps": {
        "rules_cc": "rules_cc@0.0.9",
        "rules_java": "rules_java@7.5.0",
        "rules_license": "rules_license@0.0.7",
        "rules_proto": "rules_proto@5.3.0-21.7",
        "rules_python": "rules_python@0.22.1",
        "buildozer": "buildozer@7.1.1.1",
        "platforms": "platforms@0.0.9",
        "com_google_protobuf": "protobuf@21.7",
        "zlib": "zlib@1.3",
        "build_bazel_apple_support": "apple_support@1.5.0",
        "local_config_platform": "local_config_platform@_"
      }
    },
    "local_config_platform@_": {
      "name": "local_config_platform",
      "version": "",
      "key": "local_config_platform@_",
      "repoName": "local_config_platform",
      "executionPlatformsToRegister": [],
      "toolchainsToRegister": [],
      "extensionUsages": [],
      "deps": {
        "platforms": "platforms@0.0.9",
        "bazel_tools": "bazel_tools@_"
      }
    },
    "rules_cc@0.0.9": {
      "name": "rules_cc",
      "version": "0.0.9",
      "key": "rules_cc@0.0.9",
      "repoName": "rules_cc",
      "executionPlatformsToRegister": [],
      "toolchainsToRegister": [
        "@local_config_cc_toolchains//:all"
      ],
      "extensionUsages": [
        {
          "extensionBzlFile": "@bazel_tools//tools/cpp:cc_configure.bzl",
          "extensionName": "cc_configure_extension",
          "usingModule": "rules_cc@0.0.9",
          "location": {
            "file": "https://bcr.bazel.build/modules/rules_cc/0.0.9/MODULE.bazel",
            "line": 9,
            "column": 29
          },
          "imports": {
            "local_config_cc_toolchains": "local_config_cc_toolchains"
          },
          "devImports": [],
          "tags": [],
          "hasDevUseExtension": false,
          "hasNonDevUseExtension": true
        }
      ],
      "deps": {
        "platforms": "platforms@0.0.9",
        "bazel_tools": "bazel_tools@_",
        "local_config_platform": "local_config_platform@_"
      },
      "repoSpec": {
        "bzlFile": "@@bazel_tools//tools/build_defs/repo:http.bzl",
        "ruleClassName": "http_archive",
        "attributes": {
          "urls": [
            "https://github.com/bazelbuild/rules_cc/releases/download/0.0.9/rules_cc-0.0.9.tar.gz"
          ],
          "integrity": "sha256-IDeHW5pEVtzkp50RKorohbvEqtlo5lh9ym5k86CQDN8=",
          "strip_prefix": "rules_cc-0.0.9",
          "remote_patches": {
            "https://bcr.bazel.build/modules/rules_cc/0.0.9/patches/module_dot_bazel_version.patch": "sha256-mM+qzOI0SgAdaJBlWOSMwMPKpaA9b7R37Hj/tp5bb4g="
          },
          "remote_patch_strip": 0
        }
      }
    },
    "rules_java@7.5.0": {
      "name": "rules_java",
      "version": "7.5.0",
      "key": "rules_java@7.5.0",
      "repoName": "rules_java",
      "executionPlatformsToRegister": [],
      "toolchainsToRegister": [
        "//toolchains:all",
        "@local_jdk//:runtime_toolchain_definition",
        "@local_jdk//:bootstrap_runtime_toolchain_definition",
        "@remotejdk11_linux_toolchain_config_repo//:all",
        "@remotejdk11_linux_aarch64_toolchain_config_repo//:all",
        "@remotejdk11_linux_ppc64le_toolchain_config_repo//:all",
        "@remotejdk11_linux_s390x_toolchain_config_repo//:all",
        "@remotejdk11_macos_toolchain_config_repo//:all",
        "@remotejdk11_macos_aarch64_toolchain_config_repo//:all",
        "@remotejdk11_win_toolchain_config_repo//:all",
        "@remotejdk11_win_arm64_toolchain_config_repo//:all",
        "@remotejdk17_linux_toolchain_config_repo//:all",
        "@remotejdk17_linux_aarch64_toolchain_config_repo//:all",
        "@remotejdk17_linux_ppc64le_toolchain_config_repo//:all",
        "@remotejdk17_linux_s390x_toolchain_config_repo//:all",
        "@remotejdk17_macos_toolchain_config_repo//:all",
        "@remotejdk17_macos_aarch64_toolchain_config_repo//:all",
        "@remotejdk17_win_toolchain_config_repo//:all",
        "@remotejdk17_win_arm64_toolchain_config_repo//:all",
        "@remotejdk21_linux_toolchain_config_repo//:all",
        "@remotejdk21_linux_aarch64_toolchain_config_repo//:all",
        "@remotejdk21_linux_ppc64le_toolchain_config_repo//:all",
        "@remotejdk21_linux_s390x_toolchain_config_repo//:all",
        "@remotejdk21_macos_toolchain_config_repo//:all",
        "@remotejdk21_macos_aarch64_toolchain_config_repo//:all",
        "@remotejdk21_win_toolchain_config_repo//:all",
        "@remotejdk21_win_arm64_toolchain_config_repo//:all"
      ],
      "extensionUsages": [
        {
          "extensionBzlFile": "@rules_java//java:extensions.bzl",
          "extensionName": "toolchains",
          "usingModule": "rules_java@7.5.0",
          "location": {
            "file": "https://bcr.bazel.build/modules/rules_java/7.5.0/MODULE.bazel",
            "line": 19,
            "column": 27
          },
          "imports": {
            "remote_java_tools": "remote_java_tools",
            "remote_java_tools_linux": "remote_java_tools_linux",
            "remote_java_tools_windows": "remote_java_tools_windows",
            "remote_java_tools_darwin_x86_64": "remote_java_tools_darwin_x86_64",
            "remote_java_tools_darwin_arm64": "remote_java_tools_darwin_arm64",
            "local_jdk": "local_jdk",
            "remotejdk11_linux_toolchain_config_repo": "remotejdk11_linux_toolchain_config_repo",
            "remotejdk11_linux_aarch64_toolchain_config_repo": "remotejdk11_linux_aarch64_toolchain_config_repo",
            "remotejdk11_linux_ppc64le_toolchain_config_repo": "remotejdk11_linux_ppc64le_toolchain_config_repo",
            "remotejdk11_linux_s390x_toolchain_config_repo": "remotejdk11_linux_s390x_toolchain_config_repo",
            "remotejdk11_macos_toolchain_config_repo": "remotejdk11_macos_toolchain_config_repo",
            "remotejdk11_macos_aarch64_toolchain_config_repo": "remotejdk11_macos_aarch64_toolchain_config_repo",
            "remotejdk11_win_toolchain_config_repo": "remotejdk11_win_toolchain_config_repo",
            "remotejdk11_win_arm64_toolchain_config_repo": "remotejdk11_win_arm64_toolchain_config_repo",
            "remotejdk17_linux_toolchain_config_repo": "remotejdk17_linux_toolchain_config_repo",
            "remotejdk17_linux_aarch64_toolchain_config_repo": "remotejdk17_linux_aarch64_toolchain_config_repo",
            "remotejdk17_linux_ppc64le_toolchain_config_repo": "remotejdk17_linux_ppc64le_toolchain_config_repo",
            "remotejdk17_linux_s390x_toolchain_config_repo": "remotejdk17_linux_s390x_toolchain_config_repo",
            "remotejdk17_macos_toolchain_config_repo": "remotejdk17_macos_toolchain_config_repo",
            "remotejdk17_macos_aarch64_toolchain_config_repo": "remotejdk17_macos_aarch64_toolchain_config_repo",
            "remotejdk17_win_toolchain_config_repo": "remotejdk17_win_toolchain_config_repo",
            "remotejdk17_win_arm64_toolchain_config_repo": "remotejdk17_win_arm64_toolchain_config_repo",
            "remotejdk21_linux_toolchain_config_repo": "remotejdk21_linux_toolchain_config_repo",
            "remotejdk21_linux_aarch64_toolchain_config_repo": "remotejdk21_linux_aarch64_toolchain_config_repo",
            "remotejdk21_linux_ppc64le_toolchain_config_repo": "remotejdk21_linux_ppc64le_toolchain_config_repo",
            "remotejdk21_linux_s390x_toolchain_config_repo": "remotejdk21_linux_s390x_toolchain_config_repo",
            "remotejdk21_macos_toolchain_config_repo": "remotejdk21_macos_toolchain_config_repo",
            "remotejdk21_macos_aarch64_toolchain_config_repo": "remotejdk21_macos_aarch64_toolchain_config_repo",
            "remotejdk21_win_toolchain_config_repo": "remotejdk21_win_toolchain_config_repo",
            "remotejdk21_win_arm64_toolchain_config_repo": "remotejdk21_win_arm64_toolchain_config_repo"
          },
          "devImports": [],
          "tags": [],
          "hasDevUseExtension": false,
          "hasNonDevUseExtension": true
        }
      ],
      "deps": {
        "platforms": "platforms@0.0.9",
        "rules_cc": "rules_cc@0.0.9",
        "bazel_skylib": "bazel_skylib@1.3.0",
        "rules_proto": "rules_proto@5.3.0-21.7",
        "rules_license": "rules_license@0.0.7",
        "bazel_tools": "bazel_tools@_",
        "local_config_platform": "local_config_platform@_"
      },
      "repoSpec": {
        "bzlFile": "@@bazel_tools//tools/build_defs/repo:http.bzl",
        "ruleClassName": "http_archive",
        "attributes": {
          "urls": [
            "https://github.com/bazelbuild/rules_java/releases/download/7.5.0/rules_java-7.5.0.tar.gz"
          ],
          "integrity": "sha256-TaN2H2hVrZFlaOK/6GITum0mN/Vrg2BTin+2Elq/ZRg=",
          "strip_prefix": "",
          "remote_patches": {},
          "remote_patch_strip": 0
        }
      }
    },
    "rules_license@0.0.7": {
      "name": "rules_license",
      "version": "0.0.7",
      "key": "rules_license@0.0.7",
      "repoName": "rules_license",
      "executionPlatformsToRegister": [],
      "toolchainsToRegister": [],
      "extensionUsages": [],
      "deps": {
        "bazel_tools": "bazel_tools@_",
        "local_config_platform": "local_config_platform@_"
      },
      "repoSpec": {
        "bzlFile": "@@bazel_tools//tools/build_defs/repo:http.bzl",
        "ruleClassName": "http_archive",
        "attributes": {
          "urls": [
            "https://github.com/bazelbuild/rules_license/releases/download/0.0.7/rules_license-0.0.7.tar.gz"
          ],
          "integrity": "sha256-RTHezLkTY5ww5cdRKgVNXYdWmNrrddjPkPKEN1/nw2A=",
          "strip_prefix": "",
          "remote_patches": {},
          "remote_patch_strip": 0
        }
      }
    },
    "rules_proto@5.3.0-21.7": {
      "name": "rules_proto",
      "version": "5.3.0-21.7",
      "key": "rules_proto@5.3.0-21.7",
      "repoName": "rules_proto",
      "executionPlatformsToRegister": [],
      "toolchainsToRegister": [],
      "extensionUsages": [],
      "deps": {
        "bazel_skylib": "bazel_skylib@1.3.0",
        "com_google_protobuf": "protobuf@21.7",
        "rules_cc": "rules_cc@0.0.9",
        "bazel_tools": "bazel_tools@_",
        "local_config_platform": "local_config_platform@_"
      },
      "repoSpec": {
        "bzlFile": "@@bazel_tools//tools/build_defs/repo:http.bzl",
        "ruleClassName": "http_archive",
        "attributes": {
          "urls": [
            "https://github.com/bazelbuild/rules_proto/archive/refs/tags/5.3.0-21.7.tar.gz"
          ],
          "integrity": "sha256-3D+yBqLLNEG0heseQjFlsjEjWh6psDG0Qzz3vB+kYN0=",
          "strip_prefix": "rules_proto-5.3.0-21.7",
          "remote_patches": {},
          "remote_patch_strip": 0
        }
      }
    },
    "rules_python@0.22.1": {
      "name": "rules_python",
      "version": "0.22.1",
      "key": "rules_python@0.22.1",
      "repoName": "rules_python",
      "executionPlatformsToRegister": [],
      "toolchainsToRegister": [
        "@bazel_tools//tools/python:autodetecting_toolchain"
      ],
      "extensionUsages": [
        {
          "extensionBzlFile": "@rules_python//python/extensions/private:internal_deps.bzl",
          "extensionName": "internal_deps",
          "usingModule": "rules_python@0.22.1",
          "location": {
            "file": "https://bcr.bazel.build/modules/rules_python/0.22.1/MODULE.bazel",
            "line": 14,
            "column": 30
          },
          "imports": {
            "pypi__build": "pypi__build",
            "pypi__click": "pypi__click",
            "pypi__colorama": "pypi__colorama",
            "pypi__importlib_metadata": "pypi__importlib_metadata",
            "pypi__installer": "pypi__installer",
            "pypi__more_itertools": "pypi__more_itertools",
            "pypi__packaging": "pypi__packaging",
            "pypi__pep517": "pypi__pep517",
            "pypi__pip": "pypi__pip",
            "pypi__pip_tools": "pypi__pip_tools",
            "pypi__setuptools": "pypi__setuptools",
            "pypi__tomli": "pypi__tomli",
            "pypi__wheel": "pypi__wheel",
            "pypi__zipp": "pypi__zipp",
            "pypi__coverage_cp310_aarch64-apple-darwin": "pypi__coverage_cp310_aarch64-apple-darwin",
            "pypi__coverage_cp310_aarch64-unknown-linux-gnu": "pypi__coverage_cp310_aarch64-unknown-linux-gnu",
            "pypi__coverage_cp310_x86_64-apple-darwin": "pypi__coverage_cp310_x86_64-apple-darwin",
            "pypi__coverage_cp310_x86_64-unknown-linux-gnu": "pypi__coverage_cp310_x86_64-unknown-linux-gnu",
            "pypi__coverage_cp311_aarch64-unknown-linux-gnu": "pypi__coverage_cp311_aarch64-unknown-linux-gnu",
            "pypi__coverage_cp311_x86_64-apple-darwin": "pypi__coverage_cp311_x86_64-apple-darwin",
            "pypi__coverage_cp311_x86_64-unknown-linux-gnu": "pypi__coverage_cp311_x86_64-unknown-linux-gnu",
            "pypi__coverage_cp38_aarch64-apple-darwin": "pypi__coverage_cp38_aarch64-apple-darwin",
            "pypi__coverage_cp38_aarch64-unknown-linux-gnu": "pypi__coverage_cp38_aarch64-unknown-linux-gnu",
            "pypi__coverage_cp38_x86_64-apple-darwin": "pypi__coverage_cp38_x86_64-apple-darwin",
            "pypi__coverage_cp38_x86_64-unknown-linux-gnu": "pypi__coverage_cp38_x86_64-unknown-linux-gnu",
            "pypi__coverage_cp39_aarch64-apple-darwin": "pypi__coverage_cp39_aarch64-apple-darwin",
            "pypi__coverage_cp39_aarch64-unknown-linux-gnu": "pypi__coverage_cp39_aarch64-unknown-linux-gnu",
            "pypi__coverage_cp39_x86_64-apple-darwin": "pypi__coverage_cp39_x86_64-apple-darwin",
            "pypi__coverage_cp39_x86_64-unknown-linux-gnu": "pypi__coverage_cp39_x86_64-unknown-linux-gnu"
          },
          "devImports": [],
          "tags": [
            {
              "tagName": "install",
              "attributeValues": {},
              "devDependency": false,
              "location": {
                "file": "https://bcr.bazel.build/modules/rules_python/0.22.1/MODULE.bazel",
                "line": 15,
                "column": 22
              }
            }
          ],
          "hasDevUseExtension": false,
          "hasNonDevUseExtension": true
        },
        {
          "extensionBzlFile": "@rules_python//python/extensions:python.bzl",
          "extensionName": "python",
          "usingModule": "rules_python@0.22.1",
          "location": {
            "file": "https://bcr.bazel.build/modules/rules_python/0.22.1/MODULE.bazel",
            "line": 50,
            "column": 23
          },
          "imports": {
            "pythons_hub": "pythons_hub"
          },
          "devImports": [],
          "tags": [],
          "hasDevUseExtension": false,
          "hasNonDevUseExtension": true
        }
      ],
      "deps": {
        "platforms": "platforms@0.0.9",
        "bazel_skylib": "bazel_skylib@1.3.0",
        "rules_proto": "rules_proto@5.3.0-21.7",
        "com_google_protobuf": "protobuf@21.7",
        "bazel_tools": "bazel_tools@_",
        "local_config_platform": "local_config_platform@_"
      },
      "repoSpec": {
        "bzlFile": "@@bazel_tools//tools/build_defs/repo:http.bzl",
        "ruleClassName": "http_archive",
        "attributes": {
          "urls": [
            "https://github.com/bazelbuild/rules_python/releases/download/0.22.1/rules_python-0.22.1.tar.gz"
          ],
          "integrity": "sha256-pWQP3dS+sD6MH95e1xYMC6a9R359BIZhwwwGk2om/WM=",
          "strip_prefix": "rules_python-0.22.1",
          "remote_patches": {
            "https://bcr.bazel.build/modules/rules_python/0.22.1/patches/module_dot_bazel_version.patch": "sha256-3+VLDH9gYDzNI4eOW7mABC/LKxh1xqF6NhacLbNTucs="
          },
          "remote_patch_strip": 1
        }
      }
    },
    "buildozer@7.1.1.1": {
      "name": "buildozer",
      "version": "7.1.1.1",
      "key": "buildozer@7.1.1.1",
      "repoName": "buildozer",
      "executionPlatformsToRegister": [],
      "toolchainsToRegister": [],
      "extensionUsages": [
        {
          "extensionBzlFile": "@buildozer//:buildozer_binary.bzl",
          "extensionName": "buildozer_binary",
          "usingModule": "buildozer@7.1.1.1",
          "location": {
            "file": "https://bcr.bazel.build/modules/buildozer/7.1.1.1/MODULE.bazel",
            "line": 7,
            "column": 33
          },
          "imports": {
            "buildozer_binary": "buildozer_binary"
          },
          "devImports": [],
          "tags": [
            {
              "tagName": "buildozer",
              "attributeValues": {
                "sha256": {
                  "darwin-amd64": "6286bbbcb5314d675fcb4ede30edf397a68c611005412c937b2cc0c4bf4b714b",
                  "darwin-arm64": "0a2f70aa7b864de9bf71d1aac39659017b7a84169506e350d9ec77c609265212",
                  "linux-amd64": "9a7424aca7ca911c85cfedeadf065f0d95c492e80f0e29bd07ea98f6eb087259",
                  "linux-arm64": "07c8ed5ca3efea7e20756e9060660b7e658c781953c60650a1b99cd8bb857fcf",
                  "windows-amd64": "edad2e85cc691b064de9675db8e732b2c5a4ada0b32282ecdf4b18692cc8d3fe"
                },
                "version": "7.1.1"
              },
              "devDependency": false,
              "location": {
                "file": "https://bcr.bazel.build/modules/buildozer/7.1.1.1/MODULE.bazel",
                "line": 8,
                "column": 27
              }
            }
          ],
          "hasDevUseExtension": false,
          "hasNonDevUseExtension": true
        }
      ],
      "deps": {
        "bazel_tools": "bazel_tools@_",
        "local_config_platform": "local_config_platform@_"
      },
      "repoSpec": {
        "bzlFile": "@@bazel_tools//tools/build_defs/repo:http.bzl",
        "ruleClassName": "http_archive",
        "attributes": {
          "urls": [
            "https://github.com/fmeum/buildozer/releases/download/v7.1.1.1/buildozer-v7.1.1.1.tar.gz"
          ],
          "integrity": "sha256-wjmMsVBR96yT+WOlwN8g1gZRkc/VSPPnTjckHmIs9m8=",
          "strip_prefix": "buildozer-7.1.1.1",
          "remote_patches": {
            "https://bcr.bazel.build/modules/buildozer/7.1.1.1/patches/module_dot_bazel_version.patch": "sha256-dOIwFLCmsm5pLgHK9aPnVXTjEsvn3xC4aHTXpbyrR2o="
          },
          "remote_patch_strip": 1
        }
      }
    },
    "platforms@0.0.9": {
      "name": "platforms",
      "version": "0.0.9",
      "key": "platforms@0.0.9",
      "repoName": "platforms",
      "executionPlatformsToRegister": [],
      "toolchainsToRegister": [],
      "extensionUsages": [
        {
          "extensionBzlFile": "@platforms//host:extension.bzl",
          "extensionName": "host_platform",
          "usingModule": "platforms@0.0.9",
          "location": {
            "file": "https://bcr.bazel.build/modules/platforms/0.0.9/MODULE.bazel",
            "line": 9,
            "column": 30
          },
          "imports": {
            "host_platform": "host_platform"
          },
          "devImports": [],
          "tags": [],
          "hasDevUseExtension": false,
          "hasNonDevUseExtension": true
        }
      ],
      "deps": {
        "rules_license": "rules_license@0.0.7",
        "bazel_tools": "bazel_tools@_",
        "local_config_platform": "local_config_platform@_"
      },
      "repoSpec": {
        "bzlFile": "@@bazel_tools//tools/build_defs/repo:http.bzl",
        "ruleClassName": "http_archive",
        "attributes": {
          "urls": [
            "https://github.com/bazelbuild/platforms/releases/download/0.0.9/platforms-0.0.9.tar.gz"
          ],
          "integrity": "sha256-XtpTnIQSZQMcL4LYrno6ZJC9YhduDAOPxGnqv5H2FJs=",
          "strip_prefix": "",
          "remote_patches": {},
          "remote_patch_strip": 0
        }
      }
    },
    "protobuf@21.7": {
      "name": "protobuf",
      "version": "21.7",
      "key": "protobuf@21.7",
      "repoName": "protobuf",
      "executionPlatformsToRegister": [],
      "toolchainsToRegister": [],
      "extensionUsages": [
        {
          "extensionBzlFile": "@rules_jvm_external//:extensions.bzl",
          "extensionName": "maven",
          "usingModule": "protobuf@21.7",
          "location": {
            "file": "https://bcr.bazel.build/modules/protobuf/21.7/MODULE.bazel",
            "line": 22,
            "column": 22
          },
          "imports": {
            "maven": "maven"
          },
          "devImports": [],
          "tags": [
            {
              "tagName": "install",
              "attributeValues": {
                "name": "maven",
                "artifacts": [
                  "com.google.code.findbugs:jsr305:3.0.2",
                  "com.google.code.gson:gson:2.8.9",
                  "com.google.errorprone:error_prone_annotations:2.3.2",
                  "com.google.j2objc:j2objc-annotations:1.3",
                  "com.google.guava:guava:31.1-jre",
                  "com.google.guava:guava-testlib:31.1-jre",
                  "com.google.truth:truth:1.1.2",
                  "junit:junit:4.13.2",
                  "org.mockito:mockito-core:4.3.1"
                ]
              },
              "devDependency": false,
              "location": {
                "file": "https://bcr.bazel.build/modules/protobuf/21.7/MODULE.bazel",
                "line": 24,
                "column": 14
              }
            }
          ],
          "hasDevUseExtension": false,
          "hasNonDevUseExtension": true
        }
      ],
      "deps": {
        "bazel_skylib": "bazel_skylib@1.3.0",
        "rules_python": "rules_python@0.22.1",
        "rules_cc": "rules_cc@0.0.9",
        "rules_proto": "rules_proto@5.3.0-21.7",
        "rules_java": "rules_java@7.5.0",
        "rules_pkg": "rules_pkg@0.7.0",
        "com_google_abseil": "abseil-cpp@20211102.0",
        "zlib": "zlib@1.3",
        "upb": "upb@0.0.0-20220923-a547704",
        "rules_jvm_external": "rules_jvm_external@4.4.2",
        "com_google_googletest": "googletest@1.11.0",
        "bazel_tools": "bazel_tools@_",
        "local_config_platform": "local_config_platform@_"
      },
      "repoSpec": {
        "bzlFile": "@@bazel_tools//tools/build_defs/repo:http.bzl",
        "ruleClassName": "http_archive",
        "attributes": {
          "urls": [
            "https://github.com/protocolbuffers/protobuf/releases/download/v21.7/protobuf-all-21.7.zip"
          ],
          "integrity": "sha256-VJOiH17T/FAuZv7GuUScBqVRztYwAvpIkDxA36jeeko=",
          "strip_prefix": "protobuf-21.7",
          "remote_patches": {
            "https://bcr.bazel.build/modules/protobuf/21.7/patches/add_module_dot_bazel.patch": "sha256-q3V2+eq0v2XF0z8z+V+QF4cynD6JvHI1y3kI/+rzl5s=",
            "https://bcr.bazel.build/modules/protobuf/21.7/patches/add_module_dot_bazel_for_examples.patch": "sha256-O7YP6s3lo/1opUiO0jqXYORNHdZ/2q3hjz1QGy8QdIU=",
            "https://bcr.bazel.build/modules/protobuf/21.7/patches/relative_repo_names.patch": "sha256-RK9RjW8T5UJNG7flIrnFiNE9vKwWB+8uWWtJqXYT0w4=",
            "https://bcr.bazel.build/modules/protobuf/21.7/patches/add_missing_files.patch": "sha256-Hyne4DG2u5bXcWHNxNMirA2QFAe/2Cl8oMm1XJdkQIY="
          },
          "remote_patch_strip": 1
        }
      }
    },
    "zlib@1.3": {
      "name": "zlib",
      "version": "1.3",
      "key": "zlib@1.3",
      "repoName": "zlib",
      "executionPlatformsToRegister": [],
      "toolchainsToRegister": [],
      "extensionUsages": [],
      "deps": {
        "platforms": "platforms@0.0.9",
        "rules_cc": "rules_cc@0.0.9",
        "bazel_tools": "bazel_tools@_",
        "local_config_platform": "local_config_platform@_"
      },
      "repoSpec": {
        "bzlFile": "@@bazel_tools//tools/build_defs/repo:http.bzl",
        "ruleClassName": "http_archive",
        "attributes": {
          "urls": [
            "https://github.com/madler/zlib/releases/download/v1.3/zlib-1.3.tar.gz"
          ],
          "integrity": "sha256-/wukwpIBPbwnUws6geH5qBPNOd4Byl4Pi/NVcC76WT4=",
          "strip_prefix": "zlib-1.3",
          "remote_patches": {
            "https://bcr.bazel.build/modules/zlib/1.3/patches/add_build_file.patch": "sha256-Ei+FYaaOo7A3jTKunMEodTI0Uw5NXQyZEcboMC8JskY=",
            "https://bcr.bazel.build/modules/zlib/1.3/patches/module_dot_bazel.patch": "sha256-fPWLM+2xaF/kuy+kZc1YTfW6hNjrkG400Ho7gckuyJk="
          },
          "remote_patch_strip": 0
        }
      }
    },
    "apple_support@1.5.0": {
      "name": "apple_support",
      "version": "1.5.0",
      "key": "apple_support@1.5.0",
      "repoName": "build_bazel_apple_support",
      "executionPlatformsToRegister": [],
      "toolchainsToRegister": [
        "@local_config_apple_cc_toolchains//:all"
      ],
      "extensionUsages": [
        {
          "extensionBzlFile": "@build_bazel_apple_support//crosstool:setup.bzl",
          "extensionName": "apple_cc_configure_extension",
          "usingModule": "apple_support@1.5.0",
          "location": {
            "file": "https://bcr.bazel.build/modules/apple_support/1.5.0/MODULE.bazel",
            "line": 17,
            "column": 35
          },
          "imports": {
            "local_config_apple_cc": "local_config_apple_cc",
            "local_config_apple_cc_toolchains": "local_config_apple_cc_toolchains"
          },
          "devImports": [],
          "tags": [],
          "hasDevUseExtension": false,
          "hasNonDevUseExtension": true
        }
      ],
      "deps": {
        "bazel_skylib": "bazel_skylib@1.3.0",
        "platforms": "platforms@0.0.9",
        "bazel_tools": "bazel_tools@_",
        "local_config_platform": "local_config_platform@_"
      },
      "repoSpec": {
        "bzlFile": "@@bazel_tools//tools/build_defs/repo:http.bzl",
        "ruleClassName": "http_archive",
        "attributes": {
          "urls": [
            "https://github.com/bazelbuild/apple_support/releases/download/1.5.0/apple_support.1.5.0.tar.gz"
          ],
          "integrity": "sha256-miM41vja0yRPgj8txghKA+TQ+7J8qJLclw5okNW0gYQ=",
          "strip_prefix": "",
          "remote_patches": {},
          "remote_patch_strip": 0
        }
      }
    },
    "bazel_skylib@1.3.0": {
      "name": "bazel_skylib",
      "version": "1.3.0",
      "key": "bazel_skylib@1.3.0",
      "repoName": "bazel_skylib",
      "executionPlatformsToRegister": [],
      "toolchainsToRegister": [
        "//toolchains/unittest:cmd_toolchain",
        "//toolchains/unittest:bash_toolchain"
      ],
      "extensionUsages": [],
      "deps": {
        "platforms": "platforms@0.0.9",
        "bazel_tools": "bazel_tools@_",
        "local_config_platform": "local_config_platform@_"
      },
      "repoSpec": {
        "bzlFile": "@@bazel_tools//tools/build_defs/repo:http.bzl",
        "ruleClassName": "http_archive",
        "attributes": {
          "urls": [
            "https://github.com/bazelbuild/bazel-skylib/releases/download/1.3.0/bazel-skylib-1.3.0.tar.gz"
          ],
          "integrity": "sha256-dNVE2W9KW7Yw1GXKi7z+Ix41lOWq5X4e2/F6brPKJQY=",
          "strip_prefix": "",
          "remote_patches": {},
          "remote_patch_strip": 0
        }
      }
    },
    "rules_pkg@0.7.0": {
      "name": "rules_pkg",
      "version": "0.7.0",
      "key": "rules_pkg@0.7.0",
      "repoName": "rules_pkg",
      "executionPlatformsToRegister": [],
      "toolchainsToRegister": [],
      "extensionUsages": [],
      "deps": {
        "rules_python": "rules_python@0.22.1",
        "bazel_skylib": "bazel_skylib@1.3.0",
        "rules_license": "rules_license@0.0.7",
        "bazel_tools": "bazel_tools@_",
        "local_config_platform": "local_config_platform@_"
      },
      "repoSpec": {
        "bzlFile": "@@bazel_tools//tools/build_defs/repo:http.bzl",
        "ruleClassName": "http_archive",
        "attributes": {
          "urls": [
            "https://github.com/bazelbuild/rules_pkg/releases/download/0.7.0/rules_pkg-0.7.0.tar.gz"
          ],
          "integrity": "sha256-iimOgydi7aGDBZfWT+fbWBeKqEzVkm121bdE1lWJQcI=",
          "strip_prefix": "",
          "remote_patches": {
            "https://bcr.bazel.build/modules/rules_pkg/0.7.0/patches/module_dot_bazel.patch": "sha256-4OaEPZwYF6iC71ZTDg6MJ7LLqX7ZA0/kK4mT+4xKqiE="
          },
          "remote_patch_strip": 0
        }
      }
    },
    "abseil-cpp@20211102.0": {
      "name": "abseil-cpp",
      "version": "20211102.0",
      "key": "abseil-cpp@20211102.0",
      "repoName": "abseil-cpp",
      "executionPlatformsToRegister": [],
      "toolchainsToRegister": [],
      "extensionUsages": [],
      "deps": {
        "rules_cc": "rules_cc@0.0.9",
        "platforms": "platforms@0.0.9",
        "bazel_tools": "bazel_tools@_",
        "local_config_platform": "local_config_platform@_"
      },
      "repoSpec": {
        "bzlFile": "@@bazel_tools//tools/build_defs/repo:http.bzl",
        "ruleClassName": "http_archive",
        "attributes": {
          "urls": [
            "https://github.com/abseil/abseil-cpp/archive/refs/tags/20211102.0.tar.gz"
          ],
          "integrity": "sha256-3PcbnLqNwMqZQMSzFqDHlr6Pq0KwcLtrfKtitI8OZsQ=",
          "strip_prefix": "abseil-cpp-20211102.0",
          "remote_patches": {
            "https://bcr.bazel.build/modules/abseil-cpp/20211102.0/patches/module_dot_bazel.patch": "sha256-4izqopgGCey4jVZzl/w3M2GVPNohjh2B5TmbThZNvPY="
          },
          "remote_patch_strip": 0
        }
      }
    },
    "upb@0.0.0-20220923-a547704": {
      "name": "upb",
      "version": "0.0.0-20220923-a547704",
      "key": "upb@0.0.0-20220923-a547704",
      "repoName": "upb",
      "executionPlatformsToRegister": [],
      "toolchainsToRegister": [],
      "extensionUsages": [],
      "deps": {
        "bazel_skylib": "bazel_skylib@1.3.0",
        "rules_proto": "rules_proto@5.3.0-21.7",
        "com_google_protobuf": "protobuf@21.7",
        "com_google_absl": "abseil-cpp@20211102.0",
        "platforms": "platforms@0.0.9",
        "bazel_tools": "bazel_tools@_",
        "local_config_platform": "local_config_platform@_"
      },
      "repoSpec": {
        "bzlFile": "@@bazel_tools//tools/build_defs/repo:http.bzl",
        "ruleClassName": "http_archive",
        "attributes": {
          "urls": [
            "https://github.com/protocolbuffers/upb/archive/a5477045acaa34586420942098f5fecd3570f577.tar.gz"
          ],
          "integrity": "sha256-z39x6v+QskwaKLSWRan/A6mmwecTQpHOcJActj5zZLU=",
          "strip_prefix": "upb-a5477045acaa34586420942098f5fecd3570f577",
          "remote_patches": {
            "https://bcr.bazel.build/modules/upb/0.0.0-20220923-a547704/patches/module_dot_bazel.patch": "sha256-wH4mNS6ZYy+8uC0HoAft/c7SDsq2Kxf+J8dUakXhaB0="
          },
          "remote_patch_strip": 0
        }
      }
    },
    "rules_jvm_external@4.4.2": {
      "name": "rules_jvm_external",
      "version": "4.4.2",
      "key": "rules_jvm_external@4.4.2",
      "repoName": "rules_jvm_external",
      "executionPlatformsToRegister": [],
      "toolchainsToRegister": [],
      "extensionUsages": [
        {
          "extensionBzlFile": "@rules_jvm_external//:non-module-deps.bzl",
          "extensionName": "non_module_deps",
          "usingModule": "rules_jvm_external@4.4.2",
          "location": {
            "file": "https://bcr.bazel.build/modules/rules_jvm_external/4.4.2/MODULE.bazel",
            "line": 9,
            "column": 32
          },
          "imports": {
            "io_bazel_rules_kotlin": "io_bazel_rules_kotlin"
          },
          "devImports": [],
          "tags": [],
          "hasDevUseExtension": false,
          "hasNonDevUseExtension": true
        },
        {
          "extensionBzlFile": "@rules_jvm_external//:extensions.bzl",
          "extensionName": "maven",
          "usingModule": "rules_jvm_external@4.4.2",
          "location": {
            "file": "https://bcr.bazel.build/modules/rules_jvm_external/4.4.2/MODULE.bazel",
            "line": 16,
            "column": 22
          },
          "imports": {
            "rules_jvm_external_deps": "rules_jvm_external_deps"
          },
          "devImports": [],
          "tags": [
            {
              "tagName": "install",
              "attributeValues": {
                "name": "rules_jvm_external_deps",
                "artifacts": [
                  "com.google.cloud:google-cloud-core:1.93.10",
                  "com.google.cloud:google-cloud-storage:1.113.4",
                  "com.google.code.gson:gson:2.9.0",
                  "org.apache.maven:maven-artifact:3.8.6",
                  "software.amazon.awssdk:s3:2.17.183"
                ],
                "lock_file": "@rules_jvm_external//:rules_jvm_external_deps_install.json"
              },
              "devDependency": false,
              "location": {
                "file": "https://bcr.bazel.build/modules/rules_jvm_external/4.4.2/MODULE.bazel",
                "line": 18,
                "column": 14
              }
            }
          ],
          "hasDevUseExtension": false,
          "hasNonDevUseExtension": true
        }
      ],
      "deps": {
        "bazel_skylib": "bazel_skylib@1.3.0",
        "io_bazel_stardoc": "stardoc@0.5.1",
        "bazel_tools": "bazel_tools@_",
        "local_config_platform": "local_config_platform@_"
      },
      "repoSpec": {
        "bzlFile": "@@bazel_tools//tools/build_defs/repo:http.bzl",
        "ruleClassName": "http_archive",
        "attributes": {
          "urls": [
            "https://github.com/bazelbuild/rules_jvm_external/archive/refs/tags/4.4.2.zip"
          ],
          "integrity": "sha256-c1YC9QgT6y6pPKP15DsZWb2AshO4NqB6YqKddXZwt3s=",
          "strip_prefix": "rules_jvm_external-4.4.2",
          "remote_patches": {},
          "remote_patch_strip": 0
        }
      }
    },
    "googletest@1.11.0": {
      "name": "googletest",
      "version": "1.11.0",
      "key": "googletest@1.11.0",
      "repoName": "googletest",
      "executionPlatformsToRegister": [],
      "toolchainsToRegister": [],
      "extensionUsages": [],
      "deps": {
        "com_google_absl": "abseil-cpp@20211102.0",
        "platforms": "platforms@0.0.9",
        "rules_cc": "rules_cc@0.0.9",
        "bazel_tools": "bazel_tools@_",
        "local_config_platform": "local_config_platform@_"
      },
      "repoSpec": {
        "bzlFile": "@@bazel_tools//tools/build_defs/repo:http.bzl",
        "ruleClassName": "http_archive",
        "attributes": {
          "urls": [
            "https://github.com/google/googletest/archive/refs/tags/release-1.11.0.tar.gz"
          ],
          "integrity": "sha256-tIcL8SH/d5W6INILzdhie44Ijy0dqymaAxwQNO3ck9U=",
          "strip_prefix": "googletest-release-1.11.0",
          "remote_patches": {
            "https://bcr.bazel.build/modules/googletest/1.11.0/patches/module_dot_bazel.patch": "sha256-HuahEdI/n8KCI071sN3CEziX+7qP/Ec77IWayYunLP0="
          },
          "remote_patch_strip": 0
        }
      }
    },
    "stardoc@0.5.1": {
      "name": "stardoc",
      "version": "0.5.1",
      "key": "stardoc@0.5.1",
      "repoName": "stardoc",
      "executionPlatformsToRegister": [],
      "toolchainsToRegister": [],
      "extensionUsages": [],
      "deps": {
        "bazel_skylib": "bazel_skylib@1.3.0",
        "rules_java": "rules_java@7.5.0",
        "bazel_tools": "bazel_tools@_",
        "local_config_platform": "local_config_platform@_"
      },
      "repoSpec": {
        "bzlFile": "@@bazel_tools//tools/build_defs/repo:http.bzl",
        "ruleClassName": "http_archive",
        "attributes": {
          "urls": [
            "https://github.com/bazelbuild/stardoc/releases/download/0.5.1/stardoc-0.5.1.tar.gz"
          ],
          "integrity": "sha256-qoFNrgrEALurLoiB+ZFcb0fElmS/CHxAmhX5BDjSwj4=",
          "strip_prefix": "",
          "remote_patches": {
            "https://bcr.bazel.build/modules/stardoc/0.5.1/patches/module_dot_bazel.patch": "sha256-UAULCuTpJE7SG0YrR9XLjMfxMRmbP+za3uW9ONZ5rjI="
          },
          "remote_patch_strip": 0
        }
      }
    }
  },
  "moduleExtensions": {
    "@@apple_support~//crosstool:setup.bzl%apple_cc_configure_extension": {
      "general": {
        "bzlTransitiveDigest": "q07sZYYHQRmej7IYlxIigQ/7iEy9zMnOrSIagEwIG6Q=",
        "usagesDigest": "fe2odiE5nvy4BXvMJSkQEP0BFhJ/bMKhVBFkh+VCfqU=",
        "recordedFileInputs": {},
        "recordedDirentsInputs": {},
        "envVariables": {},
        "generatedRepoSpecs": {
          "local_config_apple_cc": {
            "bzlFile": "@@apple_support~//crosstool:setup.bzl",
            "ruleClassName": "_apple_cc_autoconf",
            "attributes": {}
          },
          "local_config_apple_cc_toolchains": {
            "bzlFile": "@@apple_support~//crosstool:setup.bzl",
            "ruleClassName": "_apple_cc_autoconf_toolchains",
            "attributes": {}
          }
        },
        "recordedRepoMappingEntries": [
          [
            "apple_support~",
            "bazel_tools",
            "bazel_tools"
          ]
        ]
      }
    },
    "@@bazel_tools//tools/android:android_extensions.bzl%android_sdk_proxy_extensions": {
      "general": {
<<<<<<< HEAD
        "bzlTransitiveDigest": "QerwBCIYj/EAH3c1kdful6Y7/A5SL/b7U1QCf/u0PO8=",
        "usagesDigest": "x7fdOxuT/Cd/ZXZa8OyoLFxU34+IE1KtcbASixO3XJM=",
=======
        "bzlTransitiveDigest": "JQoCqdz3xQGJ+/ILJLx/pnLPCjAYRvq3Tmj3wkpmflI=",
        "usagesDigest": "UR0C09VpC2pdWyzRgNo7R7VRfrsAY7XPP5StMCtaGKo=",
>>>>>>> 44dd4946
        "recordedFileInputs": {},
        "recordedDirentsInputs": {},
        "envVariables": {},
        "generatedRepoSpecs": {
          "android_external": {
            "bzlFile": "@@bazel_tools//tools/android:android_extensions.bzl",
            "ruleClassName": "android_external_repository",
            "attributes": {}
          }
        },
        "recordedRepoMappingEntries": []
      }
    },
    "@@bazel_tools//tools/android:android_extensions.bzl%remote_android_tools_extensions": {
      "general": {
<<<<<<< HEAD
        "bzlTransitiveDigest": "QerwBCIYj/EAH3c1kdful6Y7/A5SL/b7U1QCf/u0PO8=",
        "usagesDigest": "LPw+9iUcnRY1k89ZEMEZ/AtOYIK2LgSeKnaiYVCDaag=",
=======
        "bzlTransitiveDigest": "JQoCqdz3xQGJ+/ILJLx/pnLPCjAYRvq3Tmj3wkpmflI=",
        "usagesDigest": "dw7C7ErPIkjYn3yY10kLuOatAlp+XNoJ1RbOr/1/3Tg=",
>>>>>>> 44dd4946
        "recordedFileInputs": {},
        "recordedDirentsInputs": {},
        "envVariables": {},
        "generatedRepoSpecs": {
          "android_tools": {
            "bzlFile": "@@bazel_tools//tools/build_defs/repo:http.bzl",
            "ruleClassName": "http_archive",
            "attributes": {
              "sha256": "d7cdfc03f3ad6571b7719f4355379177a4bde68d17dca2bdbf6c274d72e4d6cf",
              "url": "https://mirror.bazel.build/bazel_android_tools/android_tools_pkg-0.31.0.tar"
            }
          },
          "android_gmaven_r8": {
            "bzlFile": "@@bazel_tools//tools/build_defs/repo:http.bzl",
            "ruleClassName": "http_jar",
            "attributes": {
              "sha256": "59753e70a74f918389cc87f1b7d66b5c0862932559167425708ded159e3de439",
              "url": "https://maven.google.com/com/android/tools/r8/8.3.37/r8-8.3.37.jar"
            }
          }
        },
        "recordedRepoMappingEntries": []
      }
    },
    "@@bazel_tools//tools/cpp:cc_configure.bzl%cc_configure_extension": {
      "general": {
        "bzlTransitiveDigest": "kOmQSSXx3QJNSJrErTFZzy7Jpc0NDAA1fiURpFLFH5A=",
        "usagesDigest": "gWYd8gJQoq+NpmwavSUrR13PCKHYkpwE7EvqssERMc8=",
        "recordedFileInputs": {},
        "recordedDirentsInputs": {},
        "envVariables": {},
        "generatedRepoSpecs": {
          "local_config_cc": {
            "bzlFile": "@@bazel_tools//tools/cpp:cc_configure.bzl",
            "ruleClassName": "cc_autoconf",
            "attributes": {}
          },
          "local_config_cc_toolchains": {
            "bzlFile": "@@bazel_tools//tools/cpp:cc_configure.bzl",
            "ruleClassName": "cc_autoconf_toolchains",
            "attributes": {}
          }
        },
        "recordedRepoMappingEntries": [
          [
            "bazel_tools",
            "bazel_tools",
            "bazel_tools"
          ]
        ]
      }
    },
    "@@bazel_tools//tools/osx:xcode_configure.bzl%xcode_configure_extension": {
      "general": {
        "bzlTransitiveDigest": "zLDpG5CJtAVf5IHbbOETi2fbeQLGZuW+yueVxW8o7sE=",
        "usagesDigest": "6IVLzvb1OpngnM2xlJMGcF4ORDez1NantK5MY6HVXRo=",
        "recordedFileInputs": {},
        "recordedDirentsInputs": {},
        "envVariables": {},
        "generatedRepoSpecs": {
          "local_config_xcode": {
            "bzlFile": "@@bazel_tools//tools/osx:xcode_configure.bzl",
            "ruleClassName": "xcode_autoconf",
            "attributes": {
              "xcode_locator": "@bazel_tools//tools/osx:xcode_locator.m",
              "remote_xcode": ""
            }
          }
        },
        "recordedRepoMappingEntries": []
      }
    },
    "@@bazel_tools//tools/sh:sh_configure.bzl%sh_configure_extension": {
      "general": {
        "bzlTransitiveDigest": "hp4NgmNjEg5+xgvzfh6L83bt9/aiiWETuNpwNuF1MSU=",
        "usagesDigest": "OFE3XiZmPfwxbY+NUdJN9QP5yiQTMoPN6zW5aV3n4fY=",
        "recordedFileInputs": {},
        "recordedDirentsInputs": {},
        "envVariables": {},
        "generatedRepoSpecs": {
          "local_config_sh": {
            "bzlFile": "@@bazel_tools//tools/sh:sh_configure.bzl",
            "ruleClassName": "sh_config",
            "attributes": {}
          }
        },
        "recordedRepoMappingEntries": []
      }
    },
    "@@bazel_tools//tools/test:extensions.bzl%remote_coverage_tools_extension": {
      "general": {
<<<<<<< HEAD
        "bzlTransitiveDigest": "VIBSlpRUiSe7j84Linr1zQfp67EuM3u+CSRdgTTYouE=",
        "usagesDigest": "O3U7dkKl24l4dKwsK8Y1uf1SAa/eEwLfw4BRsHGugwc=",
=======
        "bzlTransitiveDigest": "kcwMubtgxBru6ttbkwo5IjUmLeSz0AODaQoox5L4zVU=",
        "usagesDigest": "fsG10p+ckw98K4MfcQu0IYsMwidhFcUesWaQcPdj7vY=",
>>>>>>> 44dd4946
        "recordedFileInputs": {},
        "recordedDirentsInputs": {},
        "envVariables": {},
        "generatedRepoSpecs": {
          "remote_coverage_tools": {
            "bzlFile": "@@bazel_tools//tools/build_defs/repo:http.bzl",
            "ruleClassName": "http_archive",
            "attributes": {
              "sha256": "7006375f6756819b7013ca875eab70a541cf7d89142d9c511ed78ea4fefa38af",
              "urls": [
                "https://mirror.bazel.build/bazel_coverage_output_generator/releases/coverage_output_generator-v2.6.zip"
              ]
            }
          }
        },
        "recordedRepoMappingEntries": []
      }
    },
    "@@buildozer~//:buildozer_binary.bzl%buildozer_binary": {
      "general": {
        "bzlTransitiveDigest": "EleDU/FQ1+e/RgkW3aIDmdaxZEthvoWQhsqFTxiSgMI=",
        "usagesDigest": "z0uLgf24hCzSZAiM0N9nal6UjWKM4JAmNbm56LP0vU0=",
        "recordedFileInputs": {},
        "recordedDirentsInputs": {},
        "envVariables": {},
        "generatedRepoSpecs": {
          "buildozer_binary": {
            "bzlFile": "@@buildozer~//private:buildozer_binary.bzl",
            "ruleClassName": "_buildozer_binary_repo",
            "attributes": {
              "sha256": {
                "darwin-amd64": "6286bbbcb5314d675fcb4ede30edf397a68c611005412c937b2cc0c4bf4b714b",
                "darwin-arm64": "0a2f70aa7b864de9bf71d1aac39659017b7a84169506e350d9ec77c609265212",
                "linux-amd64": "9a7424aca7ca911c85cfedeadf065f0d95c492e80f0e29bd07ea98f6eb087259",
                "linux-arm64": "07c8ed5ca3efea7e20756e9060660b7e658c781953c60650a1b99cd8bb857fcf",
                "windows-amd64": "edad2e85cc691b064de9675db8e732b2c5a4ada0b32282ecdf4b18692cc8d3fe"
              },
              "version": "7.1.1"
            }
          }
        },
        "recordedRepoMappingEntries": []
      }
    },
    "@@platforms//host:extension.bzl%host_platform": {
      "general": {
        "bzlTransitiveDigest": "xelQcPZH8+tmuOHVjL9vDxMnnQNMlwj0SlvgoqBkm4U=",
        "usagesDigest": "/wi7fMPr4cwiSnBi3fXdHVOtA47+TSmMiv8XIxSTiTE=",
        "recordedFileInputs": {},
        "recordedDirentsInputs": {},
        "envVariables": {},
        "generatedRepoSpecs": {
          "host_platform": {
            "bzlFile": "@@platforms//host:extension.bzl",
            "ruleClassName": "host_platform_repo",
            "attributes": {}
          }
        },
        "recordedRepoMappingEntries": []
      }
    },
    "@@rules_java~//java:extensions.bzl%toolchains": {
      "general": {
<<<<<<< HEAD
        "bzlTransitiveDigest": "pG+ZHlan81xsBjJwe1137rgsd+zraTDjBxHMc5cYikk=",
        "usagesDigest": "1/Dwy6r0Nf/YUE94OFi5Yy0Mo+TrPxA3U8hBaEzYH5s=",
=======
        "bzlTransitiveDigest": "vVD15tu/rctjxFcmEY/kGV8BU29Wa5EgvggNQpJVYrE=",
        "usagesDigest": "eBHBwdDAsDtvJ8WuWgXTHIEveUYrhzF+zdOY4oGoDP8=",
>>>>>>> 44dd4946
        "recordedFileInputs": {},
        "recordedDirentsInputs": {},
        "envVariables": {},
        "generatedRepoSpecs": {
          "remotejdk17_linux_s390x_toolchain_config_repo": {
            "bzlFile": "@@rules_java~//toolchains:remote_java_repository.bzl",
            "ruleClassName": "_toolchain_config",
            "attributes": {
              "build_file": "\nconfig_setting(\n    name = \"prefix_version_setting\",\n    values = {\"java_runtime_version\": \"remotejdk_17\"},\n    visibility = [\"//visibility:private\"],\n)\nconfig_setting(\n    name = \"version_setting\",\n    values = {\"java_runtime_version\": \"17\"},\n    visibility = [\"//visibility:private\"],\n)\nalias(\n    name = \"version_or_prefix_version_setting\",\n    actual = select({\n        \":version_setting\": \":version_setting\",\n        \"//conditions:default\": \":prefix_version_setting\",\n    }),\n    visibility = [\"//visibility:private\"],\n)\ntoolchain(\n    name = \"toolchain\",\n    target_compatible_with = [\"@platforms//os:linux\", \"@platforms//cpu:s390x\"],\n    target_settings = [\":version_or_prefix_version_setting\"],\n    toolchain_type = \"@bazel_tools//tools/jdk:runtime_toolchain_type\",\n    toolchain = \"@remotejdk17_linux_s390x//:jdk\",\n)\ntoolchain(\n    name = \"bootstrap_runtime_toolchain\",\n    # These constraints are not required for correctness, but prevent fetches of remote JDK for\n    # different architectures. As every Java compilation toolchain depends on a bootstrap runtime in\n    # the same configuration, this constraint will not result in toolchain resolution failures.\n    exec_compatible_with = [\"@platforms//os:linux\", \"@platforms//cpu:s390x\"],\n    target_settings = [\":version_or_prefix_version_setting\"],\n    toolchain_type = \"@bazel_tools//tools/jdk:bootstrap_runtime_toolchain_type\",\n    toolchain = \"@remotejdk17_linux_s390x//:jdk\",\n)\n"
            }
          },
          "remotejdk21_macos_aarch64_toolchain_config_repo": {
            "bzlFile": "@@rules_java~//toolchains:remote_java_repository.bzl",
            "ruleClassName": "_toolchain_config",
            "attributes": {
              "build_file": "\nconfig_setting(\n    name = \"prefix_version_setting\",\n    values = {\"java_runtime_version\": \"remotejdk_21\"},\n    visibility = [\"//visibility:private\"],\n)\nconfig_setting(\n    name = \"version_setting\",\n    values = {\"java_runtime_version\": \"21\"},\n    visibility = [\"//visibility:private\"],\n)\nalias(\n    name = \"version_or_prefix_version_setting\",\n    actual = select({\n        \":version_setting\": \":version_setting\",\n        \"//conditions:default\": \":prefix_version_setting\",\n    }),\n    visibility = [\"//visibility:private\"],\n)\ntoolchain(\n    name = \"toolchain\",\n    target_compatible_with = [\"@platforms//os:macos\", \"@platforms//cpu:aarch64\"],\n    target_settings = [\":version_or_prefix_version_setting\"],\n    toolchain_type = \"@bazel_tools//tools/jdk:runtime_toolchain_type\",\n    toolchain = \"@remotejdk21_macos_aarch64//:jdk\",\n)\ntoolchain(\n    name = \"bootstrap_runtime_toolchain\",\n    # These constraints are not required for correctness, but prevent fetches of remote JDK for\n    # different architectures. As every Java compilation toolchain depends on a bootstrap runtime in\n    # the same configuration, this constraint will not result in toolchain resolution failures.\n    exec_compatible_with = [\"@platforms//os:macos\", \"@platforms//cpu:aarch64\"],\n    target_settings = [\":version_or_prefix_version_setting\"],\n    toolchain_type = \"@bazel_tools//tools/jdk:bootstrap_runtime_toolchain_type\",\n    toolchain = \"@remotejdk21_macos_aarch64//:jdk\",\n)\n"
            }
          },
          "remotejdk17_linux_aarch64_toolchain_config_repo": {
            "bzlFile": "@@rules_java~//toolchains:remote_java_repository.bzl",
            "ruleClassName": "_toolchain_config",
            "attributes": {
              "build_file": "\nconfig_setting(\n    name = \"prefix_version_setting\",\n    values = {\"java_runtime_version\": \"remotejdk_17\"},\n    visibility = [\"//visibility:private\"],\n)\nconfig_setting(\n    name = \"version_setting\",\n    values = {\"java_runtime_version\": \"17\"},\n    visibility = [\"//visibility:private\"],\n)\nalias(\n    name = \"version_or_prefix_version_setting\",\n    actual = select({\n        \":version_setting\": \":version_setting\",\n        \"//conditions:default\": \":prefix_version_setting\",\n    }),\n    visibility = [\"//visibility:private\"],\n)\ntoolchain(\n    name = \"toolchain\",\n    target_compatible_with = [\"@platforms//os:linux\", \"@platforms//cpu:aarch64\"],\n    target_settings = [\":version_or_prefix_version_setting\"],\n    toolchain_type = \"@bazel_tools//tools/jdk:runtime_toolchain_type\",\n    toolchain = \"@remotejdk17_linux_aarch64//:jdk\",\n)\ntoolchain(\n    name = \"bootstrap_runtime_toolchain\",\n    # These constraints are not required for correctness, but prevent fetches of remote JDK for\n    # different architectures. As every Java compilation toolchain depends on a bootstrap runtime in\n    # the same configuration, this constraint will not result in toolchain resolution failures.\n    exec_compatible_with = [\"@platforms//os:linux\", \"@platforms//cpu:aarch64\"],\n    target_settings = [\":version_or_prefix_version_setting\"],\n    toolchain_type = \"@bazel_tools//tools/jdk:bootstrap_runtime_toolchain_type\",\n    toolchain = \"@remotejdk17_linux_aarch64//:jdk\",\n)\n"
            }
          },
          "remotejdk17_linux_toolchain_config_repo": {
            "bzlFile": "@@rules_java~//toolchains:remote_java_repository.bzl",
            "ruleClassName": "_toolchain_config",
            "attributes": {
              "build_file": "\nconfig_setting(\n    name = \"prefix_version_setting\",\n    values = {\"java_runtime_version\": \"remotejdk_17\"},\n    visibility = [\"//visibility:private\"],\n)\nconfig_setting(\n    name = \"version_setting\",\n    values = {\"java_runtime_version\": \"17\"},\n    visibility = [\"//visibility:private\"],\n)\nalias(\n    name = \"version_or_prefix_version_setting\",\n    actual = select({\n        \":version_setting\": \":version_setting\",\n        \"//conditions:default\": \":prefix_version_setting\",\n    }),\n    visibility = [\"//visibility:private\"],\n)\ntoolchain(\n    name = \"toolchain\",\n    target_compatible_with = [\"@platforms//os:linux\", \"@platforms//cpu:x86_64\"],\n    target_settings = [\":version_or_prefix_version_setting\"],\n    toolchain_type = \"@bazel_tools//tools/jdk:runtime_toolchain_type\",\n    toolchain = \"@remotejdk17_linux//:jdk\",\n)\ntoolchain(\n    name = \"bootstrap_runtime_toolchain\",\n    # These constraints are not required for correctness, but prevent fetches of remote JDK for\n    # different architectures. As every Java compilation toolchain depends on a bootstrap runtime in\n    # the same configuration, this constraint will not result in toolchain resolution failures.\n    exec_compatible_with = [\"@platforms//os:linux\", \"@platforms//cpu:x86_64\"],\n    target_settings = [\":version_or_prefix_version_setting\"],\n    toolchain_type = \"@bazel_tools//tools/jdk:bootstrap_runtime_toolchain_type\",\n    toolchain = \"@remotejdk17_linux//:jdk\",\n)\n"
            }
          },
          "remote_java_tools_windows": {
            "bzlFile": "@@bazel_tools//tools/build_defs/repo:http.bzl",
            "ruleClassName": "http_archive",
            "attributes": {
              "sha256": "4e25c1e9915da2c46bf3f1185693a9731aa62ad89c9384de6adad12425eefff9",
              "urls": [
                "https://mirror.bazel.build/bazel_java_tools/releases/java/v13.5/java_tools_windows-v13.5.zip",
                "https://github.com/bazelbuild/java_tools/releases/download/java_v13.5/java_tools_windows-v13.5.zip"
              ]
            }
          },
          "remotejdk11_win_toolchain_config_repo": {
            "bzlFile": "@@rules_java~//toolchains:remote_java_repository.bzl",
            "ruleClassName": "_toolchain_config",
            "attributes": {
              "build_file": "\nconfig_setting(\n    name = \"prefix_version_setting\",\n    values = {\"java_runtime_version\": \"remotejdk_11\"},\n    visibility = [\"//visibility:private\"],\n)\nconfig_setting(\n    name = \"version_setting\",\n    values = {\"java_runtime_version\": \"11\"},\n    visibility = [\"//visibility:private\"],\n)\nalias(\n    name = \"version_or_prefix_version_setting\",\n    actual = select({\n        \":version_setting\": \":version_setting\",\n        \"//conditions:default\": \":prefix_version_setting\",\n    }),\n    visibility = [\"//visibility:private\"],\n)\ntoolchain(\n    name = \"toolchain\",\n    target_compatible_with = [\"@platforms//os:windows\", \"@platforms//cpu:x86_64\"],\n    target_settings = [\":version_or_prefix_version_setting\"],\n    toolchain_type = \"@bazel_tools//tools/jdk:runtime_toolchain_type\",\n    toolchain = \"@remotejdk11_win//:jdk\",\n)\ntoolchain(\n    name = \"bootstrap_runtime_toolchain\",\n    # These constraints are not required for correctness, but prevent fetches of remote JDK for\n    # different architectures. As every Java compilation toolchain depends on a bootstrap runtime in\n    # the same configuration, this constraint will not result in toolchain resolution failures.\n    exec_compatible_with = [\"@platforms//os:windows\", \"@platforms//cpu:x86_64\"],\n    target_settings = [\":version_or_prefix_version_setting\"],\n    toolchain_type = \"@bazel_tools//tools/jdk:bootstrap_runtime_toolchain_type\",\n    toolchain = \"@remotejdk11_win//:jdk\",\n)\n"
            }
          },
          "remotejdk21_linux_ppc64le": {
            "bzlFile": "@@bazel_tools//tools/build_defs/repo:http.bzl",
            "ruleClassName": "http_archive",
            "attributes": {
              "build_file_content": "load(\"@rules_java//java:defs.bzl\", \"java_runtime\")\n\npackage(default_visibility = [\"//visibility:public\"])\n\nexports_files([\"WORKSPACE\", \"BUILD.bazel\"])\n\nfilegroup(\n    name = \"jre\",\n    srcs = glob(\n        [\n            \"jre/bin/**\",\n            \"jre/lib/**\",\n        ],\n        allow_empty = True,\n        # In some configurations, Java browser plugin is considered harmful and\n        # common antivirus software blocks access to npjp2.dll interfering with Bazel,\n        # so do not include it in JRE on Windows.\n        exclude = [\"jre/bin/plugin2/**\"],\n    ),\n)\n\nfilegroup(\n    name = \"jdk-bin\",\n    srcs = glob(\n        [\"bin/**\"],\n        # The JDK on Windows sometimes contains a directory called\n        # \"%systemroot%\", which is not a valid label.\n        exclude = [\"**/*%*/**\"],\n    ),\n)\n\n# This folder holds security policies.\nfilegroup(\n    name = \"jdk-conf\",\n    srcs = glob(\n        [\"conf/**\"],\n        allow_empty = True,\n    ),\n)\n\nfilegroup(\n    name = \"jdk-include\",\n    srcs = glob(\n        [\"include/**\"],\n        allow_empty = True,\n    ),\n)\n\nfilegroup(\n    name = \"jdk-lib\",\n    srcs = glob(\n        [\"lib/**\", \"release\"],\n        allow_empty = True,\n        exclude = [\n            \"lib/missioncontrol/**\",\n            \"lib/visualvm/**\",\n        ],\n    ),\n)\n\njava_runtime(\n    name = \"jdk\",\n    srcs = [\n        \":jdk-bin\",\n        \":jdk-conf\",\n        \":jdk-include\",\n        \":jdk-lib\",\n        \":jre\",\n    ],\n    # Provide the 'java` binary explicitly so that the correct path is used by\n    # Bazel even when the host platform differs from the execution platform.\n    # Exactly one of the two globs will be empty depending on the host platform.\n    # When --incompatible_disallow_empty_glob is enabled, each individual empty\n    # glob will fail without allow_empty = True, even if the overall result is\n    # non-empty.\n    java = glob([\"bin/java.exe\", \"bin/java\"], allow_empty = True)[0],\n    version = 21,\n)\n",
              "sha256": "d08de863499d8851811c893e8915828f2cd8eb67ed9e29432a6b4e222d80a12f",
              "strip_prefix": "jdk-21.0.2+13",
              "urls": [
                "https://mirror.bazel.build/github.com/adoptium/temurin21-binaries/releases/download/jdk-21.0.2%2B13/OpenJDK21U-jdk_ppc64le_linux_hotspot_21.0.2_13.tar.gz",
                "https://github.com/adoptium/temurin21-binaries/releases/download/jdk-21.0.2%2B13/OpenJDK21U-jdk_ppc64le_linux_hotspot_21.0.2_13.tar.gz"
              ]
            }
          },
          "remotejdk11_linux_aarch64": {
            "bzlFile": "@@bazel_tools//tools/build_defs/repo:http.bzl",
            "ruleClassName": "http_archive",
            "attributes": {
              "build_file_content": "load(\"@rules_java//java:defs.bzl\", \"java_runtime\")\n\npackage(default_visibility = [\"//visibility:public\"])\n\nexports_files([\"WORKSPACE\", \"BUILD.bazel\"])\n\nfilegroup(\n    name = \"jre\",\n    srcs = glob(\n        [\n            \"jre/bin/**\",\n            \"jre/lib/**\",\n        ],\n        allow_empty = True,\n        # In some configurations, Java browser plugin is considered harmful and\n        # common antivirus software blocks access to npjp2.dll interfering with Bazel,\n        # so do not include it in JRE on Windows.\n        exclude = [\"jre/bin/plugin2/**\"],\n    ),\n)\n\nfilegroup(\n    name = \"jdk-bin\",\n    srcs = glob(\n        [\"bin/**\"],\n        # The JDK on Windows sometimes contains a directory called\n        # \"%systemroot%\", which is not a valid label.\n        exclude = [\"**/*%*/**\"],\n    ),\n)\n\n# This folder holds security policies.\nfilegroup(\n    name = \"jdk-conf\",\n    srcs = glob(\n        [\"conf/**\"],\n        allow_empty = True,\n    ),\n)\n\nfilegroup(\n    name = \"jdk-include\",\n    srcs = glob(\n        [\"include/**\"],\n        allow_empty = True,\n    ),\n)\n\nfilegroup(\n    name = \"jdk-lib\",\n    srcs = glob(\n        [\"lib/**\", \"release\"],\n        allow_empty = True,\n        exclude = [\n            \"lib/missioncontrol/**\",\n            \"lib/visualvm/**\",\n        ],\n    ),\n)\n\njava_runtime(\n    name = \"jdk\",\n    srcs = [\n        \":jdk-bin\",\n        \":jdk-conf\",\n        \":jdk-include\",\n        \":jdk-lib\",\n        \":jre\",\n    ],\n    # Provide the 'java` binary explicitly so that the correct path is used by\n    # Bazel even when the host platform differs from the execution platform.\n    # Exactly one of the two globs will be empty depending on the host platform.\n    # When --incompatible_disallow_empty_glob is enabled, each individual empty\n    # glob will fail without allow_empty = True, even if the overall result is\n    # non-empty.\n    java = glob([\"bin/java.exe\", \"bin/java\"], allow_empty = True)[0],\n    version = 11,\n)\n",
              "sha256": "54174439f2b3fddd11f1048c397fe7bb45d4c9d66d452d6889b013d04d21c4de",
              "strip_prefix": "zulu11.66.15-ca-jdk11.0.20-linux_aarch64",
              "urls": [
                "https://mirror.bazel.build/cdn.azul.com/zulu/bin/zulu11.66.15-ca-jdk11.0.20-linux_aarch64.tar.gz",
                "https://cdn.azul.com/zulu/bin/zulu11.66.15-ca-jdk11.0.20-linux_aarch64.tar.gz"
              ]
            }
          },
          "remotejdk17_linux": {
            "bzlFile": "@@bazel_tools//tools/build_defs/repo:http.bzl",
            "ruleClassName": "http_archive",
            "attributes": {
              "build_file_content": "load(\"@rules_java//java:defs.bzl\", \"java_runtime\")\n\npackage(default_visibility = [\"//visibility:public\"])\n\nexports_files([\"WORKSPACE\", \"BUILD.bazel\"])\n\nfilegroup(\n    name = \"jre\",\n    srcs = glob(\n        [\n            \"jre/bin/**\",\n            \"jre/lib/**\",\n        ],\n        allow_empty = True,\n        # In some configurations, Java browser plugin is considered harmful and\n        # common antivirus software blocks access to npjp2.dll interfering with Bazel,\n        # so do not include it in JRE on Windows.\n        exclude = [\"jre/bin/plugin2/**\"],\n    ),\n)\n\nfilegroup(\n    name = \"jdk-bin\",\n    srcs = glob(\n        [\"bin/**\"],\n        # The JDK on Windows sometimes contains a directory called\n        # \"%systemroot%\", which is not a valid label.\n        exclude = [\"**/*%*/**\"],\n    ),\n)\n\n# This folder holds security policies.\nfilegroup(\n    name = \"jdk-conf\",\n    srcs = glob(\n        [\"conf/**\"],\n        allow_empty = True,\n    ),\n)\n\nfilegroup(\n    name = \"jdk-include\",\n    srcs = glob(\n        [\"include/**\"],\n        allow_empty = True,\n    ),\n)\n\nfilegroup(\n    name = \"jdk-lib\",\n    srcs = glob(\n        [\"lib/**\", \"release\"],\n        allow_empty = True,\n        exclude = [\n            \"lib/missioncontrol/**\",\n            \"lib/visualvm/**\",\n        ],\n    ),\n)\n\njava_runtime(\n    name = \"jdk\",\n    srcs = [\n        \":jdk-bin\",\n        \":jdk-conf\",\n        \":jdk-include\",\n        \":jdk-lib\",\n        \":jre\",\n    ],\n    # Provide the 'java` binary explicitly so that the correct path is used by\n    # Bazel even when the host platform differs from the execution platform.\n    # Exactly one of the two globs will be empty depending on the host platform.\n    # When --incompatible_disallow_empty_glob is enabled, each individual empty\n    # glob will fail without allow_empty = True, even if the overall result is\n    # non-empty.\n    java = glob([\"bin/java.exe\", \"bin/java\"], allow_empty = True)[0],\n    version = 17,\n)\n",
              "sha256": "b9482f2304a1a68a614dfacddcf29569a72f0fac32e6c74f83dc1b9a157b8340",
              "strip_prefix": "zulu17.44.53-ca-jdk17.0.8.1-linux_x64",
              "urls": [
                "https://mirror.bazel.build/cdn.azul.com/zulu/bin/zulu17.44.53-ca-jdk17.0.8.1-linux_x64.tar.gz",
                "https://cdn.azul.com/zulu/bin/zulu17.44.53-ca-jdk17.0.8.1-linux_x64.tar.gz"
              ]
            }
          },
          "remotejdk11_linux_s390x_toolchain_config_repo": {
            "bzlFile": "@@rules_java~//toolchains:remote_java_repository.bzl",
            "ruleClassName": "_toolchain_config",
            "attributes": {
              "build_file": "\nconfig_setting(\n    name = \"prefix_version_setting\",\n    values = {\"java_runtime_version\": \"remotejdk_11\"},\n    visibility = [\"//visibility:private\"],\n)\nconfig_setting(\n    name = \"version_setting\",\n    values = {\"java_runtime_version\": \"11\"},\n    visibility = [\"//visibility:private\"],\n)\nalias(\n    name = \"version_or_prefix_version_setting\",\n    actual = select({\n        \":version_setting\": \":version_setting\",\n        \"//conditions:default\": \":prefix_version_setting\",\n    }),\n    visibility = [\"//visibility:private\"],\n)\ntoolchain(\n    name = \"toolchain\",\n    target_compatible_with = [\"@platforms//os:linux\", \"@platforms//cpu:s390x\"],\n    target_settings = [\":version_or_prefix_version_setting\"],\n    toolchain_type = \"@bazel_tools//tools/jdk:runtime_toolchain_type\",\n    toolchain = \"@remotejdk11_linux_s390x//:jdk\",\n)\ntoolchain(\n    name = \"bootstrap_runtime_toolchain\",\n    # These constraints are not required for correctness, but prevent fetches of remote JDK for\n    # different architectures. As every Java compilation toolchain depends on a bootstrap runtime in\n    # the same configuration, this constraint will not result in toolchain resolution failures.\n    exec_compatible_with = [\"@platforms//os:linux\", \"@platforms//cpu:s390x\"],\n    target_settings = [\":version_or_prefix_version_setting\"],\n    toolchain_type = \"@bazel_tools//tools/jdk:bootstrap_runtime_toolchain_type\",\n    toolchain = \"@remotejdk11_linux_s390x//:jdk\",\n)\n"
            }
          },
          "remotejdk17_macos": {
            "bzlFile": "@@bazel_tools//tools/build_defs/repo:http.bzl",
            "ruleClassName": "http_archive",
            "attributes": {
              "build_file_content": "load(\"@rules_java//java:defs.bzl\", \"java_runtime\")\n\npackage(default_visibility = [\"//visibility:public\"])\n\nexports_files([\"WORKSPACE\", \"BUILD.bazel\"])\n\nfilegroup(\n    name = \"jre\",\n    srcs = glob(\n        [\n            \"jre/bin/**\",\n            \"jre/lib/**\",\n        ],\n        allow_empty = True,\n        # In some configurations, Java browser plugin is considered harmful and\n        # common antivirus software blocks access to npjp2.dll interfering with Bazel,\n        # so do not include it in JRE on Windows.\n        exclude = [\"jre/bin/plugin2/**\"],\n    ),\n)\n\nfilegroup(\n    name = \"jdk-bin\",\n    srcs = glob(\n        [\"bin/**\"],\n        # The JDK on Windows sometimes contains a directory called\n        # \"%systemroot%\", which is not a valid label.\n        exclude = [\"**/*%*/**\"],\n    ),\n)\n\n# This folder holds security policies.\nfilegroup(\n    name = \"jdk-conf\",\n    srcs = glob(\n        [\"conf/**\"],\n        allow_empty = True,\n    ),\n)\n\nfilegroup(\n    name = \"jdk-include\",\n    srcs = glob(\n        [\"include/**\"],\n        allow_empty = True,\n    ),\n)\n\nfilegroup(\n    name = \"jdk-lib\",\n    srcs = glob(\n        [\"lib/**\", \"release\"],\n        allow_empty = True,\n        exclude = [\n            \"lib/missioncontrol/**\",\n            \"lib/visualvm/**\",\n        ],\n    ),\n)\n\njava_runtime(\n    name = \"jdk\",\n    srcs = [\n        \":jdk-bin\",\n        \":jdk-conf\",\n        \":jdk-include\",\n        \":jdk-lib\",\n        \":jre\",\n    ],\n    # Provide the 'java` binary explicitly so that the correct path is used by\n    # Bazel even when the host platform differs from the execution platform.\n    # Exactly one of the two globs will be empty depending on the host platform.\n    # When --incompatible_disallow_empty_glob is enabled, each individual empty\n    # glob will fail without allow_empty = True, even if the overall result is\n    # non-empty.\n    java = glob([\"bin/java.exe\", \"bin/java\"], allow_empty = True)[0],\n    version = 17,\n)\n",
              "sha256": "640453e8afe8ffe0fb4dceb4535fb50db9c283c64665eebb0ba68b19e65f4b1f",
              "strip_prefix": "zulu17.44.53-ca-jdk17.0.8.1-macosx_x64",
              "urls": [
                "https://mirror.bazel.build/cdn.azul.com/zulu/bin/zulu17.44.53-ca-jdk17.0.8.1-macosx_x64.tar.gz",
                "https://cdn.azul.com/zulu/bin/zulu17.44.53-ca-jdk17.0.8.1-macosx_x64.tar.gz"
              ]
            }
          },
          "remotejdk21_macos_toolchain_config_repo": {
            "bzlFile": "@@rules_java~//toolchains:remote_java_repository.bzl",
            "ruleClassName": "_toolchain_config",
            "attributes": {
              "build_file": "\nconfig_setting(\n    name = \"prefix_version_setting\",\n    values = {\"java_runtime_version\": \"remotejdk_21\"},\n    visibility = [\"//visibility:private\"],\n)\nconfig_setting(\n    name = \"version_setting\",\n    values = {\"java_runtime_version\": \"21\"},\n    visibility = [\"//visibility:private\"],\n)\nalias(\n    name = \"version_or_prefix_version_setting\",\n    actual = select({\n        \":version_setting\": \":version_setting\",\n        \"//conditions:default\": \":prefix_version_setting\",\n    }),\n    visibility = [\"//visibility:private\"],\n)\ntoolchain(\n    name = \"toolchain\",\n    target_compatible_with = [\"@platforms//os:macos\", \"@platforms//cpu:x86_64\"],\n    target_settings = [\":version_or_prefix_version_setting\"],\n    toolchain_type = \"@bazel_tools//tools/jdk:runtime_toolchain_type\",\n    toolchain = \"@remotejdk21_macos//:jdk\",\n)\ntoolchain(\n    name = \"bootstrap_runtime_toolchain\",\n    # These constraints are not required for correctness, but prevent fetches of remote JDK for\n    # different architectures. As every Java compilation toolchain depends on a bootstrap runtime in\n    # the same configuration, this constraint will not result in toolchain resolution failures.\n    exec_compatible_with = [\"@platforms//os:macos\", \"@platforms//cpu:x86_64\"],\n    target_settings = [\":version_or_prefix_version_setting\"],\n    toolchain_type = \"@bazel_tools//tools/jdk:bootstrap_runtime_toolchain_type\",\n    toolchain = \"@remotejdk21_macos//:jdk\",\n)\n"
            }
          },
          "remotejdk17_win": {
            "bzlFile": "@@bazel_tools//tools/build_defs/repo:http.bzl",
            "ruleClassName": "http_archive",
            "attributes": {
              "build_file_content": "load(\"@rules_java//java:defs.bzl\", \"java_runtime\")\n\npackage(default_visibility = [\"//visibility:public\"])\n\nexports_files([\"WORKSPACE\", \"BUILD.bazel\"])\n\nfilegroup(\n    name = \"jre\",\n    srcs = glob(\n        [\n            \"jre/bin/**\",\n            \"jre/lib/**\",\n        ],\n        allow_empty = True,\n        # In some configurations, Java browser plugin is considered harmful and\n        # common antivirus software blocks access to npjp2.dll interfering with Bazel,\n        # so do not include it in JRE on Windows.\n        exclude = [\"jre/bin/plugin2/**\"],\n    ),\n)\n\nfilegroup(\n    name = \"jdk-bin\",\n    srcs = glob(\n        [\"bin/**\"],\n        # The JDK on Windows sometimes contains a directory called\n        # \"%systemroot%\", which is not a valid label.\n        exclude = [\"**/*%*/**\"],\n    ),\n)\n\n# This folder holds security policies.\nfilegroup(\n    name = \"jdk-conf\",\n    srcs = glob(\n        [\"conf/**\"],\n        allow_empty = True,\n    ),\n)\n\nfilegroup(\n    name = \"jdk-include\",\n    srcs = glob(\n        [\"include/**\"],\n        allow_empty = True,\n    ),\n)\n\nfilegroup(\n    name = \"jdk-lib\",\n    srcs = glob(\n        [\"lib/**\", \"release\"],\n        allow_empty = True,\n        exclude = [\n            \"lib/missioncontrol/**\",\n            \"lib/visualvm/**\",\n        ],\n    ),\n)\n\njava_runtime(\n    name = \"jdk\",\n    srcs = [\n        \":jdk-bin\",\n        \":jdk-conf\",\n        \":jdk-include\",\n        \":jdk-lib\",\n        \":jre\",\n    ],\n    # Provide the 'java` binary explicitly so that the correct path is used by\n    # Bazel even when the host platform differs from the execution platform.\n    # Exactly one of the two globs will be empty depending on the host platform.\n    # When --incompatible_disallow_empty_glob is enabled, each individual empty\n    # glob will fail without allow_empty = True, even if the overall result is\n    # non-empty.\n    java = glob([\"bin/java.exe\", \"bin/java\"], allow_empty = True)[0],\n    version = 17,\n)\n",
              "sha256": "192f2afca57701de6ec496234f7e45d971bf623ff66b8ee4a5c81582054e5637",
              "strip_prefix": "zulu17.44.53-ca-jdk17.0.8.1-win_x64",
              "urls": [
                "https://mirror.bazel.build/cdn.azul.com/zulu/bin/zulu17.44.53-ca-jdk17.0.8.1-win_x64.zip",
                "https://cdn.azul.com/zulu/bin/zulu17.44.53-ca-jdk17.0.8.1-win_x64.zip"
              ]
            }
          },
          "remotejdk11_linux_ppc64le_toolchain_config_repo": {
            "bzlFile": "@@rules_java~//toolchains:remote_java_repository.bzl",
            "ruleClassName": "_toolchain_config",
            "attributes": {
              "build_file": "\nconfig_setting(\n    name = \"prefix_version_setting\",\n    values = {\"java_runtime_version\": \"remotejdk_11\"},\n    visibility = [\"//visibility:private\"],\n)\nconfig_setting(\n    name = \"version_setting\",\n    values = {\"java_runtime_version\": \"11\"},\n    visibility = [\"//visibility:private\"],\n)\nalias(\n    name = \"version_or_prefix_version_setting\",\n    actual = select({\n        \":version_setting\": \":version_setting\",\n        \"//conditions:default\": \":prefix_version_setting\",\n    }),\n    visibility = [\"//visibility:private\"],\n)\ntoolchain(\n    name = \"toolchain\",\n    target_compatible_with = [\"@platforms//os:linux\", \"@platforms//cpu:ppc\"],\n    target_settings = [\":version_or_prefix_version_setting\"],\n    toolchain_type = \"@bazel_tools//tools/jdk:runtime_toolchain_type\",\n    toolchain = \"@remotejdk11_linux_ppc64le//:jdk\",\n)\ntoolchain(\n    name = \"bootstrap_runtime_toolchain\",\n    # These constraints are not required for correctness, but prevent fetches of remote JDK for\n    # different architectures. As every Java compilation toolchain depends on a bootstrap runtime in\n    # the same configuration, this constraint will not result in toolchain resolution failures.\n    exec_compatible_with = [\"@platforms//os:linux\", \"@platforms//cpu:ppc\"],\n    target_settings = [\":version_or_prefix_version_setting\"],\n    toolchain_type = \"@bazel_tools//tools/jdk:bootstrap_runtime_toolchain_type\",\n    toolchain = \"@remotejdk11_linux_ppc64le//:jdk\",\n)\n"
            }
          },
          "remotejdk17_win_arm64_toolchain_config_repo": {
            "bzlFile": "@@rules_java~//toolchains:remote_java_repository.bzl",
            "ruleClassName": "_toolchain_config",
            "attributes": {
              "build_file": "\nconfig_setting(\n    name = \"prefix_version_setting\",\n    values = {\"java_runtime_version\": \"remotejdk_17\"},\n    visibility = [\"//visibility:private\"],\n)\nconfig_setting(\n    name = \"version_setting\",\n    values = {\"java_runtime_version\": \"17\"},\n    visibility = [\"//visibility:private\"],\n)\nalias(\n    name = \"version_or_prefix_version_setting\",\n    actual = select({\n        \":version_setting\": \":version_setting\",\n        \"//conditions:default\": \":prefix_version_setting\",\n    }),\n    visibility = [\"//visibility:private\"],\n)\ntoolchain(\n    name = \"toolchain\",\n    target_compatible_with = [\"@platforms//os:windows\", \"@platforms//cpu:arm64\"],\n    target_settings = [\":version_or_prefix_version_setting\"],\n    toolchain_type = \"@bazel_tools//tools/jdk:runtime_toolchain_type\",\n    toolchain = \"@remotejdk17_win_arm64//:jdk\",\n)\ntoolchain(\n    name = \"bootstrap_runtime_toolchain\",\n    # These constraints are not required for correctness, but prevent fetches of remote JDK for\n    # different architectures. As every Java compilation toolchain depends on a bootstrap runtime in\n    # the same configuration, this constraint will not result in toolchain resolution failures.\n    exec_compatible_with = [\"@platforms//os:windows\", \"@platforms//cpu:arm64\"],\n    target_settings = [\":version_or_prefix_version_setting\"],\n    toolchain_type = \"@bazel_tools//tools/jdk:bootstrap_runtime_toolchain_type\",\n    toolchain = \"@remotejdk17_win_arm64//:jdk\",\n)\n"
            }
          },
          "remotejdk11_linux": {
            "bzlFile": "@@bazel_tools//tools/build_defs/repo:http.bzl",
            "ruleClassName": "http_archive",
            "attributes": {
              "build_file_content": "load(\"@rules_java//java:defs.bzl\", \"java_runtime\")\n\npackage(default_visibility = [\"//visibility:public\"])\n\nexports_files([\"WORKSPACE\", \"BUILD.bazel\"])\n\nfilegroup(\n    name = \"jre\",\n    srcs = glob(\n        [\n            \"jre/bin/**\",\n            \"jre/lib/**\",\n        ],\n        allow_empty = True,\n        # In some configurations, Java browser plugin is considered harmful and\n        # common antivirus software blocks access to npjp2.dll interfering with Bazel,\n        # so do not include it in JRE on Windows.\n        exclude = [\"jre/bin/plugin2/**\"],\n    ),\n)\n\nfilegroup(\n    name = \"jdk-bin\",\n    srcs = glob(\n        [\"bin/**\"],\n        # The JDK on Windows sometimes contains a directory called\n        # \"%systemroot%\", which is not a valid label.\n        exclude = [\"**/*%*/**\"],\n    ),\n)\n\n# This folder holds security policies.\nfilegroup(\n    name = \"jdk-conf\",\n    srcs = glob(\n        [\"conf/**\"],\n        allow_empty = True,\n    ),\n)\n\nfilegroup(\n    name = \"jdk-include\",\n    srcs = glob(\n        [\"include/**\"],\n        allow_empty = True,\n    ),\n)\n\nfilegroup(\n    name = \"jdk-lib\",\n    srcs = glob(\n        [\"lib/**\", \"release\"],\n        allow_empty = True,\n        exclude = [\n            \"lib/missioncontrol/**\",\n            \"lib/visualvm/**\",\n        ],\n    ),\n)\n\njava_runtime(\n    name = \"jdk\",\n    srcs = [\n        \":jdk-bin\",\n        \":jdk-conf\",\n        \":jdk-include\",\n        \":jdk-lib\",\n        \":jre\",\n    ],\n    # Provide the 'java` binary explicitly so that the correct path is used by\n    # Bazel even when the host platform differs from the execution platform.\n    # Exactly one of the two globs will be empty depending on the host platform.\n    # When --incompatible_disallow_empty_glob is enabled, each individual empty\n    # glob will fail without allow_empty = True, even if the overall result is\n    # non-empty.\n    java = glob([\"bin/java.exe\", \"bin/java\"], allow_empty = True)[0],\n    version = 11,\n)\n",
              "sha256": "a34b404f87a08a61148b38e1416d837189e1df7a040d949e743633daf4695a3c",
              "strip_prefix": "zulu11.66.15-ca-jdk11.0.20-linux_x64",
              "urls": [
                "https://mirror.bazel.build/cdn.azul.com/zulu/bin/zulu11.66.15-ca-jdk11.0.20-linux_x64.tar.gz",
                "https://cdn.azul.com/zulu/bin/zulu11.66.15-ca-jdk11.0.20-linux_x64.tar.gz"
              ]
            }
          },
          "remotejdk11_macos_toolchain_config_repo": {
            "bzlFile": "@@rules_java~//toolchains:remote_java_repository.bzl",
            "ruleClassName": "_toolchain_config",
            "attributes": {
              "build_file": "\nconfig_setting(\n    name = \"prefix_version_setting\",\n    values = {\"java_runtime_version\": \"remotejdk_11\"},\n    visibility = [\"//visibility:private\"],\n)\nconfig_setting(\n    name = \"version_setting\",\n    values = {\"java_runtime_version\": \"11\"},\n    visibility = [\"//visibility:private\"],\n)\nalias(\n    name = \"version_or_prefix_version_setting\",\n    actual = select({\n        \":version_setting\": \":version_setting\",\n        \"//conditions:default\": \":prefix_version_setting\",\n    }),\n    visibility = [\"//visibility:private\"],\n)\ntoolchain(\n    name = \"toolchain\",\n    target_compatible_with = [\"@platforms//os:macos\", \"@platforms//cpu:x86_64\"],\n    target_settings = [\":version_or_prefix_version_setting\"],\n    toolchain_type = \"@bazel_tools//tools/jdk:runtime_toolchain_type\",\n    toolchain = \"@remotejdk11_macos//:jdk\",\n)\ntoolchain(\n    name = \"bootstrap_runtime_toolchain\",\n    # These constraints are not required for correctness, but prevent fetches of remote JDK for\n    # different architectures. As every Java compilation toolchain depends on a bootstrap runtime in\n    # the same configuration, this constraint will not result in toolchain resolution failures.\n    exec_compatible_with = [\"@platforms//os:macos\", \"@platforms//cpu:x86_64\"],\n    target_settings = [\":version_or_prefix_version_setting\"],\n    toolchain_type = \"@bazel_tools//tools/jdk:bootstrap_runtime_toolchain_type\",\n    toolchain = \"@remotejdk11_macos//:jdk\",\n)\n"
            }
          },
          "remotejdk17_win_arm64": {
            "bzlFile": "@@bazel_tools//tools/build_defs/repo:http.bzl",
            "ruleClassName": "http_archive",
            "attributes": {
              "build_file_content": "load(\"@rules_java//java:defs.bzl\", \"java_runtime\")\n\npackage(default_visibility = [\"//visibility:public\"])\n\nexports_files([\"WORKSPACE\", \"BUILD.bazel\"])\n\nfilegroup(\n    name = \"jre\",\n    srcs = glob(\n        [\n            \"jre/bin/**\",\n            \"jre/lib/**\",\n        ],\n        allow_empty = True,\n        # In some configurations, Java browser plugin is considered harmful and\n        # common antivirus software blocks access to npjp2.dll interfering with Bazel,\n        # so do not include it in JRE on Windows.\n        exclude = [\"jre/bin/plugin2/**\"],\n    ),\n)\n\nfilegroup(\n    name = \"jdk-bin\",\n    srcs = glob(\n        [\"bin/**\"],\n        # The JDK on Windows sometimes contains a directory called\n        # \"%systemroot%\", which is not a valid label.\n        exclude = [\"**/*%*/**\"],\n    ),\n)\n\n# This folder holds security policies.\nfilegroup(\n    name = \"jdk-conf\",\n    srcs = glob(\n        [\"conf/**\"],\n        allow_empty = True,\n    ),\n)\n\nfilegroup(\n    name = \"jdk-include\",\n    srcs = glob(\n        [\"include/**\"],\n        allow_empty = True,\n    ),\n)\n\nfilegroup(\n    name = \"jdk-lib\",\n    srcs = glob(\n        [\"lib/**\", \"release\"],\n        allow_empty = True,\n        exclude = [\n            \"lib/missioncontrol/**\",\n            \"lib/visualvm/**\",\n        ],\n    ),\n)\n\njava_runtime(\n    name = \"jdk\",\n    srcs = [\n        \":jdk-bin\",\n        \":jdk-conf\",\n        \":jdk-include\",\n        \":jdk-lib\",\n        \":jre\",\n    ],\n    # Provide the 'java` binary explicitly so that the correct path is used by\n    # Bazel even when the host platform differs from the execution platform.\n    # Exactly one of the two globs will be empty depending on the host platform.\n    # When --incompatible_disallow_empty_glob is enabled, each individual empty\n    # glob will fail without allow_empty = True, even if the overall result is\n    # non-empty.\n    java = glob([\"bin/java.exe\", \"bin/java\"], allow_empty = True)[0],\n    version = 17,\n)\n",
              "sha256": "6802c99eae0d788e21f52d03cab2e2b3bf42bc334ca03cbf19f71eb70ee19f85",
              "strip_prefix": "zulu17.44.53-ca-jdk17.0.8.1-win_aarch64",
              "urls": [
                "https://mirror.bazel.build/cdn.azul.com/zulu/bin/zulu17.44.53-ca-jdk17.0.8.1-win_aarch64.zip",
                "https://cdn.azul.com/zulu/bin/zulu17.44.53-ca-jdk17.0.8.1-win_aarch64.zip"
              ]
            }
          },
          "remotejdk17_linux_ppc64le": {
            "bzlFile": "@@bazel_tools//tools/build_defs/repo:http.bzl",
            "ruleClassName": "http_archive",
            "attributes": {
              "build_file_content": "load(\"@rules_java//java:defs.bzl\", \"java_runtime\")\n\npackage(default_visibility = [\"//visibility:public\"])\n\nexports_files([\"WORKSPACE\", \"BUILD.bazel\"])\n\nfilegroup(\n    name = \"jre\",\n    srcs = glob(\n        [\n            \"jre/bin/**\",\n            \"jre/lib/**\",\n        ],\n        allow_empty = True,\n        # In some configurations, Java browser plugin is considered harmful and\n        # common antivirus software blocks access to npjp2.dll interfering with Bazel,\n        # so do not include it in JRE on Windows.\n        exclude = [\"jre/bin/plugin2/**\"],\n    ),\n)\n\nfilegroup(\n    name = \"jdk-bin\",\n    srcs = glob(\n        [\"bin/**\"],\n        # The JDK on Windows sometimes contains a directory called\n        # \"%systemroot%\", which is not a valid label.\n        exclude = [\"**/*%*/**\"],\n    ),\n)\n\n# This folder holds security policies.\nfilegroup(\n    name = \"jdk-conf\",\n    srcs = glob(\n        [\"conf/**\"],\n        allow_empty = True,\n    ),\n)\n\nfilegroup(\n    name = \"jdk-include\",\n    srcs = glob(\n        [\"include/**\"],\n        allow_empty = True,\n    ),\n)\n\nfilegroup(\n    name = \"jdk-lib\",\n    srcs = glob(\n        [\"lib/**\", \"release\"],\n        allow_empty = True,\n        exclude = [\n            \"lib/missioncontrol/**\",\n            \"lib/visualvm/**\",\n        ],\n    ),\n)\n\njava_runtime(\n    name = \"jdk\",\n    srcs = [\n        \":jdk-bin\",\n        \":jdk-conf\",\n        \":jdk-include\",\n        \":jdk-lib\",\n        \":jre\",\n    ],\n    # Provide the 'java` binary explicitly so that the correct path is used by\n    # Bazel even when the host platform differs from the execution platform.\n    # Exactly one of the two globs will be empty depending on the host platform.\n    # When --incompatible_disallow_empty_glob is enabled, each individual empty\n    # glob will fail without allow_empty = True, even if the overall result is\n    # non-empty.\n    java = glob([\"bin/java.exe\", \"bin/java\"], allow_empty = True)[0],\n    version = 17,\n)\n",
              "sha256": "00a4c07603d0218cd678461b5b3b7e25b3253102da4022d31fc35907f21a2efd",
              "strip_prefix": "jdk-17.0.8.1+1",
              "urls": [
                "https://mirror.bazel.build/github.com/adoptium/temurin17-binaries/releases/download/jdk-17.0.8.1%2B1/OpenJDK17U-jdk_ppc64le_linux_hotspot_17.0.8.1_1.tar.gz",
                "https://github.com/adoptium/temurin17-binaries/releases/download/jdk-17.0.8.1%2B1/OpenJDK17U-jdk_ppc64le_linux_hotspot_17.0.8.1_1.tar.gz"
              ]
            }
          },
          "remotejdk21_win_arm64_toolchain_config_repo": {
            "bzlFile": "@@rules_java~//toolchains:remote_java_repository.bzl",
            "ruleClassName": "_toolchain_config",
            "attributes": {
              "build_file": "\nconfig_setting(\n    name = \"prefix_version_setting\",\n    values = {\"java_runtime_version\": \"remotejdk_21\"},\n    visibility = [\"//visibility:private\"],\n)\nconfig_setting(\n    name = \"version_setting\",\n    values = {\"java_runtime_version\": \"21\"},\n    visibility = [\"//visibility:private\"],\n)\nalias(\n    name = \"version_or_prefix_version_setting\",\n    actual = select({\n        \":version_setting\": \":version_setting\",\n        \"//conditions:default\": \":prefix_version_setting\",\n    }),\n    visibility = [\"//visibility:private\"],\n)\ntoolchain(\n    name = \"toolchain\",\n    target_compatible_with = [\"@platforms//os:windows\", \"@platforms//cpu:arm64\"],\n    target_settings = [\":version_or_prefix_version_setting\"],\n    toolchain_type = \"@bazel_tools//tools/jdk:runtime_toolchain_type\",\n    toolchain = \"@remotejdk21_win_arm64//:jdk\",\n)\ntoolchain(\n    name = \"bootstrap_runtime_toolchain\",\n    # These constraints are not required for correctness, but prevent fetches of remote JDK for\n    # different architectures. As every Java compilation toolchain depends on a bootstrap runtime in\n    # the same configuration, this constraint will not result in toolchain resolution failures.\n    exec_compatible_with = [\"@platforms//os:windows\", \"@platforms//cpu:arm64\"],\n    target_settings = [\":version_or_prefix_version_setting\"],\n    toolchain_type = \"@bazel_tools//tools/jdk:bootstrap_runtime_toolchain_type\",\n    toolchain = \"@remotejdk21_win_arm64//:jdk\",\n)\n"
            }
          },
          "remotejdk21_linux_s390x_toolchain_config_repo": {
            "bzlFile": "@@rules_java~//toolchains:remote_java_repository.bzl",
            "ruleClassName": "_toolchain_config",
            "attributes": {
              "build_file": "\nconfig_setting(\n    name = \"prefix_version_setting\",\n    values = {\"java_runtime_version\": \"remotejdk_21\"},\n    visibility = [\"//visibility:private\"],\n)\nconfig_setting(\n    name = \"version_setting\",\n    values = {\"java_runtime_version\": \"21\"},\n    visibility = [\"//visibility:private\"],\n)\nalias(\n    name = \"version_or_prefix_version_setting\",\n    actual = select({\n        \":version_setting\": \":version_setting\",\n        \"//conditions:default\": \":prefix_version_setting\",\n    }),\n    visibility = [\"//visibility:private\"],\n)\ntoolchain(\n    name = \"toolchain\",\n    target_compatible_with = [\"@platforms//os:linux\", \"@platforms//cpu:s390x\"],\n    target_settings = [\":version_or_prefix_version_setting\"],\n    toolchain_type = \"@bazel_tools//tools/jdk:runtime_toolchain_type\",\n    toolchain = \"@remotejdk21_linux_s390x//:jdk\",\n)\ntoolchain(\n    name = \"bootstrap_runtime_toolchain\",\n    # These constraints are not required for correctness, but prevent fetches of remote JDK for\n    # different architectures. As every Java compilation toolchain depends on a bootstrap runtime in\n    # the same configuration, this constraint will not result in toolchain resolution failures.\n    exec_compatible_with = [\"@platforms//os:linux\", \"@platforms//cpu:s390x\"],\n    target_settings = [\":version_or_prefix_version_setting\"],\n    toolchain_type = \"@bazel_tools//tools/jdk:bootstrap_runtime_toolchain_type\",\n    toolchain = \"@remotejdk21_linux_s390x//:jdk\",\n)\n"
            }
          },
          "local_jdk": {
            "bzlFile": "@@rules_java~//toolchains:local_java_repository.bzl",
            "ruleClassName": "_local_java_repository_rule",
            "attributes": {
              "java_home": "",
              "version": "",
              "build_file_content": "load(\"@rules_java//java:defs.bzl\", \"java_runtime\")\n\npackage(default_visibility = [\"//visibility:public\"])\n\nexports_files([\"WORKSPACE\", \"BUILD.bazel\"])\n\nfilegroup(\n    name = \"jre\",\n    srcs = glob(\n        [\n            \"jre/bin/**\",\n            \"jre/lib/**\",\n        ],\n        allow_empty = True,\n        # In some configurations, Java browser plugin is considered harmful and\n        # common antivirus software blocks access to npjp2.dll interfering with Bazel,\n        # so do not include it in JRE on Windows.\n        exclude = [\"jre/bin/plugin2/**\"],\n    ),\n)\n\nfilegroup(\n    name = \"jdk-bin\",\n    srcs = glob(\n        [\"bin/**\"],\n        # The JDK on Windows sometimes contains a directory called\n        # \"%systemroot%\", which is not a valid label.\n        exclude = [\"**/*%*/**\"],\n    ),\n)\n\n# This folder holds security policies.\nfilegroup(\n    name = \"jdk-conf\",\n    srcs = glob(\n        [\"conf/**\"],\n        allow_empty = True,\n    ),\n)\n\nfilegroup(\n    name = \"jdk-include\",\n    srcs = glob(\n        [\"include/**\"],\n        allow_empty = True,\n    ),\n)\n\nfilegroup(\n    name = \"jdk-lib\",\n    srcs = glob(\n        [\"lib/**\", \"release\"],\n        allow_empty = True,\n        exclude = [\n            \"lib/missioncontrol/**\",\n            \"lib/visualvm/**\",\n        ],\n    ),\n)\n\njava_runtime(\n    name = \"jdk\",\n    srcs = [\n        \":jdk-bin\",\n        \":jdk-conf\",\n        \":jdk-include\",\n        \":jdk-lib\",\n        \":jre\",\n    ],\n    # Provide the 'java` binary explicitly so that the correct path is used by\n    # Bazel even when the host platform differs from the execution platform.\n    # Exactly one of the two globs will be empty depending on the host platform.\n    # When --incompatible_disallow_empty_glob is enabled, each individual empty\n    # glob will fail without allow_empty = True, even if the overall result is\n    # non-empty.\n    java = glob([\"bin/java.exe\", \"bin/java\"], allow_empty = True)[0],\n    version = {RUNTIME_VERSION},\n)\n"
            }
          },
          "remote_java_tools_darwin_x86_64": {
            "bzlFile": "@@bazel_tools//tools/build_defs/repo:http.bzl",
            "ruleClassName": "http_archive",
            "attributes": {
              "sha256": "702d9b8a759979423df3a385e10253fe2b7ad080654fc112bd1643d826aa058c",
              "urls": [
                "https://mirror.bazel.build/bazel_java_tools/releases/java/v13.5/java_tools_darwin_x86_64-v13.5.zip",
                "https://github.com/bazelbuild/java_tools/releases/download/java_v13.5/java_tools_darwin_x86_64-v13.5.zip"
              ]
            }
          },
          "remote_java_tools": {
            "bzlFile": "@@bazel_tools//tools/build_defs/repo:http.bzl",
            "ruleClassName": "http_archive",
            "attributes": {
              "sha256": "c1e1045ed067777fe2be3b0369ee186bef42885f4ec59e500c2c92d03e71e28f",
              "urls": [
                "https://mirror.bazel.build/bazel_java_tools/releases/java/v13.5/java_tools-v13.5.zip",
                "https://github.com/bazelbuild/java_tools/releases/download/java_v13.5/java_tools-v13.5.zip"
              ]
            }
          },
          "remotejdk17_win_toolchain_config_repo": {
            "bzlFile": "@@rules_java~//toolchains:remote_java_repository.bzl",
            "ruleClassName": "_toolchain_config",
            "attributes": {
              "build_file": "\nconfig_setting(\n    name = \"prefix_version_setting\",\n    values = {\"java_runtime_version\": \"remotejdk_17\"},\n    visibility = [\"//visibility:private\"],\n)\nconfig_setting(\n    name = \"version_setting\",\n    values = {\"java_runtime_version\": \"17\"},\n    visibility = [\"//visibility:private\"],\n)\nalias(\n    name = \"version_or_prefix_version_setting\",\n    actual = select({\n        \":version_setting\": \":version_setting\",\n        \"//conditions:default\": \":prefix_version_setting\",\n    }),\n    visibility = [\"//visibility:private\"],\n)\ntoolchain(\n    name = \"toolchain\",\n    target_compatible_with = [\"@platforms//os:windows\", \"@platforms//cpu:x86_64\"],\n    target_settings = [\":version_or_prefix_version_setting\"],\n    toolchain_type = \"@bazel_tools//tools/jdk:runtime_toolchain_type\",\n    toolchain = \"@remotejdk17_win//:jdk\",\n)\ntoolchain(\n    name = \"bootstrap_runtime_toolchain\",\n    # These constraints are not required for correctness, but prevent fetches of remote JDK for\n    # different architectures. As every Java compilation toolchain depends on a bootstrap runtime in\n    # the same configuration, this constraint will not result in toolchain resolution failures.\n    exec_compatible_with = [\"@platforms//os:windows\", \"@platforms//cpu:x86_64\"],\n    target_settings = [\":version_or_prefix_version_setting\"],\n    toolchain_type = \"@bazel_tools//tools/jdk:bootstrap_runtime_toolchain_type\",\n    toolchain = \"@remotejdk17_win//:jdk\",\n)\n"
            }
          },
          "remotejdk21_linux_toolchain_config_repo": {
            "bzlFile": "@@rules_java~//toolchains:remote_java_repository.bzl",
            "ruleClassName": "_toolchain_config",
            "attributes": {
              "build_file": "\nconfig_setting(\n    name = \"prefix_version_setting\",\n    values = {\"java_runtime_version\": \"remotejdk_21\"},\n    visibility = [\"//visibility:private\"],\n)\nconfig_setting(\n    name = \"version_setting\",\n    values = {\"java_runtime_version\": \"21\"},\n    visibility = [\"//visibility:private\"],\n)\nalias(\n    name = \"version_or_prefix_version_setting\",\n    actual = select({\n        \":version_setting\": \":version_setting\",\n        \"//conditions:default\": \":prefix_version_setting\",\n    }),\n    visibility = [\"//visibility:private\"],\n)\ntoolchain(\n    name = \"toolchain\",\n    target_compatible_with = [\"@platforms//os:linux\", \"@platforms//cpu:x86_64\"],\n    target_settings = [\":version_or_prefix_version_setting\"],\n    toolchain_type = \"@bazel_tools//tools/jdk:runtime_toolchain_type\",\n    toolchain = \"@remotejdk21_linux//:jdk\",\n)\ntoolchain(\n    name = \"bootstrap_runtime_toolchain\",\n    # These constraints are not required for correctness, but prevent fetches of remote JDK for\n    # different architectures. As every Java compilation toolchain depends on a bootstrap runtime in\n    # the same configuration, this constraint will not result in toolchain resolution failures.\n    exec_compatible_with = [\"@platforms//os:linux\", \"@platforms//cpu:x86_64\"],\n    target_settings = [\":version_or_prefix_version_setting\"],\n    toolchain_type = \"@bazel_tools//tools/jdk:bootstrap_runtime_toolchain_type\",\n    toolchain = \"@remotejdk21_linux//:jdk\",\n)\n"
            }
          },
          "remotejdk17_macos_toolchain_config_repo": {
            "bzlFile": "@@rules_java~//toolchains:remote_java_repository.bzl",
            "ruleClassName": "_toolchain_config",
            "attributes": {
              "build_file": "\nconfig_setting(\n    name = \"prefix_version_setting\",\n    values = {\"java_runtime_version\": \"remotejdk_17\"},\n    visibility = [\"//visibility:private\"],\n)\nconfig_setting(\n    name = \"version_setting\",\n    values = {\"java_runtime_version\": \"17\"},\n    visibility = [\"//visibility:private\"],\n)\nalias(\n    name = \"version_or_prefix_version_setting\",\n    actual = select({\n        \":version_setting\": \":version_setting\",\n        \"//conditions:default\": \":prefix_version_setting\",\n    }),\n    visibility = [\"//visibility:private\"],\n)\ntoolchain(\n    name = \"toolchain\",\n    target_compatible_with = [\"@platforms//os:macos\", \"@platforms//cpu:x86_64\"],\n    target_settings = [\":version_or_prefix_version_setting\"],\n    toolchain_type = \"@bazel_tools//tools/jdk:runtime_toolchain_type\",\n    toolchain = \"@remotejdk17_macos//:jdk\",\n)\ntoolchain(\n    name = \"bootstrap_runtime_toolchain\",\n    # These constraints are not required for correctness, but prevent fetches of remote JDK for\n    # different architectures. As every Java compilation toolchain depends on a bootstrap runtime in\n    # the same configuration, this constraint will not result in toolchain resolution failures.\n    exec_compatible_with = [\"@platforms//os:macos\", \"@platforms//cpu:x86_64\"],\n    target_settings = [\":version_or_prefix_version_setting\"],\n    toolchain_type = \"@bazel_tools//tools/jdk:bootstrap_runtime_toolchain_type\",\n    toolchain = \"@remotejdk17_macos//:jdk\",\n)\n"
            }
          },
          "remotejdk21_macos_aarch64": {
            "bzlFile": "@@bazel_tools//tools/build_defs/repo:http.bzl",
            "ruleClassName": "http_archive",
            "attributes": {
              "build_file_content": "load(\"@rules_java//java:defs.bzl\", \"java_runtime\")\n\npackage(default_visibility = [\"//visibility:public\"])\n\nexports_files([\"WORKSPACE\", \"BUILD.bazel\"])\n\nfilegroup(\n    name = \"jre\",\n    srcs = glob(\n        [\n            \"jre/bin/**\",\n            \"jre/lib/**\",\n        ],\n        allow_empty = True,\n        # In some configurations, Java browser plugin is considered harmful and\n        # common antivirus software blocks access to npjp2.dll interfering with Bazel,\n        # so do not include it in JRE on Windows.\n        exclude = [\"jre/bin/plugin2/**\"],\n    ),\n)\n\nfilegroup(\n    name = \"jdk-bin\",\n    srcs = glob(\n        [\"bin/**\"],\n        # The JDK on Windows sometimes contains a directory called\n        # \"%systemroot%\", which is not a valid label.\n        exclude = [\"**/*%*/**\"],\n    ),\n)\n\n# This folder holds security policies.\nfilegroup(\n    name = \"jdk-conf\",\n    srcs = glob(\n        [\"conf/**\"],\n        allow_empty = True,\n    ),\n)\n\nfilegroup(\n    name = \"jdk-include\",\n    srcs = glob(\n        [\"include/**\"],\n        allow_empty = True,\n    ),\n)\n\nfilegroup(\n    name = \"jdk-lib\",\n    srcs = glob(\n        [\"lib/**\", \"release\"],\n        allow_empty = True,\n        exclude = [\n            \"lib/missioncontrol/**\",\n            \"lib/visualvm/**\",\n        ],\n    ),\n)\n\njava_runtime(\n    name = \"jdk\",\n    srcs = [\n        \":jdk-bin\",\n        \":jdk-conf\",\n        \":jdk-include\",\n        \":jdk-lib\",\n        \":jre\",\n    ],\n    # Provide the 'java` binary explicitly so that the correct path is used by\n    # Bazel even when the host platform differs from the execution platform.\n    # Exactly one of the two globs will be empty depending on the host platform.\n    # When --incompatible_disallow_empty_glob is enabled, each individual empty\n    # glob will fail without allow_empty = True, even if the overall result is\n    # non-empty.\n    java = glob([\"bin/java.exe\", \"bin/java\"], allow_empty = True)[0],\n    version = 21,\n)\n",
              "sha256": "e8260516de8b60661422a725f1df2c36ef888f6fb35393566b00e7325db3d04e",
              "strip_prefix": "zulu21.32.17-ca-jdk21.0.2-macosx_aarch64",
              "urls": [
                "https://mirror.bazel.build/cdn.azul.com/zulu/bin/zulu21.32.17-ca-jdk21.0.2-macosx_aarch64.tar.gz",
                "https://cdn.azul.com/zulu/bin/zulu21.32.17-ca-jdk21.0.2-macosx_aarch64.tar.gz"
              ]
            }
          },
          "remotejdk17_macos_aarch64": {
            "bzlFile": "@@bazel_tools//tools/build_defs/repo:http.bzl",
            "ruleClassName": "http_archive",
            "attributes": {
              "build_file_content": "load(\"@rules_java//java:defs.bzl\", \"java_runtime\")\n\npackage(default_visibility = [\"//visibility:public\"])\n\nexports_files([\"WORKSPACE\", \"BUILD.bazel\"])\n\nfilegroup(\n    name = \"jre\",\n    srcs = glob(\n        [\n            \"jre/bin/**\",\n            \"jre/lib/**\",\n        ],\n        allow_empty = True,\n        # In some configurations, Java browser plugin is considered harmful and\n        # common antivirus software blocks access to npjp2.dll interfering with Bazel,\n        # so do not include it in JRE on Windows.\n        exclude = [\"jre/bin/plugin2/**\"],\n    ),\n)\n\nfilegroup(\n    name = \"jdk-bin\",\n    srcs = glob(\n        [\"bin/**\"],\n        # The JDK on Windows sometimes contains a directory called\n        # \"%systemroot%\", which is not a valid label.\n        exclude = [\"**/*%*/**\"],\n    ),\n)\n\n# This folder holds security policies.\nfilegroup(\n    name = \"jdk-conf\",\n    srcs = glob(\n        [\"conf/**\"],\n        allow_empty = True,\n    ),\n)\n\nfilegroup(\n    name = \"jdk-include\",\n    srcs = glob(\n        [\"include/**\"],\n        allow_empty = True,\n    ),\n)\n\nfilegroup(\n    name = \"jdk-lib\",\n    srcs = glob(\n        [\"lib/**\", \"release\"],\n        allow_empty = True,\n        exclude = [\n            \"lib/missioncontrol/**\",\n            \"lib/visualvm/**\",\n        ],\n    ),\n)\n\njava_runtime(\n    name = \"jdk\",\n    srcs = [\n        \":jdk-bin\",\n        \":jdk-conf\",\n        \":jdk-include\",\n        \":jdk-lib\",\n        \":jre\",\n    ],\n    # Provide the 'java` binary explicitly so that the correct path is used by\n    # Bazel even when the host platform differs from the execution platform.\n    # Exactly one of the two globs will be empty depending on the host platform.\n    # When --incompatible_disallow_empty_glob is enabled, each individual empty\n    # glob will fail without allow_empty = True, even if the overall result is\n    # non-empty.\n    java = glob([\"bin/java.exe\", \"bin/java\"], allow_empty = True)[0],\n    version = 17,\n)\n",
              "sha256": "314b04568ec0ae9b36ba03c9cbd42adc9e1265f74678923b19297d66eb84dcca",
              "strip_prefix": "zulu17.44.53-ca-jdk17.0.8.1-macosx_aarch64",
              "urls": [
                "https://mirror.bazel.build/cdn.azul.com/zulu/bin/zulu17.44.53-ca-jdk17.0.8.1-macosx_aarch64.tar.gz",
                "https://cdn.azul.com/zulu/bin/zulu17.44.53-ca-jdk17.0.8.1-macosx_aarch64.tar.gz"
              ]
            }
          },
          "remotejdk11_win": {
            "bzlFile": "@@bazel_tools//tools/build_defs/repo:http.bzl",
            "ruleClassName": "http_archive",
            "attributes": {
              "build_file_content": "load(\"@rules_java//java:defs.bzl\", \"java_runtime\")\n\npackage(default_visibility = [\"//visibility:public\"])\n\nexports_files([\"WORKSPACE\", \"BUILD.bazel\"])\n\nfilegroup(\n    name = \"jre\",\n    srcs = glob(\n        [\n            \"jre/bin/**\",\n            \"jre/lib/**\",\n        ],\n        allow_empty = True,\n        # In some configurations, Java browser plugin is considered harmful and\n        # common antivirus software blocks access to npjp2.dll interfering with Bazel,\n        # so do not include it in JRE on Windows.\n        exclude = [\"jre/bin/plugin2/**\"],\n    ),\n)\n\nfilegroup(\n    name = \"jdk-bin\",\n    srcs = glob(\n        [\"bin/**\"],\n        # The JDK on Windows sometimes contains a directory called\n        # \"%systemroot%\", which is not a valid label.\n        exclude = [\"**/*%*/**\"],\n    ),\n)\n\n# This folder holds security policies.\nfilegroup(\n    name = \"jdk-conf\",\n    srcs = glob(\n        [\"conf/**\"],\n        allow_empty = True,\n    ),\n)\n\nfilegroup(\n    name = \"jdk-include\",\n    srcs = glob(\n        [\"include/**\"],\n        allow_empty = True,\n    ),\n)\n\nfilegroup(\n    name = \"jdk-lib\",\n    srcs = glob(\n        [\"lib/**\", \"release\"],\n        allow_empty = True,\n        exclude = [\n            \"lib/missioncontrol/**\",\n            \"lib/visualvm/**\",\n        ],\n    ),\n)\n\njava_runtime(\n    name = \"jdk\",\n    srcs = [\n        \":jdk-bin\",\n        \":jdk-conf\",\n        \":jdk-include\",\n        \":jdk-lib\",\n        \":jre\",\n    ],\n    # Provide the 'java` binary explicitly so that the correct path is used by\n    # Bazel even when the host platform differs from the execution platform.\n    # Exactly one of the two globs will be empty depending on the host platform.\n    # When --incompatible_disallow_empty_glob is enabled, each individual empty\n    # glob will fail without allow_empty = True, even if the overall result is\n    # non-empty.\n    java = glob([\"bin/java.exe\", \"bin/java\"], allow_empty = True)[0],\n    version = 11,\n)\n",
              "sha256": "43408193ce2fa0862819495b5ae8541085b95660153f2adcf91a52d3a1710e83",
              "strip_prefix": "zulu11.66.15-ca-jdk11.0.20-win_x64",
              "urls": [
                "https://mirror.bazel.build/cdn.azul.com/zulu/bin/zulu11.66.15-ca-jdk11.0.20-win_x64.zip",
                "https://cdn.azul.com/zulu/bin/zulu11.66.15-ca-jdk11.0.20-win_x64.zip"
              ]
            }
          },
          "remotejdk11_linux_toolchain_config_repo": {
            "bzlFile": "@@rules_java~//toolchains:remote_java_repository.bzl",
            "ruleClassName": "_toolchain_config",
            "attributes": {
              "build_file": "\nconfig_setting(\n    name = \"prefix_version_setting\",\n    values = {\"java_runtime_version\": \"remotejdk_11\"},\n    visibility = [\"//visibility:private\"],\n)\nconfig_setting(\n    name = \"version_setting\",\n    values = {\"java_runtime_version\": \"11\"},\n    visibility = [\"//visibility:private\"],\n)\nalias(\n    name = \"version_or_prefix_version_setting\",\n    actual = select({\n        \":version_setting\": \":version_setting\",\n        \"//conditions:default\": \":prefix_version_setting\",\n    }),\n    visibility = [\"//visibility:private\"],\n)\ntoolchain(\n    name = \"toolchain\",\n    target_compatible_with = [\"@platforms//os:linux\", \"@platforms//cpu:x86_64\"],\n    target_settings = [\":version_or_prefix_version_setting\"],\n    toolchain_type = \"@bazel_tools//tools/jdk:runtime_toolchain_type\",\n    toolchain = \"@remotejdk11_linux//:jdk\",\n)\ntoolchain(\n    name = \"bootstrap_runtime_toolchain\",\n    # These constraints are not required for correctness, but prevent fetches of remote JDK for\n    # different architectures. As every Java compilation toolchain depends on a bootstrap runtime in\n    # the same configuration, this constraint will not result in toolchain resolution failures.\n    exec_compatible_with = [\"@platforms//os:linux\", \"@platforms//cpu:x86_64\"],\n    target_settings = [\":version_or_prefix_version_setting\"],\n    toolchain_type = \"@bazel_tools//tools/jdk:bootstrap_runtime_toolchain_type\",\n    toolchain = \"@remotejdk11_linux//:jdk\",\n)\n"
            }
          },
          "remotejdk11_macos": {
            "bzlFile": "@@bazel_tools//tools/build_defs/repo:http.bzl",
            "ruleClassName": "http_archive",
            "attributes": {
              "build_file_content": "load(\"@rules_java//java:defs.bzl\", \"java_runtime\")\n\npackage(default_visibility = [\"//visibility:public\"])\n\nexports_files([\"WORKSPACE\", \"BUILD.bazel\"])\n\nfilegroup(\n    name = \"jre\",\n    srcs = glob(\n        [\n            \"jre/bin/**\",\n            \"jre/lib/**\",\n        ],\n        allow_empty = True,\n        # In some configurations, Java browser plugin is considered harmful and\n        # common antivirus software blocks access to npjp2.dll interfering with Bazel,\n        # so do not include it in JRE on Windows.\n        exclude = [\"jre/bin/plugin2/**\"],\n    ),\n)\n\nfilegroup(\n    name = \"jdk-bin\",\n    srcs = glob(\n        [\"bin/**\"],\n        # The JDK on Windows sometimes contains a directory called\n        # \"%systemroot%\", which is not a valid label.\n        exclude = [\"**/*%*/**\"],\n    ),\n)\n\n# This folder holds security policies.\nfilegroup(\n    name = \"jdk-conf\",\n    srcs = glob(\n        [\"conf/**\"],\n        allow_empty = True,\n    ),\n)\n\nfilegroup(\n    name = \"jdk-include\",\n    srcs = glob(\n        [\"include/**\"],\n        allow_empty = True,\n    ),\n)\n\nfilegroup(\n    name = \"jdk-lib\",\n    srcs = glob(\n        [\"lib/**\", \"release\"],\n        allow_empty = True,\n        exclude = [\n            \"lib/missioncontrol/**\",\n            \"lib/visualvm/**\",\n        ],\n    ),\n)\n\njava_runtime(\n    name = \"jdk\",\n    srcs = [\n        \":jdk-bin\",\n        \":jdk-conf\",\n        \":jdk-include\",\n        \":jdk-lib\",\n        \":jre\",\n    ],\n    # Provide the 'java` binary explicitly so that the correct path is used by\n    # Bazel even when the host platform differs from the execution platform.\n    # Exactly one of the two globs will be empty depending on the host platform.\n    # When --incompatible_disallow_empty_glob is enabled, each individual empty\n    # glob will fail without allow_empty = True, even if the overall result is\n    # non-empty.\n    java = glob([\"bin/java.exe\", \"bin/java\"], allow_empty = True)[0],\n    version = 11,\n)\n",
              "sha256": "bcaab11cfe586fae7583c6d9d311c64384354fb2638eb9a012eca4c3f1a1d9fd",
              "strip_prefix": "zulu11.66.15-ca-jdk11.0.20-macosx_x64",
              "urls": [
                "https://mirror.bazel.build/cdn.azul.com/zulu/bin/zulu11.66.15-ca-jdk11.0.20-macosx_x64.tar.gz",
                "https://cdn.azul.com/zulu/bin/zulu11.66.15-ca-jdk11.0.20-macosx_x64.tar.gz"
              ]
            }
          },
          "remotejdk11_win_arm64": {
            "bzlFile": "@@bazel_tools//tools/build_defs/repo:http.bzl",
            "ruleClassName": "http_archive",
            "attributes": {
              "build_file_content": "load(\"@rules_java//java:defs.bzl\", \"java_runtime\")\n\npackage(default_visibility = [\"//visibility:public\"])\n\nexports_files([\"WORKSPACE\", \"BUILD.bazel\"])\n\nfilegroup(\n    name = \"jre\",\n    srcs = glob(\n        [\n            \"jre/bin/**\",\n            \"jre/lib/**\",\n        ],\n        allow_empty = True,\n        # In some configurations, Java browser plugin is considered harmful and\n        # common antivirus software blocks access to npjp2.dll interfering with Bazel,\n        # so do not include it in JRE on Windows.\n        exclude = [\"jre/bin/plugin2/**\"],\n    ),\n)\n\nfilegroup(\n    name = \"jdk-bin\",\n    srcs = glob(\n        [\"bin/**\"],\n        # The JDK on Windows sometimes contains a directory called\n        # \"%systemroot%\", which is not a valid label.\n        exclude = [\"**/*%*/**\"],\n    ),\n)\n\n# This folder holds security policies.\nfilegroup(\n    name = \"jdk-conf\",\n    srcs = glob(\n        [\"conf/**\"],\n        allow_empty = True,\n    ),\n)\n\nfilegroup(\n    name = \"jdk-include\",\n    srcs = glob(\n        [\"include/**\"],\n        allow_empty = True,\n    ),\n)\n\nfilegroup(\n    name = \"jdk-lib\",\n    srcs = glob(\n        [\"lib/**\", \"release\"],\n        allow_empty = True,\n        exclude = [\n            \"lib/missioncontrol/**\",\n            \"lib/visualvm/**\",\n        ],\n    ),\n)\n\njava_runtime(\n    name = \"jdk\",\n    srcs = [\n        \":jdk-bin\",\n        \":jdk-conf\",\n        \":jdk-include\",\n        \":jdk-lib\",\n        \":jre\",\n    ],\n    # Provide the 'java` binary explicitly so that the correct path is used by\n    # Bazel even when the host platform differs from the execution platform.\n    # Exactly one of the two globs will be empty depending on the host platform.\n    # When --incompatible_disallow_empty_glob is enabled, each individual empty\n    # glob will fail without allow_empty = True, even if the overall result is\n    # non-empty.\n    java = glob([\"bin/java.exe\", \"bin/java\"], allow_empty = True)[0],\n    version = 11,\n)\n",
              "sha256": "b8a28e6e767d90acf793ea6f5bed0bb595ba0ba5ebdf8b99f395266161e53ec2",
              "strip_prefix": "jdk-11.0.13+8",
              "urls": [
                "https://mirror.bazel.build/aka.ms/download-jdk/microsoft-jdk-11.0.13.8.1-windows-aarch64.zip"
              ]
            }
          },
          "remotejdk21_macos": {
            "bzlFile": "@@bazel_tools//tools/build_defs/repo:http.bzl",
            "ruleClassName": "http_archive",
            "attributes": {
              "build_file_content": "load(\"@rules_java//java:defs.bzl\", \"java_runtime\")\n\npackage(default_visibility = [\"//visibility:public\"])\n\nexports_files([\"WORKSPACE\", \"BUILD.bazel\"])\n\nfilegroup(\n    name = \"jre\",\n    srcs = glob(\n        [\n            \"jre/bin/**\",\n            \"jre/lib/**\",\n        ],\n        allow_empty = True,\n        # In some configurations, Java browser plugin is considered harmful and\n        # common antivirus software blocks access to npjp2.dll interfering with Bazel,\n        # so do not include it in JRE on Windows.\n        exclude = [\"jre/bin/plugin2/**\"],\n    ),\n)\n\nfilegroup(\n    name = \"jdk-bin\",\n    srcs = glob(\n        [\"bin/**\"],\n        # The JDK on Windows sometimes contains a directory called\n        # \"%systemroot%\", which is not a valid label.\n        exclude = [\"**/*%*/**\"],\n    ),\n)\n\n# This folder holds security policies.\nfilegroup(\n    name = \"jdk-conf\",\n    srcs = glob(\n        [\"conf/**\"],\n        allow_empty = True,\n    ),\n)\n\nfilegroup(\n    name = \"jdk-include\",\n    srcs = glob(\n        [\"include/**\"],\n        allow_empty = True,\n    ),\n)\n\nfilegroup(\n    name = \"jdk-lib\",\n    srcs = glob(\n        [\"lib/**\", \"release\"],\n        allow_empty = True,\n        exclude = [\n            \"lib/missioncontrol/**\",\n            \"lib/visualvm/**\",\n        ],\n    ),\n)\n\njava_runtime(\n    name = \"jdk\",\n    srcs = [\n        \":jdk-bin\",\n        \":jdk-conf\",\n        \":jdk-include\",\n        \":jdk-lib\",\n        \":jre\",\n    ],\n    # Provide the 'java` binary explicitly so that the correct path is used by\n    # Bazel even when the host platform differs from the execution platform.\n    # Exactly one of the two globs will be empty depending on the host platform.\n    # When --incompatible_disallow_empty_glob is enabled, each individual empty\n    # glob will fail without allow_empty = True, even if the overall result is\n    # non-empty.\n    java = glob([\"bin/java.exe\", \"bin/java\"], allow_empty = True)[0],\n    version = 21,\n)\n",
              "sha256": "3ad8fe288eb57d975c2786ae453a036aa46e47ab2ac3d81538ebae2a54d3c025",
              "strip_prefix": "zulu21.32.17-ca-jdk21.0.2-macosx_x64",
              "urls": [
                "https://mirror.bazel.build/cdn.azul.com/zulu/bin/zulu21.32.17-ca-jdk21.0.2-macosx_x64.tar.gz",
                "https://cdn.azul.com/zulu/bin/zulu21.32.17-ca-jdk21.0.2-macosx_x64.tar.gz"
              ]
            }
          },
          "remotejdk17_macos_aarch64_toolchain_config_repo": {
            "bzlFile": "@@rules_java~//toolchains:remote_java_repository.bzl",
            "ruleClassName": "_toolchain_config",
            "attributes": {
              "build_file": "\nconfig_setting(\n    name = \"prefix_version_setting\",\n    values = {\"java_runtime_version\": \"remotejdk_17\"},\n    visibility = [\"//visibility:private\"],\n)\nconfig_setting(\n    name = \"version_setting\",\n    values = {\"java_runtime_version\": \"17\"},\n    visibility = [\"//visibility:private\"],\n)\nalias(\n    name = \"version_or_prefix_version_setting\",\n    actual = select({\n        \":version_setting\": \":version_setting\",\n        \"//conditions:default\": \":prefix_version_setting\",\n    }),\n    visibility = [\"//visibility:private\"],\n)\ntoolchain(\n    name = \"toolchain\",\n    target_compatible_with = [\"@platforms//os:macos\", \"@platforms//cpu:aarch64\"],\n    target_settings = [\":version_or_prefix_version_setting\"],\n    toolchain_type = \"@bazel_tools//tools/jdk:runtime_toolchain_type\",\n    toolchain = \"@remotejdk17_macos_aarch64//:jdk\",\n)\ntoolchain(\n    name = \"bootstrap_runtime_toolchain\",\n    # These constraints are not required for correctness, but prevent fetches of remote JDK for\n    # different architectures. As every Java compilation toolchain depends on a bootstrap runtime in\n    # the same configuration, this constraint will not result in toolchain resolution failures.\n    exec_compatible_with = [\"@platforms//os:macos\", \"@platforms//cpu:aarch64\"],\n    target_settings = [\":version_or_prefix_version_setting\"],\n    toolchain_type = \"@bazel_tools//tools/jdk:bootstrap_runtime_toolchain_type\",\n    toolchain = \"@remotejdk17_macos_aarch64//:jdk\",\n)\n"
            }
          },
          "remotejdk11_macos_aarch64_toolchain_config_repo": {
            "bzlFile": "@@rules_java~//toolchains:remote_java_repository.bzl",
            "ruleClassName": "_toolchain_config",
            "attributes": {
              "build_file": "\nconfig_setting(\n    name = \"prefix_version_setting\",\n    values = {\"java_runtime_version\": \"remotejdk_11\"},\n    visibility = [\"//visibility:private\"],\n)\nconfig_setting(\n    name = \"version_setting\",\n    values = {\"java_runtime_version\": \"11\"},\n    visibility = [\"//visibility:private\"],\n)\nalias(\n    name = \"version_or_prefix_version_setting\",\n    actual = select({\n        \":version_setting\": \":version_setting\",\n        \"//conditions:default\": \":prefix_version_setting\",\n    }),\n    visibility = [\"//visibility:private\"],\n)\ntoolchain(\n    name = \"toolchain\",\n    target_compatible_with = [\"@platforms//os:macos\", \"@platforms//cpu:aarch64\"],\n    target_settings = [\":version_or_prefix_version_setting\"],\n    toolchain_type = \"@bazel_tools//tools/jdk:runtime_toolchain_type\",\n    toolchain = \"@remotejdk11_macos_aarch64//:jdk\",\n)\ntoolchain(\n    name = \"bootstrap_runtime_toolchain\",\n    # These constraints are not required for correctness, but prevent fetches of remote JDK for\n    # different architectures. As every Java compilation toolchain depends on a bootstrap runtime in\n    # the same configuration, this constraint will not result in toolchain resolution failures.\n    exec_compatible_with = [\"@platforms//os:macos\", \"@platforms//cpu:aarch64\"],\n    target_settings = [\":version_or_prefix_version_setting\"],\n    toolchain_type = \"@bazel_tools//tools/jdk:bootstrap_runtime_toolchain_type\",\n    toolchain = \"@remotejdk11_macos_aarch64//:jdk\",\n)\n"
            }
          },
          "remotejdk21_linux": {
            "bzlFile": "@@bazel_tools//tools/build_defs/repo:http.bzl",
            "ruleClassName": "http_archive",
            "attributes": {
              "build_file_content": "load(\"@rules_java//java:defs.bzl\", \"java_runtime\")\n\npackage(default_visibility = [\"//visibility:public\"])\n\nexports_files([\"WORKSPACE\", \"BUILD.bazel\"])\n\nfilegroup(\n    name = \"jre\",\n    srcs = glob(\n        [\n            \"jre/bin/**\",\n            \"jre/lib/**\",\n        ],\n        allow_empty = True,\n        # In some configurations, Java browser plugin is considered harmful and\n        # common antivirus software blocks access to npjp2.dll interfering with Bazel,\n        # so do not include it in JRE on Windows.\n        exclude = [\"jre/bin/plugin2/**\"],\n    ),\n)\n\nfilegroup(\n    name = \"jdk-bin\",\n    srcs = glob(\n        [\"bin/**\"],\n        # The JDK on Windows sometimes contains a directory called\n        # \"%systemroot%\", which is not a valid label.\n        exclude = [\"**/*%*/**\"],\n    ),\n)\n\n# This folder holds security policies.\nfilegroup(\n    name = \"jdk-conf\",\n    srcs = glob(\n        [\"conf/**\"],\n        allow_empty = True,\n    ),\n)\n\nfilegroup(\n    name = \"jdk-include\",\n    srcs = glob(\n        [\"include/**\"],\n        allow_empty = True,\n    ),\n)\n\nfilegroup(\n    name = \"jdk-lib\",\n    srcs = glob(\n        [\"lib/**\", \"release\"],\n        allow_empty = True,\n        exclude = [\n            \"lib/missioncontrol/**\",\n            \"lib/visualvm/**\",\n        ],\n    ),\n)\n\njava_runtime(\n    name = \"jdk\",\n    srcs = [\n        \":jdk-bin\",\n        \":jdk-conf\",\n        \":jdk-include\",\n        \":jdk-lib\",\n        \":jre\",\n    ],\n    # Provide the 'java` binary explicitly so that the correct path is used by\n    # Bazel even when the host platform differs from the execution platform.\n    # Exactly one of the two globs will be empty depending on the host platform.\n    # When --incompatible_disallow_empty_glob is enabled, each individual empty\n    # glob will fail without allow_empty = True, even if the overall result is\n    # non-empty.\n    java = glob([\"bin/java.exe\", \"bin/java\"], allow_empty = True)[0],\n    version = 21,\n)\n",
              "sha256": "5ad730fbee6bb49bfff10bf39e84392e728d89103d3474a7e5def0fd134b300a",
              "strip_prefix": "zulu21.32.17-ca-jdk21.0.2-linux_x64",
              "urls": [
                "https://mirror.bazel.build/cdn.azul.com/zulu/bin/zulu21.32.17-ca-jdk21.0.2-linux_x64.tar.gz",
                "https://cdn.azul.com/zulu/bin/zulu21.32.17-ca-jdk21.0.2-linux_x64.tar.gz"
              ]
            }
          },
          "remote_java_tools_linux": {
            "bzlFile": "@@bazel_tools//tools/build_defs/repo:http.bzl",
            "ruleClassName": "http_archive",
            "attributes": {
              "sha256": "d7308c073d6f85a65289e2623cbf78709c904928e72e4f98956cb01c87499a1c",
              "urls": [
                "https://mirror.bazel.build/bazel_java_tools/releases/java/v13.5/java_tools_linux-v13.5.zip",
                "https://github.com/bazelbuild/java_tools/releases/download/java_v13.5/java_tools_linux-v13.5.zip"
              ]
            }
          },
          "remotejdk21_win": {
            "bzlFile": "@@bazel_tools//tools/build_defs/repo:http.bzl",
            "ruleClassName": "http_archive",
            "attributes": {
              "build_file_content": "load(\"@rules_java//java:defs.bzl\", \"java_runtime\")\n\npackage(default_visibility = [\"//visibility:public\"])\n\nexports_files([\"WORKSPACE\", \"BUILD.bazel\"])\n\nfilegroup(\n    name = \"jre\",\n    srcs = glob(\n        [\n            \"jre/bin/**\",\n            \"jre/lib/**\",\n        ],\n        allow_empty = True,\n        # In some configurations, Java browser plugin is considered harmful and\n        # common antivirus software blocks access to npjp2.dll interfering with Bazel,\n        # so do not include it in JRE on Windows.\n        exclude = [\"jre/bin/plugin2/**\"],\n    ),\n)\n\nfilegroup(\n    name = \"jdk-bin\",\n    srcs = glob(\n        [\"bin/**\"],\n        # The JDK on Windows sometimes contains a directory called\n        # \"%systemroot%\", which is not a valid label.\n        exclude = [\"**/*%*/**\"],\n    ),\n)\n\n# This folder holds security policies.\nfilegroup(\n    name = \"jdk-conf\",\n    srcs = glob(\n        [\"conf/**\"],\n        allow_empty = True,\n    ),\n)\n\nfilegroup(\n    name = \"jdk-include\",\n    srcs = glob(\n        [\"include/**\"],\n        allow_empty = True,\n    ),\n)\n\nfilegroup(\n    name = \"jdk-lib\",\n    srcs = glob(\n        [\"lib/**\", \"release\"],\n        allow_empty = True,\n        exclude = [\n            \"lib/missioncontrol/**\",\n            \"lib/visualvm/**\",\n        ],\n    ),\n)\n\njava_runtime(\n    name = \"jdk\",\n    srcs = [\n        \":jdk-bin\",\n        \":jdk-conf\",\n        \":jdk-include\",\n        \":jdk-lib\",\n        \":jre\",\n    ],\n    # Provide the 'java` binary explicitly so that the correct path is used by\n    # Bazel even when the host platform differs from the execution platform.\n    # Exactly one of the two globs will be empty depending on the host platform.\n    # When --incompatible_disallow_empty_glob is enabled, each individual empty\n    # glob will fail without allow_empty = True, even if the overall result is\n    # non-empty.\n    java = glob([\"bin/java.exe\", \"bin/java\"], allow_empty = True)[0],\n    version = 21,\n)\n",
              "sha256": "f7cc15ca17295e69c907402dfe8db240db446e75d3b150da7bf67243cded93de",
              "strip_prefix": "zulu21.32.17-ca-jdk21.0.2-win_x64",
              "urls": [
                "https://mirror.bazel.build/cdn.azul.com/zulu/bin/zulu21.32.17-ca-jdk21.0.2-win_x64.zip",
                "https://cdn.azul.com/zulu/bin/zulu21.32.17-ca-jdk21.0.2-win_x64.zip"
              ]
            }
          },
          "remotejdk21_linux_aarch64": {
            "bzlFile": "@@bazel_tools//tools/build_defs/repo:http.bzl",
            "ruleClassName": "http_archive",
            "attributes": {
              "build_file_content": "load(\"@rules_java//java:defs.bzl\", \"java_runtime\")\n\npackage(default_visibility = [\"//visibility:public\"])\n\nexports_files([\"WORKSPACE\", \"BUILD.bazel\"])\n\nfilegroup(\n    name = \"jre\",\n    srcs = glob(\n        [\n            \"jre/bin/**\",\n            \"jre/lib/**\",\n        ],\n        allow_empty = True,\n        # In some configurations, Java browser plugin is considered harmful and\n        # common antivirus software blocks access to npjp2.dll interfering with Bazel,\n        # so do not include it in JRE on Windows.\n        exclude = [\"jre/bin/plugin2/**\"],\n    ),\n)\n\nfilegroup(\n    name = \"jdk-bin\",\n    srcs = glob(\n        [\"bin/**\"],\n        # The JDK on Windows sometimes contains a directory called\n        # \"%systemroot%\", which is not a valid label.\n        exclude = [\"**/*%*/**\"],\n    ),\n)\n\n# This folder holds security policies.\nfilegroup(\n    name = \"jdk-conf\",\n    srcs = glob(\n        [\"conf/**\"],\n        allow_empty = True,\n    ),\n)\n\nfilegroup(\n    name = \"jdk-include\",\n    srcs = glob(\n        [\"include/**\"],\n        allow_empty = True,\n    ),\n)\n\nfilegroup(\n    name = \"jdk-lib\",\n    srcs = glob(\n        [\"lib/**\", \"release\"],\n        allow_empty = True,\n        exclude = [\n            \"lib/missioncontrol/**\",\n            \"lib/visualvm/**\",\n        ],\n    ),\n)\n\njava_runtime(\n    name = \"jdk\",\n    srcs = [\n        \":jdk-bin\",\n        \":jdk-conf\",\n        \":jdk-include\",\n        \":jdk-lib\",\n        \":jre\",\n    ],\n    # Provide the 'java` binary explicitly so that the correct path is used by\n    # Bazel even when the host platform differs from the execution platform.\n    # Exactly one of the two globs will be empty depending on the host platform.\n    # When --incompatible_disallow_empty_glob is enabled, each individual empty\n    # glob will fail without allow_empty = True, even if the overall result is\n    # non-empty.\n    java = glob([\"bin/java.exe\", \"bin/java\"], allow_empty = True)[0],\n    version = 21,\n)\n",
              "sha256": "ce7df1af5d44a9f455617c4b8891443fbe3e4b269c777d8b82ed66f77167cfe0",
              "strip_prefix": "zulu21.32.17-ca-jdk21.0.2-linux_aarch64",
              "urls": [
                "https://cdn.azul.com/zulu/bin/zulu21.32.17-ca-jdk21.0.2-linux_aarch64.tar.gz",
                "https://mirror.bazel.build/cdn.azul.com/zulu/bin/zulu21.32.17-ca-jdk21.0.2-linux_aarch64.tar.gz"
              ]
            }
          },
          "remotejdk11_linux_aarch64_toolchain_config_repo": {
            "bzlFile": "@@rules_java~//toolchains:remote_java_repository.bzl",
            "ruleClassName": "_toolchain_config",
            "attributes": {
              "build_file": "\nconfig_setting(\n    name = \"prefix_version_setting\",\n    values = {\"java_runtime_version\": \"remotejdk_11\"},\n    visibility = [\"//visibility:private\"],\n)\nconfig_setting(\n    name = \"version_setting\",\n    values = {\"java_runtime_version\": \"11\"},\n    visibility = [\"//visibility:private\"],\n)\nalias(\n    name = \"version_or_prefix_version_setting\",\n    actual = select({\n        \":version_setting\": \":version_setting\",\n        \"//conditions:default\": \":prefix_version_setting\",\n    }),\n    visibility = [\"//visibility:private\"],\n)\ntoolchain(\n    name = \"toolchain\",\n    target_compatible_with = [\"@platforms//os:linux\", \"@platforms//cpu:aarch64\"],\n    target_settings = [\":version_or_prefix_version_setting\"],\n    toolchain_type = \"@bazel_tools//tools/jdk:runtime_toolchain_type\",\n    toolchain = \"@remotejdk11_linux_aarch64//:jdk\",\n)\ntoolchain(\n    name = \"bootstrap_runtime_toolchain\",\n    # These constraints are not required for correctness, but prevent fetches of remote JDK for\n    # different architectures. As every Java compilation toolchain depends on a bootstrap runtime in\n    # the same configuration, this constraint will not result in toolchain resolution failures.\n    exec_compatible_with = [\"@platforms//os:linux\", \"@platforms//cpu:aarch64\"],\n    target_settings = [\":version_or_prefix_version_setting\"],\n    toolchain_type = \"@bazel_tools//tools/jdk:bootstrap_runtime_toolchain_type\",\n    toolchain = \"@remotejdk11_linux_aarch64//:jdk\",\n)\n"
            }
          },
          "remotejdk11_linux_s390x": {
            "bzlFile": "@@bazel_tools//tools/build_defs/repo:http.bzl",
            "ruleClassName": "http_archive",
            "attributes": {
              "build_file_content": "load(\"@rules_java//java:defs.bzl\", \"java_runtime\")\n\npackage(default_visibility = [\"//visibility:public\"])\n\nexports_files([\"WORKSPACE\", \"BUILD.bazel\"])\n\nfilegroup(\n    name = \"jre\",\n    srcs = glob(\n        [\n            \"jre/bin/**\",\n            \"jre/lib/**\",\n        ],\n        allow_empty = True,\n        # In some configurations, Java browser plugin is considered harmful and\n        # common antivirus software blocks access to npjp2.dll interfering with Bazel,\n        # so do not include it in JRE on Windows.\n        exclude = [\"jre/bin/plugin2/**\"],\n    ),\n)\n\nfilegroup(\n    name = \"jdk-bin\",\n    srcs = glob(\n        [\"bin/**\"],\n        # The JDK on Windows sometimes contains a directory called\n        # \"%systemroot%\", which is not a valid label.\n        exclude = [\"**/*%*/**\"],\n    ),\n)\n\n# This folder holds security policies.\nfilegroup(\n    name = \"jdk-conf\",\n    srcs = glob(\n        [\"conf/**\"],\n        allow_empty = True,\n    ),\n)\n\nfilegroup(\n    name = \"jdk-include\",\n    srcs = glob(\n        [\"include/**\"],\n        allow_empty = True,\n    ),\n)\n\nfilegroup(\n    name = \"jdk-lib\",\n    srcs = glob(\n        [\"lib/**\", \"release\"],\n        allow_empty = True,\n        exclude = [\n            \"lib/missioncontrol/**\",\n            \"lib/visualvm/**\",\n        ],\n    ),\n)\n\njava_runtime(\n    name = \"jdk\",\n    srcs = [\n        \":jdk-bin\",\n        \":jdk-conf\",\n        \":jdk-include\",\n        \":jdk-lib\",\n        \":jre\",\n    ],\n    # Provide the 'java` binary explicitly so that the correct path is used by\n    # Bazel even when the host platform differs from the execution platform.\n    # Exactly one of the two globs will be empty depending on the host platform.\n    # When --incompatible_disallow_empty_glob is enabled, each individual empty\n    # glob will fail without allow_empty = True, even if the overall result is\n    # non-empty.\n    java = glob([\"bin/java.exe\", \"bin/java\"], allow_empty = True)[0],\n    version = 11,\n)\n",
              "sha256": "a58fc0361966af0a5d5a31a2d8a208e3c9bb0f54f345596fd80b99ea9a39788b",
              "strip_prefix": "jdk-11.0.15+10",
              "urls": [
                "https://mirror.bazel.build/github.com/adoptium/temurin11-binaries/releases/download/jdk-11.0.15+10/OpenJDK11U-jdk_s390x_linux_hotspot_11.0.15_10.tar.gz",
                "https://github.com/adoptium/temurin11-binaries/releases/download/jdk-11.0.15+10/OpenJDK11U-jdk_s390x_linux_hotspot_11.0.15_10.tar.gz"
              ]
            }
          },
          "remotejdk17_linux_aarch64": {
            "bzlFile": "@@bazel_tools//tools/build_defs/repo:http.bzl",
            "ruleClassName": "http_archive",
            "attributes": {
              "build_file_content": "load(\"@rules_java//java:defs.bzl\", \"java_runtime\")\n\npackage(default_visibility = [\"//visibility:public\"])\n\nexports_files([\"WORKSPACE\", \"BUILD.bazel\"])\n\nfilegroup(\n    name = \"jre\",\n    srcs = glob(\n        [\n            \"jre/bin/**\",\n            \"jre/lib/**\",\n        ],\n        allow_empty = True,\n        # In some configurations, Java browser plugin is considered harmful and\n        # common antivirus software blocks access to npjp2.dll interfering with Bazel,\n        # so do not include it in JRE on Windows.\n        exclude = [\"jre/bin/plugin2/**\"],\n    ),\n)\n\nfilegroup(\n    name = \"jdk-bin\",\n    srcs = glob(\n        [\"bin/**\"],\n        # The JDK on Windows sometimes contains a directory called\n        # \"%systemroot%\", which is not a valid label.\n        exclude = [\"**/*%*/**\"],\n    ),\n)\n\n# This folder holds security policies.\nfilegroup(\n    name = \"jdk-conf\",\n    srcs = glob(\n        [\"conf/**\"],\n        allow_empty = True,\n    ),\n)\n\nfilegroup(\n    name = \"jdk-include\",\n    srcs = glob(\n        [\"include/**\"],\n        allow_empty = True,\n    ),\n)\n\nfilegroup(\n    name = \"jdk-lib\",\n    srcs = glob(\n        [\"lib/**\", \"release\"],\n        allow_empty = True,\n        exclude = [\n            \"lib/missioncontrol/**\",\n            \"lib/visualvm/**\",\n        ],\n    ),\n)\n\njava_runtime(\n    name = \"jdk\",\n    srcs = [\n        \":jdk-bin\",\n        \":jdk-conf\",\n        \":jdk-include\",\n        \":jdk-lib\",\n        \":jre\",\n    ],\n    # Provide the 'java` binary explicitly so that the correct path is used by\n    # Bazel even when the host platform differs from the execution platform.\n    # Exactly one of the two globs will be empty depending on the host platform.\n    # When --incompatible_disallow_empty_glob is enabled, each individual empty\n    # glob will fail without allow_empty = True, even if the overall result is\n    # non-empty.\n    java = glob([\"bin/java.exe\", \"bin/java\"], allow_empty = True)[0],\n    version = 17,\n)\n",
              "sha256": "6531cef61e416d5a7b691555c8cf2bdff689201b8a001ff45ab6740062b44313",
              "strip_prefix": "zulu17.44.53-ca-jdk17.0.8.1-linux_aarch64",
              "urls": [
                "https://mirror.bazel.build/cdn.azul.com/zulu/bin/zulu17.44.53-ca-jdk17.0.8.1-linux_aarch64.tar.gz",
                "https://cdn.azul.com/zulu/bin/zulu17.44.53-ca-jdk17.0.8.1-linux_aarch64.tar.gz"
              ]
            }
          },
          "remotejdk21_linux_s390x": {
            "bzlFile": "@@bazel_tools//tools/build_defs/repo:http.bzl",
            "ruleClassName": "http_archive",
            "attributes": {
              "build_file_content": "load(\"@rules_java//java:defs.bzl\", \"java_runtime\")\n\npackage(default_visibility = [\"//visibility:public\"])\n\nexports_files([\"WORKSPACE\", \"BUILD.bazel\"])\n\nfilegroup(\n    name = \"jre\",\n    srcs = glob(\n        [\n            \"jre/bin/**\",\n            \"jre/lib/**\",\n        ],\n        allow_empty = True,\n        # In some configurations, Java browser plugin is considered harmful and\n        # common antivirus software blocks access to npjp2.dll interfering with Bazel,\n        # so do not include it in JRE on Windows.\n        exclude = [\"jre/bin/plugin2/**\"],\n    ),\n)\n\nfilegroup(\n    name = \"jdk-bin\",\n    srcs = glob(\n        [\"bin/**\"],\n        # The JDK on Windows sometimes contains a directory called\n        # \"%systemroot%\", which is not a valid label.\n        exclude = [\"**/*%*/**\"],\n    ),\n)\n\n# This folder holds security policies.\nfilegroup(\n    name = \"jdk-conf\",\n    srcs = glob(\n        [\"conf/**\"],\n        allow_empty = True,\n    ),\n)\n\nfilegroup(\n    name = \"jdk-include\",\n    srcs = glob(\n        [\"include/**\"],\n        allow_empty = True,\n    ),\n)\n\nfilegroup(\n    name = \"jdk-lib\",\n    srcs = glob(\n        [\"lib/**\", \"release\"],\n        allow_empty = True,\n        exclude = [\n            \"lib/missioncontrol/**\",\n            \"lib/visualvm/**\",\n        ],\n    ),\n)\n\njava_runtime(\n    name = \"jdk\",\n    srcs = [\n        \":jdk-bin\",\n        \":jdk-conf\",\n        \":jdk-include\",\n        \":jdk-lib\",\n        \":jre\",\n    ],\n    # Provide the 'java` binary explicitly so that the correct path is used by\n    # Bazel even when the host platform differs from the execution platform.\n    # Exactly one of the two globs will be empty depending on the host platform.\n    # When --incompatible_disallow_empty_glob is enabled, each individual empty\n    # glob will fail without allow_empty = True, even if the overall result is\n    # non-empty.\n    java = glob([\"bin/java.exe\", \"bin/java\"], allow_empty = True)[0],\n    version = 21,\n)\n",
              "sha256": "0d5676c50821e0d0b951bf3ffd717e7a13be2a89d8848a5c13b4aedc6f982c78",
              "strip_prefix": "jdk-21.0.2+13",
              "urls": [
                "https://mirror.bazel.build/github.com/adoptium/temurin21-binaries/releases/download/jdk-21.0.2%2B13/OpenJDK21U-jdk_s390x_linux_hotspot_21.0.2_13.tar.gz",
                "https://github.com/adoptium/temurin21-binaries/releases/download/jdk-21.0.2%2B13/OpenJDK21U-jdk_s390x_linux_hotspot_21.0.2_13.tar.gz"
              ]
            }
          },
          "remotejdk21_win_arm64": {
            "bzlFile": "@@bazel_tools//tools/build_defs/repo:http.bzl",
            "ruleClassName": "http_archive",
            "attributes": {
              "build_file_content": "load(\"@rules_java//java:defs.bzl\", \"java_runtime\")\n\npackage(default_visibility = [\"//visibility:public\"])\n\nexports_files([\"WORKSPACE\", \"BUILD.bazel\"])\n\nfilegroup(\n    name = \"jre\",\n    srcs = glob(\n        [\n            \"jre/bin/**\",\n            \"jre/lib/**\",\n        ],\n        allow_empty = True,\n        # In some configurations, Java browser plugin is considered harmful and\n        # common antivirus software blocks access to npjp2.dll interfering with Bazel,\n        # so do not include it in JRE on Windows.\n        exclude = [\"jre/bin/plugin2/**\"],\n    ),\n)\n\nfilegroup(\n    name = \"jdk-bin\",\n    srcs = glob(\n        [\"bin/**\"],\n        # The JDK on Windows sometimes contains a directory called\n        # \"%systemroot%\", which is not a valid label.\n        exclude = [\"**/*%*/**\"],\n    ),\n)\n\n# This folder holds security policies.\nfilegroup(\n    name = \"jdk-conf\",\n    srcs = glob(\n        [\"conf/**\"],\n        allow_empty = True,\n    ),\n)\n\nfilegroup(\n    name = \"jdk-include\",\n    srcs = glob(\n        [\"include/**\"],\n        allow_empty = True,\n    ),\n)\n\nfilegroup(\n    name = \"jdk-lib\",\n    srcs = glob(\n        [\"lib/**\", \"release\"],\n        allow_empty = True,\n        exclude = [\n            \"lib/missioncontrol/**\",\n            \"lib/visualvm/**\",\n        ],\n    ),\n)\n\njava_runtime(\n    name = \"jdk\",\n    srcs = [\n        \":jdk-bin\",\n        \":jdk-conf\",\n        \":jdk-include\",\n        \":jdk-lib\",\n        \":jre\",\n    ],\n    # Provide the 'java` binary explicitly so that the correct path is used by\n    # Bazel even when the host platform differs from the execution platform.\n    # Exactly one of the two globs will be empty depending on the host platform.\n    # When --incompatible_disallow_empty_glob is enabled, each individual empty\n    # glob will fail without allow_empty = True, even if the overall result is\n    # non-empty.\n    java = glob([\"bin/java.exe\", \"bin/java\"], allow_empty = True)[0],\n    version = 21,\n)\n",
              "sha256": "975603e684f2ec5a525b3b5336d6aa0b09b5b7d2d0d9e271bd6a9892ad550181",
              "strip_prefix": "jdk-21+35",
              "urls": [
                "https://mirror.bazel.build/aka.ms/download-jdk/microsoft-jdk-21.0.0-windows-aarch64.zip",
                "https://aka.ms/download-jdk/microsoft-jdk-21.0.0-windows-aarch64.zip"
              ]
            }
          },
          "remotejdk17_linux_ppc64le_toolchain_config_repo": {
            "bzlFile": "@@rules_java~//toolchains:remote_java_repository.bzl",
            "ruleClassName": "_toolchain_config",
            "attributes": {
              "build_file": "\nconfig_setting(\n    name = \"prefix_version_setting\",\n    values = {\"java_runtime_version\": \"remotejdk_17\"},\n    visibility = [\"//visibility:private\"],\n)\nconfig_setting(\n    name = \"version_setting\",\n    values = {\"java_runtime_version\": \"17\"},\n    visibility = [\"//visibility:private\"],\n)\nalias(\n    name = \"version_or_prefix_version_setting\",\n    actual = select({\n        \":version_setting\": \":version_setting\",\n        \"//conditions:default\": \":prefix_version_setting\",\n    }),\n    visibility = [\"//visibility:private\"],\n)\ntoolchain(\n    name = \"toolchain\",\n    target_compatible_with = [\"@platforms//os:linux\", \"@platforms//cpu:ppc\"],\n    target_settings = [\":version_or_prefix_version_setting\"],\n    toolchain_type = \"@bazel_tools//tools/jdk:runtime_toolchain_type\",\n    toolchain = \"@remotejdk17_linux_ppc64le//:jdk\",\n)\ntoolchain(\n    name = \"bootstrap_runtime_toolchain\",\n    # These constraints are not required for correctness, but prevent fetches of remote JDK for\n    # different architectures. As every Java compilation toolchain depends on a bootstrap runtime in\n    # the same configuration, this constraint will not result in toolchain resolution failures.\n    exec_compatible_with = [\"@platforms//os:linux\", \"@platforms//cpu:ppc\"],\n    target_settings = [\":version_or_prefix_version_setting\"],\n    toolchain_type = \"@bazel_tools//tools/jdk:bootstrap_runtime_toolchain_type\",\n    toolchain = \"@remotejdk17_linux_ppc64le//:jdk\",\n)\n"
            }
          },
          "remote_java_tools_darwin_arm64": {
            "bzlFile": "@@bazel_tools//tools/build_defs/repo:http.bzl",
            "ruleClassName": "http_archive",
            "attributes": {
              "sha256": "6e300ffdce897807a7af835b0cf64f4ba5caec10914508bd0add96d7d76368d7",
              "urls": [
                "https://mirror.bazel.build/bazel_java_tools/releases/java/v13.5/java_tools_darwin_arm64-v13.5.zip",
                "https://github.com/bazelbuild/java_tools/releases/download/java_v13.5/java_tools_darwin_arm64-v13.5.zip"
              ]
            }
          },
          "remotejdk21_linux_ppc64le_toolchain_config_repo": {
            "bzlFile": "@@rules_java~//toolchains:remote_java_repository.bzl",
            "ruleClassName": "_toolchain_config",
            "attributes": {
              "build_file": "\nconfig_setting(\n    name = \"prefix_version_setting\",\n    values = {\"java_runtime_version\": \"remotejdk_21\"},\n    visibility = [\"//visibility:private\"],\n)\nconfig_setting(\n    name = \"version_setting\",\n    values = {\"java_runtime_version\": \"21\"},\n    visibility = [\"//visibility:private\"],\n)\nalias(\n    name = \"version_or_prefix_version_setting\",\n    actual = select({\n        \":version_setting\": \":version_setting\",\n        \"//conditions:default\": \":prefix_version_setting\",\n    }),\n    visibility = [\"//visibility:private\"],\n)\ntoolchain(\n    name = \"toolchain\",\n    target_compatible_with = [\"@platforms//os:linux\", \"@platforms//cpu:ppc\"],\n    target_settings = [\":version_or_prefix_version_setting\"],\n    toolchain_type = \"@bazel_tools//tools/jdk:runtime_toolchain_type\",\n    toolchain = \"@remotejdk21_linux_ppc64le//:jdk\",\n)\ntoolchain(\n    name = \"bootstrap_runtime_toolchain\",\n    # These constraints are not required for correctness, but prevent fetches of remote JDK for\n    # different architectures. As every Java compilation toolchain depends on a bootstrap runtime in\n    # the same configuration, this constraint will not result in toolchain resolution failures.\n    exec_compatible_with = [\"@platforms//os:linux\", \"@platforms//cpu:ppc\"],\n    target_settings = [\":version_or_prefix_version_setting\"],\n    toolchain_type = \"@bazel_tools//tools/jdk:bootstrap_runtime_toolchain_type\",\n    toolchain = \"@remotejdk21_linux_ppc64le//:jdk\",\n)\n"
            }
          },
          "remotejdk21_linux_aarch64_toolchain_config_repo": {
            "bzlFile": "@@rules_java~//toolchains:remote_java_repository.bzl",
            "ruleClassName": "_toolchain_config",
            "attributes": {
              "build_file": "\nconfig_setting(\n    name = \"prefix_version_setting\",\n    values = {\"java_runtime_version\": \"remotejdk_21\"},\n    visibility = [\"//visibility:private\"],\n)\nconfig_setting(\n    name = \"version_setting\",\n    values = {\"java_runtime_version\": \"21\"},\n    visibility = [\"//visibility:private\"],\n)\nalias(\n    name = \"version_or_prefix_version_setting\",\n    actual = select({\n        \":version_setting\": \":version_setting\",\n        \"//conditions:default\": \":prefix_version_setting\",\n    }),\n    visibility = [\"//visibility:private\"],\n)\ntoolchain(\n    name = \"toolchain\",\n    target_compatible_with = [\"@platforms//os:linux\", \"@platforms//cpu:aarch64\"],\n    target_settings = [\":version_or_prefix_version_setting\"],\n    toolchain_type = \"@bazel_tools//tools/jdk:runtime_toolchain_type\",\n    toolchain = \"@remotejdk21_linux_aarch64//:jdk\",\n)\ntoolchain(\n    name = \"bootstrap_runtime_toolchain\",\n    # These constraints are not required for correctness, but prevent fetches of remote JDK for\n    # different architectures. As every Java compilation toolchain depends on a bootstrap runtime in\n    # the same configuration, this constraint will not result in toolchain resolution failures.\n    exec_compatible_with = [\"@platforms//os:linux\", \"@platforms//cpu:aarch64\"],\n    target_settings = [\":version_or_prefix_version_setting\"],\n    toolchain_type = \"@bazel_tools//tools/jdk:bootstrap_runtime_toolchain_type\",\n    toolchain = \"@remotejdk21_linux_aarch64//:jdk\",\n)\n"
            }
          },
          "remotejdk11_win_arm64_toolchain_config_repo": {
            "bzlFile": "@@rules_java~//toolchains:remote_java_repository.bzl",
            "ruleClassName": "_toolchain_config",
            "attributes": {
              "build_file": "\nconfig_setting(\n    name = \"prefix_version_setting\",\n    values = {\"java_runtime_version\": \"remotejdk_11\"},\n    visibility = [\"//visibility:private\"],\n)\nconfig_setting(\n    name = \"version_setting\",\n    values = {\"java_runtime_version\": \"11\"},\n    visibility = [\"//visibility:private\"],\n)\nalias(\n    name = \"version_or_prefix_version_setting\",\n    actual = select({\n        \":version_setting\": \":version_setting\",\n        \"//conditions:default\": \":prefix_version_setting\",\n    }),\n    visibility = [\"//visibility:private\"],\n)\ntoolchain(\n    name = \"toolchain\",\n    target_compatible_with = [\"@platforms//os:windows\", \"@platforms//cpu:arm64\"],\n    target_settings = [\":version_or_prefix_version_setting\"],\n    toolchain_type = \"@bazel_tools//tools/jdk:runtime_toolchain_type\",\n    toolchain = \"@remotejdk11_win_arm64//:jdk\",\n)\ntoolchain(\n    name = \"bootstrap_runtime_toolchain\",\n    # These constraints are not required for correctness, but prevent fetches of remote JDK for\n    # different architectures. As every Java compilation toolchain depends on a bootstrap runtime in\n    # the same configuration, this constraint will not result in toolchain resolution failures.\n    exec_compatible_with = [\"@platforms//os:windows\", \"@platforms//cpu:arm64\"],\n    target_settings = [\":version_or_prefix_version_setting\"],\n    toolchain_type = \"@bazel_tools//tools/jdk:bootstrap_runtime_toolchain_type\",\n    toolchain = \"@remotejdk11_win_arm64//:jdk\",\n)\n"
            }
          },
          "remotejdk17_linux_s390x": {
            "bzlFile": "@@bazel_tools//tools/build_defs/repo:http.bzl",
            "ruleClassName": "http_archive",
            "attributes": {
              "build_file_content": "load(\"@rules_java//java:defs.bzl\", \"java_runtime\")\n\npackage(default_visibility = [\"//visibility:public\"])\n\nexports_files([\"WORKSPACE\", \"BUILD.bazel\"])\n\nfilegroup(\n    name = \"jre\",\n    srcs = glob(\n        [\n            \"jre/bin/**\",\n            \"jre/lib/**\",\n        ],\n        allow_empty = True,\n        # In some configurations, Java browser plugin is considered harmful and\n        # common antivirus software blocks access to npjp2.dll interfering with Bazel,\n        # so do not include it in JRE on Windows.\n        exclude = [\"jre/bin/plugin2/**\"],\n    ),\n)\n\nfilegroup(\n    name = \"jdk-bin\",\n    srcs = glob(\n        [\"bin/**\"],\n        # The JDK on Windows sometimes contains a directory called\n        # \"%systemroot%\", which is not a valid label.\n        exclude = [\"**/*%*/**\"],\n    ),\n)\n\n# This folder holds security policies.\nfilegroup(\n    name = \"jdk-conf\",\n    srcs = glob(\n        [\"conf/**\"],\n        allow_empty = True,\n    ),\n)\n\nfilegroup(\n    name = \"jdk-include\",\n    srcs = glob(\n        [\"include/**\"],\n        allow_empty = True,\n    ),\n)\n\nfilegroup(\n    name = \"jdk-lib\",\n    srcs = glob(\n        [\"lib/**\", \"release\"],\n        allow_empty = True,\n        exclude = [\n            \"lib/missioncontrol/**\",\n            \"lib/visualvm/**\",\n        ],\n    ),\n)\n\njava_runtime(\n    name = \"jdk\",\n    srcs = [\n        \":jdk-bin\",\n        \":jdk-conf\",\n        \":jdk-include\",\n        \":jdk-lib\",\n        \":jre\",\n    ],\n    # Provide the 'java` binary explicitly so that the correct path is used by\n    # Bazel even when the host platform differs from the execution platform.\n    # Exactly one of the two globs will be empty depending on the host platform.\n    # When --incompatible_disallow_empty_glob is enabled, each individual empty\n    # glob will fail without allow_empty = True, even if the overall result is\n    # non-empty.\n    java = glob([\"bin/java.exe\", \"bin/java\"], allow_empty = True)[0],\n    version = 17,\n)\n",
              "sha256": "ffacba69c6843d7ca70d572489d6cc7ab7ae52c60f0852cedf4cf0d248b6fc37",
              "strip_prefix": "jdk-17.0.8.1+1",
              "urls": [
                "https://mirror.bazel.build/github.com/adoptium/temurin17-binaries/releases/download/jdk-17.0.8.1%2B1/OpenJDK17U-jdk_s390x_linux_hotspot_17.0.8.1_1.tar.gz",
                "https://github.com/adoptium/temurin17-binaries/releases/download/jdk-17.0.8.1%2B1/OpenJDK17U-jdk_s390x_linux_hotspot_17.0.8.1_1.tar.gz"
              ]
            }
          },
          "remotejdk11_linux_ppc64le": {
            "bzlFile": "@@bazel_tools//tools/build_defs/repo:http.bzl",
            "ruleClassName": "http_archive",
            "attributes": {
              "build_file_content": "load(\"@rules_java//java:defs.bzl\", \"java_runtime\")\n\npackage(default_visibility = [\"//visibility:public\"])\n\nexports_files([\"WORKSPACE\", \"BUILD.bazel\"])\n\nfilegroup(\n    name = \"jre\",\n    srcs = glob(\n        [\n            \"jre/bin/**\",\n            \"jre/lib/**\",\n        ],\n        allow_empty = True,\n        # In some configurations, Java browser plugin is considered harmful and\n        # common antivirus software blocks access to npjp2.dll interfering with Bazel,\n        # so do not include it in JRE on Windows.\n        exclude = [\"jre/bin/plugin2/**\"],\n    ),\n)\n\nfilegroup(\n    name = \"jdk-bin\",\n    srcs = glob(\n        [\"bin/**\"],\n        # The JDK on Windows sometimes contains a directory called\n        # \"%systemroot%\", which is not a valid label.\n        exclude = [\"**/*%*/**\"],\n    ),\n)\n\n# This folder holds security policies.\nfilegroup(\n    name = \"jdk-conf\",\n    srcs = glob(\n        [\"conf/**\"],\n        allow_empty = True,\n    ),\n)\n\nfilegroup(\n    name = \"jdk-include\",\n    srcs = glob(\n        [\"include/**\"],\n        allow_empty = True,\n    ),\n)\n\nfilegroup(\n    name = \"jdk-lib\",\n    srcs = glob(\n        [\"lib/**\", \"release\"],\n        allow_empty = True,\n        exclude = [\n            \"lib/missioncontrol/**\",\n            \"lib/visualvm/**\",\n        ],\n    ),\n)\n\njava_runtime(\n    name = \"jdk\",\n    srcs = [\n        \":jdk-bin\",\n        \":jdk-conf\",\n        \":jdk-include\",\n        \":jdk-lib\",\n        \":jre\",\n    ],\n    # Provide the 'java` binary explicitly so that the correct path is used by\n    # Bazel even when the host platform differs from the execution platform.\n    # Exactly one of the two globs will be empty depending on the host platform.\n    # When --incompatible_disallow_empty_glob is enabled, each individual empty\n    # glob will fail without allow_empty = True, even if the overall result is\n    # non-empty.\n    java = glob([\"bin/java.exe\", \"bin/java\"], allow_empty = True)[0],\n    version = 11,\n)\n",
              "sha256": "a8fba686f6eb8ae1d1a9566821dbd5a85a1108b96ad857fdbac5c1e4649fc56f",
              "strip_prefix": "jdk-11.0.15+10",
              "urls": [
                "https://mirror.bazel.build/github.com/adoptium/temurin11-binaries/releases/download/jdk-11.0.15+10/OpenJDK11U-jdk_ppc64le_linux_hotspot_11.0.15_10.tar.gz",
                "https://github.com/adoptium/temurin11-binaries/releases/download/jdk-11.0.15+10/OpenJDK11U-jdk_ppc64le_linux_hotspot_11.0.15_10.tar.gz"
              ]
            }
          },
          "remotejdk11_macos_aarch64": {
            "bzlFile": "@@bazel_tools//tools/build_defs/repo:http.bzl",
            "ruleClassName": "http_archive",
            "attributes": {
              "build_file_content": "load(\"@rules_java//java:defs.bzl\", \"java_runtime\")\n\npackage(default_visibility = [\"//visibility:public\"])\n\nexports_files([\"WORKSPACE\", \"BUILD.bazel\"])\n\nfilegroup(\n    name = \"jre\",\n    srcs = glob(\n        [\n            \"jre/bin/**\",\n            \"jre/lib/**\",\n        ],\n        allow_empty = True,\n        # In some configurations, Java browser plugin is considered harmful and\n        # common antivirus software blocks access to npjp2.dll interfering with Bazel,\n        # so do not include it in JRE on Windows.\n        exclude = [\"jre/bin/plugin2/**\"],\n    ),\n)\n\nfilegroup(\n    name = \"jdk-bin\",\n    srcs = glob(\n        [\"bin/**\"],\n        # The JDK on Windows sometimes contains a directory called\n        # \"%systemroot%\", which is not a valid label.\n        exclude = [\"**/*%*/**\"],\n    ),\n)\n\n# This folder holds security policies.\nfilegroup(\n    name = \"jdk-conf\",\n    srcs = glob(\n        [\"conf/**\"],\n        allow_empty = True,\n    ),\n)\n\nfilegroup(\n    name = \"jdk-include\",\n    srcs = glob(\n        [\"include/**\"],\n        allow_empty = True,\n    ),\n)\n\nfilegroup(\n    name = \"jdk-lib\",\n    srcs = glob(\n        [\"lib/**\", \"release\"],\n        allow_empty = True,\n        exclude = [\n            \"lib/missioncontrol/**\",\n            \"lib/visualvm/**\",\n        ],\n    ),\n)\n\njava_runtime(\n    name = \"jdk\",\n    srcs = [\n        \":jdk-bin\",\n        \":jdk-conf\",\n        \":jdk-include\",\n        \":jdk-lib\",\n        \":jre\",\n    ],\n    # Provide the 'java` binary explicitly so that the correct path is used by\n    # Bazel even when the host platform differs from the execution platform.\n    # Exactly one of the two globs will be empty depending on the host platform.\n    # When --incompatible_disallow_empty_glob is enabled, each individual empty\n    # glob will fail without allow_empty = True, even if the overall result is\n    # non-empty.\n    java = glob([\"bin/java.exe\", \"bin/java\"], allow_empty = True)[0],\n    version = 11,\n)\n",
              "sha256": "7632bc29f8a4b7d492b93f3bc75a7b61630894db85d136456035ab2a24d38885",
              "strip_prefix": "zulu11.66.15-ca-jdk11.0.20-macosx_aarch64",
              "urls": [
                "https://mirror.bazel.build/cdn.azul.com/zulu/bin/zulu11.66.15-ca-jdk11.0.20-macosx_aarch64.tar.gz",
                "https://cdn.azul.com/zulu/bin/zulu11.66.15-ca-jdk11.0.20-macosx_aarch64.tar.gz"
              ]
            }
          },
          "remotejdk21_win_toolchain_config_repo": {
            "bzlFile": "@@rules_java~//toolchains:remote_java_repository.bzl",
            "ruleClassName": "_toolchain_config",
            "attributes": {
              "build_file": "\nconfig_setting(\n    name = \"prefix_version_setting\",\n    values = {\"java_runtime_version\": \"remotejdk_21\"},\n    visibility = [\"//visibility:private\"],\n)\nconfig_setting(\n    name = \"version_setting\",\n    values = {\"java_runtime_version\": \"21\"},\n    visibility = [\"//visibility:private\"],\n)\nalias(\n    name = \"version_or_prefix_version_setting\",\n    actual = select({\n        \":version_setting\": \":version_setting\",\n        \"//conditions:default\": \":prefix_version_setting\",\n    }),\n    visibility = [\"//visibility:private\"],\n)\ntoolchain(\n    name = \"toolchain\",\n    target_compatible_with = [\"@platforms//os:windows\", \"@platforms//cpu:x86_64\"],\n    target_settings = [\":version_or_prefix_version_setting\"],\n    toolchain_type = \"@bazel_tools//tools/jdk:runtime_toolchain_type\",\n    toolchain = \"@remotejdk21_win//:jdk\",\n)\ntoolchain(\n    name = \"bootstrap_runtime_toolchain\",\n    # These constraints are not required for correctness, but prevent fetches of remote JDK for\n    # different architectures. As every Java compilation toolchain depends on a bootstrap runtime in\n    # the same configuration, this constraint will not result in toolchain resolution failures.\n    exec_compatible_with = [\"@platforms//os:windows\", \"@platforms//cpu:x86_64\"],\n    target_settings = [\":version_or_prefix_version_setting\"],\n    toolchain_type = \"@bazel_tools//tools/jdk:bootstrap_runtime_toolchain_type\",\n    toolchain = \"@remotejdk21_win//:jdk\",\n)\n"
            }
          }
        },
        "recordedRepoMappingEntries": [
          [
            "rules_java~",
            "bazel_tools",
            "bazel_tools"
          ],
          [
            "rules_java~",
            "remote_java_tools",
            "rules_java~~toolchains~remote_java_tools"
          ]
        ]
      }
    },
    "@@rules_jvm_external~//:extensions.bzl%maven": {
      "general": {
<<<<<<< HEAD
        "bzlTransitiveDigest": "0uS01oNKVIAU3x7n68qt/YFxwdlqdbXSbZQamY3RuuU=",
        "usagesDigest": "L+U25+BzBiliO0i3XrvqC5up0f210dPakCjqg5MBrp4=",
=======
        "bzlTransitiveDigest": "B3lrNG2za+3c/y7Bldx38hxzAkTa6uYaesdEicYzZes=",
        "usagesDigest": "zel/el3Hu7qA5ChuCSQc5Vo46WXLZmMwpH8aUfhD5wM=",
>>>>>>> 44dd4946
        "recordedFileInputs": {
          "@@rules_jvm_external~//rules_jvm_external_deps_install.json": "10442a5ae27d9ff4c2003e5ab71643bf0d8b48dcf968b4173fa274c3232a8c06"
        },
        "recordedDirentsInputs": {},
        "envVariables": {},
        "generatedRepoSpecs": {
          "org_slf4j_slf4j_api_1_7_30": {
            "bzlFile": "@@bazel_tools//tools/build_defs/repo:http.bzl",
            "ruleClassName": "http_file",
            "attributes": {
              "sha256": "cdba07964d1bb40a0761485c6b1e8c2f8fd9eb1d19c53928ac0d7f9510105c57",
              "urls": [
                "https://repo1.maven.org/maven2/org/slf4j/slf4j-api/1.7.30/slf4j-api-1.7.30.jar",
                "https://maven.google.com/org/slf4j/slf4j-api/1.7.30/slf4j-api-1.7.30.jar"
              ],
              "downloaded_file_path": "v1/https/repo1.maven.org/maven2/org/slf4j/slf4j-api/1.7.30/slf4j-api-1.7.30.jar"
            }
          },
          "com_google_api_grpc_proto_google_common_protos_2_0_1": {
            "bzlFile": "@@bazel_tools//tools/build_defs/repo:http.bzl",
            "ruleClassName": "http_file",
            "attributes": {
              "sha256": "5ce71656118618731e34a5d4c61aa3a031be23446dc7de8b5a5e77b66ebcd6ef",
              "urls": [
                "https://repo1.maven.org/maven2/com/google/api/grpc/proto-google-common-protos/2.0.1/proto-google-common-protos-2.0.1.jar",
                "https://maven.google.com/com/google/api/grpc/proto-google-common-protos/2.0.1/proto-google-common-protos-2.0.1.jar"
              ],
              "downloaded_file_path": "v1/https/repo1.maven.org/maven2/com/google/api/grpc/proto-google-common-protos/2.0.1/proto-google-common-protos-2.0.1.jar"
            }
          },
          "com_google_api_gax_1_60_0": {
            "bzlFile": "@@bazel_tools//tools/build_defs/repo:http.bzl",
            "ruleClassName": "http_file",
            "attributes": {
              "sha256": "02f37d4ff1a7b8d71dff8064cf9568aa4f4b61bcc4485085d16130f32afa5a79",
              "urls": [
                "https://repo1.maven.org/maven2/com/google/api/gax/1.60.0/gax-1.60.0.jar",
                "https://maven.google.com/com/google/api/gax/1.60.0/gax-1.60.0.jar"
              ],
              "downloaded_file_path": "v1/https/repo1.maven.org/maven2/com/google/api/gax/1.60.0/gax-1.60.0.jar"
            }
          },
          "com_google_guava_failureaccess_1_0_1": {
            "bzlFile": "@@bazel_tools//tools/build_defs/repo:http.bzl",
            "ruleClassName": "http_file",
            "attributes": {
              "sha256": "a171ee4c734dd2da837e4b16be9df4661afab72a41adaf31eb84dfdaf936ca26",
              "urls": [
                "https://repo1.maven.org/maven2/com/google/guava/failureaccess/1.0.1/failureaccess-1.0.1.jar",
                "https://maven.google.com/com/google/guava/failureaccess/1.0.1/failureaccess-1.0.1.jar"
              ],
              "downloaded_file_path": "v1/https/repo1.maven.org/maven2/com/google/guava/failureaccess/1.0.1/failureaccess-1.0.1.jar"
            }
          },
          "commons_logging_commons_logging_1_2": {
            "bzlFile": "@@bazel_tools//tools/build_defs/repo:http.bzl",
            "ruleClassName": "http_file",
            "attributes": {
              "sha256": "daddea1ea0be0f56978ab3006b8ac92834afeefbd9b7e4e6316fca57df0fa636",
              "urls": [
                "https://repo1.maven.org/maven2/commons-logging/commons-logging/1.2/commons-logging-1.2.jar",
                "https://maven.google.com/commons-logging/commons-logging/1.2/commons-logging-1.2.jar"
              ],
              "downloaded_file_path": "v1/https/repo1.maven.org/maven2/commons-logging/commons-logging/1.2/commons-logging-1.2.jar"
            }
          },
          "com_google_http_client_google_http_client_appengine_1_38_0": {
            "bzlFile": "@@bazel_tools//tools/build_defs/repo:http.bzl",
            "ruleClassName": "http_file",
            "attributes": {
              "sha256": "f97b495fd97ac3a3d59099eb2b55025f4948230da15a076f189b9cff37c6b4d2",
              "urls": [
                "https://repo1.maven.org/maven2/com/google/http-client/google-http-client-appengine/1.38.0/google-http-client-appengine-1.38.0.jar",
                "https://maven.google.com/com/google/http-client/google-http-client-appengine/1.38.0/google-http-client-appengine-1.38.0.jar"
              ],
              "downloaded_file_path": "v1/https/repo1.maven.org/maven2/com/google/http-client/google-http-client-appengine/1.38.0/google-http-client-appengine-1.38.0.jar"
            }
          },
          "com_google_cloud_google_cloud_storage_1_113_4": {
            "bzlFile": "@@bazel_tools//tools/build_defs/repo:http.bzl",
            "ruleClassName": "http_file",
            "attributes": {
              "sha256": "796833e9bdab80c40bbc820e65087eb8f28c6bfbca194d2e3e00d98cb5bc55d6",
              "urls": [
                "https://repo1.maven.org/maven2/com/google/cloud/google-cloud-storage/1.113.4/google-cloud-storage-1.113.4.jar",
                "https://maven.google.com/com/google/cloud/google-cloud-storage/1.113.4/google-cloud-storage-1.113.4.jar"
              ],
              "downloaded_file_path": "v1/https/repo1.maven.org/maven2/com/google/cloud/google-cloud-storage/1.113.4/google-cloud-storage-1.113.4.jar"
            }
          },
          "io_grpc_grpc_context_1_33_1": {
            "bzlFile": "@@bazel_tools//tools/build_defs/repo:http.bzl",
            "ruleClassName": "http_file",
            "attributes": {
              "sha256": "99b8aea2b614fe0e61c3676e681259dc43c2de7f64620998e1a8435eb2976496",
              "urls": [
                "https://repo1.maven.org/maven2/io/grpc/grpc-context/1.33.1/grpc-context-1.33.1.jar",
                "https://maven.google.com/io/grpc/grpc-context/1.33.1/grpc-context-1.33.1.jar"
              ],
              "downloaded_file_path": "v1/https/repo1.maven.org/maven2/io/grpc/grpc-context/1.33.1/grpc-context-1.33.1.jar"
            }
          },
          "com_google_api_grpc_proto_google_iam_v1_1_0_3": {
            "bzlFile": "@@bazel_tools//tools/build_defs/repo:http.bzl",
            "ruleClassName": "http_file",
            "attributes": {
              "sha256": "64cee7383a97e846da8d8e160e6c8fe30561e507260552c59e6ccfc81301fdc8",
              "urls": [
                "https://repo1.maven.org/maven2/com/google/api/grpc/proto-google-iam-v1/1.0.3/proto-google-iam-v1-1.0.3.jar",
                "https://maven.google.com/com/google/api/grpc/proto-google-iam-v1/1.0.3/proto-google-iam-v1-1.0.3.jar"
              ],
              "downloaded_file_path": "v1/https/repo1.maven.org/maven2/com/google/api/grpc/proto-google-iam-v1/1.0.3/proto-google-iam-v1-1.0.3.jar"
            }
          },
          "com_google_api_api_common_1_10_1": {
            "bzlFile": "@@bazel_tools//tools/build_defs/repo:http.bzl",
            "ruleClassName": "http_file",
            "attributes": {
              "sha256": "2a033f24bb620383eda440ad307cb8077cfec1c7eadc684d65216123a1b9613a",
              "urls": [
                "https://repo1.maven.org/maven2/com/google/api/api-common/1.10.1/api-common-1.10.1.jar",
                "https://maven.google.com/com/google/api/api-common/1.10.1/api-common-1.10.1.jar"
              ],
              "downloaded_file_path": "v1/https/repo1.maven.org/maven2/com/google/api/api-common/1.10.1/api-common-1.10.1.jar"
            }
          },
          "com_google_auth_google_auth_library_oauth2_http_0_22_0": {
            "bzlFile": "@@bazel_tools//tools/build_defs/repo:http.bzl",
            "ruleClassName": "http_file",
            "attributes": {
              "sha256": "1722d895c42dc42ea1d1f392ddbec1fbb28f7a979022c3a6c29acc39cc777ad1",
              "urls": [
                "https://repo1.maven.org/maven2/com/google/auth/google-auth-library-oauth2-http/0.22.0/google-auth-library-oauth2-http-0.22.0.jar",
                "https://maven.google.com/com/google/auth/google-auth-library-oauth2-http/0.22.0/google-auth-library-oauth2-http-0.22.0.jar"
              ],
              "downloaded_file_path": "v1/https/repo1.maven.org/maven2/com/google/auth/google-auth-library-oauth2-http/0.22.0/google-auth-library-oauth2-http-0.22.0.jar"
            }
          },
          "com_typesafe_netty_netty_reactive_streams_2_0_5": {
            "bzlFile": "@@bazel_tools//tools/build_defs/repo:http.bzl",
            "ruleClassName": "http_file",
            "attributes": {
              "sha256": "f949849fc8ee75fde468ba3a35df2e04577fa31a2940b83b2a7dc9d14dac13d6",
              "urls": [
                "https://repo1.maven.org/maven2/com/typesafe/netty/netty-reactive-streams/2.0.5/netty-reactive-streams-2.0.5.jar",
                "https://maven.google.com/com/typesafe/netty/netty-reactive-streams/2.0.5/netty-reactive-streams-2.0.5.jar"
              ],
              "downloaded_file_path": "v1/https/repo1.maven.org/maven2/com/typesafe/netty/netty-reactive-streams/2.0.5/netty-reactive-streams-2.0.5.jar"
            }
          },
          "com_typesafe_netty_netty_reactive_streams_http_2_0_5": {
            "bzlFile": "@@bazel_tools//tools/build_defs/repo:http.bzl",
            "ruleClassName": "http_file",
            "attributes": {
              "sha256": "b39224751ad936758176e9d994230380ade5e9079e7c8ad778e3995779bcf303",
              "urls": [
                "https://repo1.maven.org/maven2/com/typesafe/netty/netty-reactive-streams-http/2.0.5/netty-reactive-streams-http-2.0.5.jar",
                "https://maven.google.com/com/typesafe/netty/netty-reactive-streams-http/2.0.5/netty-reactive-streams-http-2.0.5.jar"
              ],
              "downloaded_file_path": "v1/https/repo1.maven.org/maven2/com/typesafe/netty/netty-reactive-streams-http/2.0.5/netty-reactive-streams-http-2.0.5.jar"
            }
          },
          "javax_annotation_javax_annotation_api_1_3_2": {
            "bzlFile": "@@bazel_tools//tools/build_defs/repo:http.bzl",
            "ruleClassName": "http_file",
            "attributes": {
              "sha256": "e04ba5195bcd555dc95650f7cc614d151e4bcd52d29a10b8aa2197f3ab89ab9b",
              "urls": [
                "https://repo1.maven.org/maven2/javax/annotation/javax.annotation-api/1.3.2/javax.annotation-api-1.3.2.jar",
                "https://maven.google.com/javax/annotation/javax.annotation-api/1.3.2/javax.annotation-api-1.3.2.jar"
              ],
              "downloaded_file_path": "v1/https/repo1.maven.org/maven2/javax/annotation/javax.annotation-api/1.3.2/javax.annotation-api-1.3.2.jar"
            }
          },
          "com_google_j2objc_j2objc_annotations_1_3": {
            "bzlFile": "@@bazel_tools//tools/build_defs/repo:http.bzl",
            "ruleClassName": "http_file",
            "attributes": {
              "sha256": "21af30c92267bd6122c0e0b4d20cccb6641a37eaf956c6540ec471d584e64a7b",
              "urls": [
                "https://repo1.maven.org/maven2/com/google/j2objc/j2objc-annotations/1.3/j2objc-annotations-1.3.jar",
                "https://maven.google.com/com/google/j2objc/j2objc-annotations/1.3/j2objc-annotations-1.3.jar"
              ],
              "downloaded_file_path": "v1/https/repo1.maven.org/maven2/com/google/j2objc/j2objc-annotations/1.3/j2objc-annotations-1.3.jar"
            }
          },
          "software_amazon_awssdk_metrics_spi_2_17_183": {
            "bzlFile": "@@bazel_tools//tools/build_defs/repo:http.bzl",
            "ruleClassName": "http_file",
            "attributes": {
              "sha256": "08a11dc8c4ba464beafbcc7ac05b8c724c1ccb93da99482e82a68540ac704e4a",
              "urls": [
                "https://repo1.maven.org/maven2/software/amazon/awssdk/metrics-spi/2.17.183/metrics-spi-2.17.183.jar",
                "https://maven.google.com/software/amazon/awssdk/metrics-spi/2.17.183/metrics-spi-2.17.183.jar"
              ],
              "downloaded_file_path": "v1/https/repo1.maven.org/maven2/software/amazon/awssdk/metrics-spi/2.17.183/metrics-spi-2.17.183.jar"
            }
          },
          "org_reactivestreams_reactive_streams_1_0_3": {
            "bzlFile": "@@bazel_tools//tools/build_defs/repo:http.bzl",
            "ruleClassName": "http_file",
            "attributes": {
              "sha256": "1dee0481072d19c929b623e155e14d2f6085dc011529a0a0dbefc84cf571d865",
              "urls": [
                "https://repo1.maven.org/maven2/org/reactivestreams/reactive-streams/1.0.3/reactive-streams-1.0.3.jar",
                "https://maven.google.com/org/reactivestreams/reactive-streams/1.0.3/reactive-streams-1.0.3.jar"
              ],
              "downloaded_file_path": "v1/https/repo1.maven.org/maven2/org/reactivestreams/reactive-streams/1.0.3/reactive-streams-1.0.3.jar"
            }
          },
          "com_google_http_client_google_http_client_jackson2_1_38_0": {
            "bzlFile": "@@bazel_tools//tools/build_defs/repo:http.bzl",
            "ruleClassName": "http_file",
            "attributes": {
              "sha256": "e6504a82425fcc2168a4ca4175138ddcc085168daed8cdedb86d8f6fdc296e1e",
              "urls": [
                "https://repo1.maven.org/maven2/com/google/http-client/google-http-client-jackson2/1.38.0/google-http-client-jackson2-1.38.0.jar",
                "https://maven.google.com/com/google/http-client/google-http-client-jackson2/1.38.0/google-http-client-jackson2-1.38.0.jar"
              ],
              "downloaded_file_path": "v1/https/repo1.maven.org/maven2/com/google/http-client/google-http-client-jackson2/1.38.0/google-http-client-jackson2-1.38.0.jar"
            }
          },
          "io_netty_netty_transport_4_1_72_Final": {
            "bzlFile": "@@bazel_tools//tools/build_defs/repo:http.bzl",
            "ruleClassName": "http_file",
            "attributes": {
              "sha256": "c5fb68e9a65b6e8a516adfcb9fa323479ee7b4d9449d8a529d2ecab3d3711d5a",
              "urls": [
                "https://repo1.maven.org/maven2/io/netty/netty-transport/4.1.72.Final/netty-transport-4.1.72.Final.jar",
                "https://maven.google.com/io/netty/netty-transport/4.1.72.Final/netty-transport-4.1.72.Final.jar"
              ],
              "downloaded_file_path": "v1/https/repo1.maven.org/maven2/io/netty/netty-transport/4.1.72.Final/netty-transport-4.1.72.Final.jar"
            }
          },
          "io_netty_netty_codec_http2_4_1_72_Final": {
            "bzlFile": "@@bazel_tools//tools/build_defs/repo:http.bzl",
            "ruleClassName": "http_file",
            "attributes": {
              "sha256": "c89a70500f59e8563e720aaa808263a514bd9e2bd91ba84eab8c2ccb45f234b2",
              "urls": [
                "https://repo1.maven.org/maven2/io/netty/netty-codec-http2/4.1.72.Final/netty-codec-http2-4.1.72.Final.jar",
                "https://maven.google.com/io/netty/netty-codec-http2/4.1.72.Final/netty-codec-http2-4.1.72.Final.jar"
              ],
              "downloaded_file_path": "v1/https/repo1.maven.org/maven2/io/netty/netty-codec-http2/4.1.72.Final/netty-codec-http2-4.1.72.Final.jar"
            }
          },
          "io_opencensus_opencensus_api_0_24_0": {
            "bzlFile": "@@bazel_tools//tools/build_defs/repo:http.bzl",
            "ruleClassName": "http_file",
            "attributes": {
              "sha256": "f561b1cc2673844288e596ddf5bb6596868a8472fd2cb8993953fc5c034b2352",
              "urls": [
                "https://repo1.maven.org/maven2/io/opencensus/opencensus-api/0.24.0/opencensus-api-0.24.0.jar",
                "https://maven.google.com/io/opencensus/opencensus-api/0.24.0/opencensus-api-0.24.0.jar"
              ],
              "downloaded_file_path": "v1/https/repo1.maven.org/maven2/io/opencensus/opencensus-api/0.24.0/opencensus-api-0.24.0.jar"
            }
          },
          "rules_jvm_external_deps": {
            "bzlFile": "@@rules_jvm_external~//:coursier.bzl",
            "ruleClassName": "pinned_coursier_fetch",
            "attributes": {
              "repositories": [
                "{ \"repo_url\": \"https://repo1.maven.org/maven2\" }"
              ],
              "artifacts": [
                "{\"artifact\":\"google-cloud-core\",\"group\":\"com.google.cloud\",\"version\":\"1.93.10\"}",
                "{\"artifact\":\"google-cloud-storage\",\"group\":\"com.google.cloud\",\"version\":\"1.113.4\"}",
                "{\"artifact\":\"gson\",\"group\":\"com.google.code.gson\",\"version\":\"2.9.0\"}",
                "{\"artifact\":\"maven-artifact\",\"group\":\"org.apache.maven\",\"version\":\"3.8.6\"}",
                "{\"artifact\":\"s3\",\"group\":\"software.amazon.awssdk\",\"version\":\"2.17.183\"}"
              ],
              "fetch_sources": true,
              "fetch_javadoc": false,
              "generate_compat_repositories": false,
              "maven_install_json": "@@rules_jvm_external~//:rules_jvm_external_deps_install.json",
              "override_targets": {},
              "strict_visibility": false,
              "strict_visibility_value": [
                "@@//visibility:private"
              ],
              "jetify": false,
              "jetify_include_list": [
                "*"
              ],
              "additional_netrc_lines": [],
              "fail_if_repin_required": false,
              "use_starlark_android_rules": false,
              "aar_import_bzl_label": "@build_bazel_rules_android//android:rules.bzl",
              "duplicate_version_warning": "warn"
            }
          },
          "org_threeten_threetenbp_1_5_0": {
            "bzlFile": "@@bazel_tools//tools/build_defs/repo:http.bzl",
            "ruleClassName": "http_file",
            "attributes": {
              "sha256": "dcf9c0f940739f2a825cd8626ff27113459a2f6eb18797c7152f93fff69c264f",
              "urls": [
                "https://repo1.maven.org/maven2/org/threeten/threetenbp/1.5.0/threetenbp-1.5.0.jar",
                "https://maven.google.com/org/threeten/threetenbp/1.5.0/threetenbp-1.5.0.jar"
              ],
              "downloaded_file_path": "v1/https/repo1.maven.org/maven2/org/threeten/threetenbp/1.5.0/threetenbp-1.5.0.jar"
            }
          },
          "software_amazon_awssdk_http_client_spi_2_17_183": {
            "bzlFile": "@@bazel_tools//tools/build_defs/repo:http.bzl",
            "ruleClassName": "http_file",
            "attributes": {
              "sha256": "fe7120f175df9e47ebcc5d946d7f40110faf2ba0a30364f3b935d5b8a5a6c3c6",
              "urls": [
                "https://repo1.maven.org/maven2/software/amazon/awssdk/http-client-spi/2.17.183/http-client-spi-2.17.183.jar",
                "https://maven.google.com/software/amazon/awssdk/http-client-spi/2.17.183/http-client-spi-2.17.183.jar"
              ],
              "downloaded_file_path": "v1/https/repo1.maven.org/maven2/software/amazon/awssdk/http-client-spi/2.17.183/http-client-spi-2.17.183.jar"
            }
          },
          "software_amazon_awssdk_third_party_jackson_core_2_17_183": {
            "bzlFile": "@@bazel_tools//tools/build_defs/repo:http.bzl",
            "ruleClassName": "http_file",
            "attributes": {
              "sha256": "1bc27c9960993c20e1ab058012dd1ae04c875eec9f0f08f2b2ca41e578dee9a4",
              "urls": [
                "https://repo1.maven.org/maven2/software/amazon/awssdk/third-party-jackson-core/2.17.183/third-party-jackson-core-2.17.183.jar",
                "https://maven.google.com/software/amazon/awssdk/third-party-jackson-core/2.17.183/third-party-jackson-core-2.17.183.jar"
              ],
              "downloaded_file_path": "v1/https/repo1.maven.org/maven2/software/amazon/awssdk/third-party-jackson-core/2.17.183/third-party-jackson-core-2.17.183.jar"
            }
          },
          "software_amazon_eventstream_eventstream_1_0_1": {
            "bzlFile": "@@bazel_tools//tools/build_defs/repo:http.bzl",
            "ruleClassName": "http_file",
            "attributes": {
              "sha256": "0c37d8e696117f02c302191b8110b0d0eb20fa412fce34c3a269ec73c16ce822",
              "urls": [
                "https://repo1.maven.org/maven2/software/amazon/eventstream/eventstream/1.0.1/eventstream-1.0.1.jar",
                "https://maven.google.com/software/amazon/eventstream/eventstream/1.0.1/eventstream-1.0.1.jar"
              ],
              "downloaded_file_path": "v1/https/repo1.maven.org/maven2/software/amazon/eventstream/eventstream/1.0.1/eventstream-1.0.1.jar"
            }
          },
          "com_google_oauth_client_google_oauth_client_1_31_1": {
            "bzlFile": "@@bazel_tools//tools/build_defs/repo:http.bzl",
            "ruleClassName": "http_file",
            "attributes": {
              "sha256": "4ed4e2948251dbda66ce251bd7f3b32cd8570055e5cdb165a3c7aea8f43da0ff",
              "urls": [
                "https://repo1.maven.org/maven2/com/google/oauth-client/google-oauth-client/1.31.1/google-oauth-client-1.31.1.jar",
                "https://maven.google.com/com/google/oauth-client/google-oauth-client/1.31.1/google-oauth-client-1.31.1.jar"
              ],
              "downloaded_file_path": "v1/https/repo1.maven.org/maven2/com/google/oauth-client/google-oauth-client/1.31.1/google-oauth-client-1.31.1.jar"
            }
          },
          "maven": {
            "bzlFile": "@@rules_jvm_external~//:coursier.bzl",
            "ruleClassName": "coursier_fetch",
            "attributes": {
              "repositories": [
                "{ \"repo_url\": \"https://repo1.maven.org/maven2\" }"
              ],
              "artifacts": [
                "{\"artifact\":\"jsr305\",\"group\":\"com.google.code.findbugs\",\"version\":\"3.0.2\"}",
                "{\"artifact\":\"gson\",\"group\":\"com.google.code.gson\",\"version\":\"2.8.9\"}",
                "{\"artifact\":\"error_prone_annotations\",\"group\":\"com.google.errorprone\",\"version\":\"2.3.2\"}",
                "{\"artifact\":\"j2objc-annotations\",\"group\":\"com.google.j2objc\",\"version\":\"1.3\"}",
                "{\"artifact\":\"guava\",\"group\":\"com.google.guava\",\"version\":\"31.1-jre\"}",
                "{\"artifact\":\"guava-testlib\",\"group\":\"com.google.guava\",\"version\":\"31.1-jre\"}",
                "{\"artifact\":\"truth\",\"group\":\"com.google.truth\",\"version\":\"1.1.2\"}",
                "{\"artifact\":\"junit\",\"group\":\"junit\",\"version\":\"4.13.2\"}",
                "{\"artifact\":\"mockito-core\",\"group\":\"org.mockito\",\"version\":\"4.3.1\"}"
              ],
              "fail_on_missing_checksum": true,
              "fetch_sources": true,
              "fetch_javadoc": false,
              "use_unsafe_shared_cache": false,
              "excluded_artifacts": [],
              "generate_compat_repositories": false,
              "version_conflict_policy": "default",
              "override_targets": {},
              "strict_visibility": false,
              "strict_visibility_value": [
                "@@//visibility:private"
              ],
              "resolve_timeout": 600,
              "jetify": false,
              "jetify_include_list": [
                "*"
              ],
              "use_starlark_android_rules": false,
              "aar_import_bzl_label": "@build_bazel_rules_android//android:rules.bzl",
              "duplicate_version_warning": "warn"
            }
          },
          "software_amazon_awssdk_aws_xml_protocol_2_17_183": {
            "bzlFile": "@@bazel_tools//tools/build_defs/repo:http.bzl",
            "ruleClassName": "http_file",
            "attributes": {
              "sha256": "566bba05d49256fa6994efd68fa625ae05a62ea45ee74bb9130d20ea20988363",
              "urls": [
                "https://repo1.maven.org/maven2/software/amazon/awssdk/aws-xml-protocol/2.17.183/aws-xml-protocol-2.17.183.jar",
                "https://maven.google.com/software/amazon/awssdk/aws-xml-protocol/2.17.183/aws-xml-protocol-2.17.183.jar"
              ],
              "downloaded_file_path": "v1/https/repo1.maven.org/maven2/software/amazon/awssdk/aws-xml-protocol/2.17.183/aws-xml-protocol-2.17.183.jar"
            }
          },
          "software_amazon_awssdk_annotations_2_17_183": {
            "bzlFile": "@@bazel_tools//tools/build_defs/repo:http.bzl",
            "ruleClassName": "http_file",
            "attributes": {
              "sha256": "8e4d72361ca805a0bd8bbd9017cd7ff77c8d170f2dd469c7d52d5653330bb3fd",
              "urls": [
                "https://repo1.maven.org/maven2/software/amazon/awssdk/annotations/2.17.183/annotations-2.17.183.jar",
                "https://maven.google.com/software/amazon/awssdk/annotations/2.17.183/annotations-2.17.183.jar"
              ],
              "downloaded_file_path": "v1/https/repo1.maven.org/maven2/software/amazon/awssdk/annotations/2.17.183/annotations-2.17.183.jar"
            }
          },
          "software_amazon_awssdk_netty_nio_client_2_17_183": {
            "bzlFile": "@@bazel_tools//tools/build_defs/repo:http.bzl",
            "ruleClassName": "http_file",
            "attributes": {
              "sha256": "a6d356f364c56d7b90006b0b7e503b8630010993a5587ce42e74b10b8dca2238",
              "urls": [
                "https://repo1.maven.org/maven2/software/amazon/awssdk/netty-nio-client/2.17.183/netty-nio-client-2.17.183.jar",
                "https://maven.google.com/software/amazon/awssdk/netty-nio-client/2.17.183/netty-nio-client-2.17.183.jar"
              ],
              "downloaded_file_path": "v1/https/repo1.maven.org/maven2/software/amazon/awssdk/netty-nio-client/2.17.183/netty-nio-client-2.17.183.jar"
            }
          },
          "com_google_auto_value_auto_value_annotations_1_7_4": {
            "bzlFile": "@@bazel_tools//tools/build_defs/repo:http.bzl",
            "ruleClassName": "http_file",
            "attributes": {
              "sha256": "fedd59b0b4986c342f6ab2d182f2a4ee9fceb2c7e2d5bdc4dc764c92394a23d3",
              "urls": [
                "https://repo1.maven.org/maven2/com/google/auto/value/auto-value-annotations/1.7.4/auto-value-annotations-1.7.4.jar",
                "https://maven.google.com/com/google/auto/value/auto-value-annotations/1.7.4/auto-value-annotations-1.7.4.jar"
              ],
              "downloaded_file_path": "v1/https/repo1.maven.org/maven2/com/google/auto/value/auto-value-annotations/1.7.4/auto-value-annotations-1.7.4.jar"
            }
          },
          "io_netty_netty_transport_native_unix_common_4_1_72_Final": {
            "bzlFile": "@@bazel_tools//tools/build_defs/repo:http.bzl",
            "ruleClassName": "http_file",
            "attributes": {
              "sha256": "6f8f1cc29b5a234eeee9439a63eb3f03a5994aa540ff555cb0b2c88cefaf6877",
              "urls": [
                "https://repo1.maven.org/maven2/io/netty/netty-transport-native-unix-common/4.1.72.Final/netty-transport-native-unix-common-4.1.72.Final.jar",
                "https://maven.google.com/io/netty/netty-transport-native-unix-common/4.1.72.Final/netty-transport-native-unix-common-4.1.72.Final.jar"
              ],
              "downloaded_file_path": "v1/https/repo1.maven.org/maven2/io/netty/netty-transport-native-unix-common/4.1.72.Final/netty-transport-native-unix-common-4.1.72.Final.jar"
            }
          },
          "io_opencensus_opencensus_contrib_http_util_0_24_0": {
            "bzlFile": "@@bazel_tools//tools/build_defs/repo:http.bzl",
            "ruleClassName": "http_file",
            "attributes": {
              "sha256": "7155273bbb1ed3d477ea33cf19d7bbc0b285ff395f43b29ae576722cf247000f",
              "urls": [
                "https://repo1.maven.org/maven2/io/opencensus/opencensus-contrib-http-util/0.24.0/opencensus-contrib-http-util-0.24.0.jar",
                "https://maven.google.com/io/opencensus/opencensus-contrib-http-util/0.24.0/opencensus-contrib-http-util-0.24.0.jar"
              ],
              "downloaded_file_path": "v1/https/repo1.maven.org/maven2/io/opencensus/opencensus-contrib-http-util/0.24.0/opencensus-contrib-http-util-0.24.0.jar"
            }
          },
          "com_fasterxml_jackson_core_jackson_core_2_11_3": {
            "bzlFile": "@@bazel_tools//tools/build_defs/repo:http.bzl",
            "ruleClassName": "http_file",
            "attributes": {
              "sha256": "78cd0a6b936232e06dd3e38da8a0345348a09cd1ff9c4d844c6ee72c75cfc402",
              "urls": [
                "https://repo1.maven.org/maven2/com/fasterxml/jackson/core/jackson-core/2.11.3/jackson-core-2.11.3.jar",
                "https://maven.google.com/com/fasterxml/jackson/core/jackson-core/2.11.3/jackson-core-2.11.3.jar"
              ],
              "downloaded_file_path": "v1/https/repo1.maven.org/maven2/com/fasterxml/jackson/core/jackson-core/2.11.3/jackson-core-2.11.3.jar"
            }
          },
          "com_google_cloud_google_cloud_core_1_93_10": {
            "bzlFile": "@@bazel_tools//tools/build_defs/repo:http.bzl",
            "ruleClassName": "http_file",
            "attributes": {
              "sha256": "832d74eca66f4601e162a8460d6f59f50d1d23f93c18b02654423b6b0d67c6ea",
              "urls": [
                "https://repo1.maven.org/maven2/com/google/cloud/google-cloud-core/1.93.10/google-cloud-core-1.93.10.jar",
                "https://maven.google.com/com/google/cloud/google-cloud-core/1.93.10/google-cloud-core-1.93.10.jar"
              ],
              "downloaded_file_path": "v1/https/repo1.maven.org/maven2/com/google/cloud/google-cloud-core/1.93.10/google-cloud-core-1.93.10.jar"
            }
          },
          "com_google_auth_google_auth_library_credentials_0_22_0": {
            "bzlFile": "@@bazel_tools//tools/build_defs/repo:http.bzl",
            "ruleClassName": "http_file",
            "attributes": {
              "sha256": "42c76031276de5b520909e9faf88c5b3c9a722d69ee9cfdafedb1c52c355dfc5",
              "urls": [
                "https://repo1.maven.org/maven2/com/google/auth/google-auth-library-credentials/0.22.0/google-auth-library-credentials-0.22.0.jar",
                "https://maven.google.com/com/google/auth/google-auth-library-credentials/0.22.0/google-auth-library-credentials-0.22.0.jar"
              ],
              "downloaded_file_path": "v1/https/repo1.maven.org/maven2/com/google/auth/google-auth-library-credentials/0.22.0/google-auth-library-credentials-0.22.0.jar"
            }
          },
          "com_google_guava_guava_30_0_android": {
            "bzlFile": "@@bazel_tools//tools/build_defs/repo:http.bzl",
            "ruleClassName": "http_file",
            "attributes": {
              "sha256": "3345c82c2cc70a0053e8db9031edc6d71625ef0dea6a2c8f5ebd6cb76d2bf843",
              "urls": [
                "https://repo1.maven.org/maven2/com/google/guava/guava/30.0-android/guava-30.0-android.jar",
                "https://maven.google.com/com/google/guava/guava/30.0-android/guava-30.0-android.jar"
              ],
              "downloaded_file_path": "v1/https/repo1.maven.org/maven2/com/google/guava/guava/30.0-android/guava-30.0-android.jar"
            }
          },
          "software_amazon_awssdk_profiles_2_17_183": {
            "bzlFile": "@@bazel_tools//tools/build_defs/repo:http.bzl",
            "ruleClassName": "http_file",
            "attributes": {
              "sha256": "78833b32fde3f1c5320373b9ea955c1bbc28f2c904010791c4784e610193ee56",
              "urls": [
                "https://repo1.maven.org/maven2/software/amazon/awssdk/profiles/2.17.183/profiles-2.17.183.jar",
                "https://maven.google.com/software/amazon/awssdk/profiles/2.17.183/profiles-2.17.183.jar"
              ],
              "downloaded_file_path": "v1/https/repo1.maven.org/maven2/software/amazon/awssdk/profiles/2.17.183/profiles-2.17.183.jar"
            }
          },
          "org_apache_httpcomponents_httpcore_4_4_13": {
            "bzlFile": "@@bazel_tools//tools/build_defs/repo:http.bzl",
            "ruleClassName": "http_file",
            "attributes": {
              "sha256": "e06e89d40943245fcfa39ec537cdbfce3762aecde8f9c597780d2b00c2b43424",
              "urls": [
                "https://repo1.maven.org/maven2/org/apache/httpcomponents/httpcore/4.4.13/httpcore-4.4.13.jar",
                "https://maven.google.com/org/apache/httpcomponents/httpcore/4.4.13/httpcore-4.4.13.jar"
              ],
              "downloaded_file_path": "v1/https/repo1.maven.org/maven2/org/apache/httpcomponents/httpcore/4.4.13/httpcore-4.4.13.jar"
            }
          },
          "io_netty_netty_common_4_1_72_Final": {
            "bzlFile": "@@bazel_tools//tools/build_defs/repo:http.bzl",
            "ruleClassName": "http_file",
            "attributes": {
              "sha256": "8adb4c291260ceb2859a68c49f0adeed36bf49587608e2b81ecff6aaf06025e9",
              "urls": [
                "https://repo1.maven.org/maven2/io/netty/netty-common/4.1.72.Final/netty-common-4.1.72.Final.jar",
                "https://maven.google.com/io/netty/netty-common/4.1.72.Final/netty-common-4.1.72.Final.jar"
              ],
              "downloaded_file_path": "v1/https/repo1.maven.org/maven2/io/netty/netty-common/4.1.72.Final/netty-common-4.1.72.Final.jar"
            }
          },
          "io_netty_netty_transport_classes_epoll_4_1_72_Final": {
            "bzlFile": "@@bazel_tools//tools/build_defs/repo:http.bzl",
            "ruleClassName": "http_file",
            "attributes": {
              "sha256": "e1528a9751c1285aa7beaf3a1eb0597151716426ce38598ac9bc0891209b9e68",
              "urls": [
                "https://repo1.maven.org/maven2/io/netty/netty-transport-classes-epoll/4.1.72.Final/netty-transport-classes-epoll-4.1.72.Final.jar",
                "https://maven.google.com/io/netty/netty-transport-classes-epoll/4.1.72.Final/netty-transport-classes-epoll-4.1.72.Final.jar"
              ],
              "downloaded_file_path": "v1/https/repo1.maven.org/maven2/io/netty/netty-transport-classes-epoll/4.1.72.Final/netty-transport-classes-epoll-4.1.72.Final.jar"
            }
          },
          "com_google_cloud_google_cloud_core_http_1_93_10": {
            "bzlFile": "@@bazel_tools//tools/build_defs/repo:http.bzl",
            "ruleClassName": "http_file",
            "attributes": {
              "sha256": "81ac67c14c7c4244d2b7db2607ad352416aca8d3bb2adf338964e8fea25b1b3c",
              "urls": [
                "https://repo1.maven.org/maven2/com/google/cloud/google-cloud-core-http/1.93.10/google-cloud-core-http-1.93.10.jar",
                "https://maven.google.com/com/google/cloud/google-cloud-core-http/1.93.10/google-cloud-core-http-1.93.10.jar"
              ],
              "downloaded_file_path": "v1/https/repo1.maven.org/maven2/com/google/cloud/google-cloud-core-http/1.93.10/google-cloud-core-http-1.93.10.jar"
            }
          },
          "software_amazon_awssdk_utils_2_17_183": {
            "bzlFile": "@@bazel_tools//tools/build_defs/repo:http.bzl",
            "ruleClassName": "http_file",
            "attributes": {
              "sha256": "7bd849bb5aa71bfdf6b849643736ecab3a7b3f204795804eefe5754104231ec6",
              "urls": [
                "https://repo1.maven.org/maven2/software/amazon/awssdk/utils/2.17.183/utils-2.17.183.jar",
                "https://maven.google.com/software/amazon/awssdk/utils/2.17.183/utils-2.17.183.jar"
              ],
              "downloaded_file_path": "v1/https/repo1.maven.org/maven2/software/amazon/awssdk/utils/2.17.183/utils-2.17.183.jar"
            }
          },
          "org_apache_commons_commons_lang3_3_8_1": {
            "bzlFile": "@@bazel_tools//tools/build_defs/repo:http.bzl",
            "ruleClassName": "http_file",
            "attributes": {
              "sha256": "dac807f65b07698ff39b1b07bfef3d87ae3fd46d91bbf8a2bc02b2a831616f68",
              "urls": [
                "https://repo1.maven.org/maven2/org/apache/commons/commons-lang3/3.8.1/commons-lang3-3.8.1.jar",
                "https://maven.google.com/org/apache/commons/commons-lang3/3.8.1/commons-lang3-3.8.1.jar"
              ],
              "downloaded_file_path": "v1/https/repo1.maven.org/maven2/org/apache/commons/commons-lang3/3.8.1/commons-lang3-3.8.1.jar"
            }
          },
          "software_amazon_awssdk_aws_core_2_17_183": {
            "bzlFile": "@@bazel_tools//tools/build_defs/repo:http.bzl",
            "ruleClassName": "http_file",
            "attributes": {
              "sha256": "bccbdbea689a665a702ff19828662d87fb7fe81529df13f02ef1e4c474ea9f93",
              "urls": [
                "https://repo1.maven.org/maven2/software/amazon/awssdk/aws-core/2.17.183/aws-core-2.17.183.jar",
                "https://maven.google.com/software/amazon/awssdk/aws-core/2.17.183/aws-core-2.17.183.jar"
              ],
              "downloaded_file_path": "v1/https/repo1.maven.org/maven2/software/amazon/awssdk/aws-core/2.17.183/aws-core-2.17.183.jar"
            }
          },
          "com_google_api_gax_httpjson_0_77_0": {
            "bzlFile": "@@bazel_tools//tools/build_defs/repo:http.bzl",
            "ruleClassName": "http_file",
            "attributes": {
              "sha256": "fd4dae47fa016d3b26e8d90b67ddc6c23c4c06e8bcdf085c70310ab7ef324bd6",
              "urls": [
                "https://repo1.maven.org/maven2/com/google/api/gax-httpjson/0.77.0/gax-httpjson-0.77.0.jar",
                "https://maven.google.com/com/google/api/gax-httpjson/0.77.0/gax-httpjson-0.77.0.jar"
              ],
              "downloaded_file_path": "v1/https/repo1.maven.org/maven2/com/google/api/gax-httpjson/0.77.0/gax-httpjson-0.77.0.jar"
            }
          },
          "unpinned_rules_jvm_external_deps": {
            "bzlFile": "@@rules_jvm_external~//:coursier.bzl",
            "ruleClassName": "coursier_fetch",
            "attributes": {
              "repositories": [
                "{ \"repo_url\": \"https://repo1.maven.org/maven2\" }"
              ],
              "artifacts": [
                "{\"artifact\":\"google-cloud-core\",\"group\":\"com.google.cloud\",\"version\":\"1.93.10\"}",
                "{\"artifact\":\"google-cloud-storage\",\"group\":\"com.google.cloud\",\"version\":\"1.113.4\"}",
                "{\"artifact\":\"gson\",\"group\":\"com.google.code.gson\",\"version\":\"2.9.0\"}",
                "{\"artifact\":\"maven-artifact\",\"group\":\"org.apache.maven\",\"version\":\"3.8.6\"}",
                "{\"artifact\":\"s3\",\"group\":\"software.amazon.awssdk\",\"version\":\"2.17.183\"}"
              ],
              "fail_on_missing_checksum": true,
              "fetch_sources": true,
              "fetch_javadoc": false,
              "use_unsafe_shared_cache": false,
              "excluded_artifacts": [],
              "generate_compat_repositories": false,
              "version_conflict_policy": "default",
              "override_targets": {},
              "strict_visibility": false,
              "strict_visibility_value": [
                "@@//visibility:private"
              ],
              "maven_install_json": "@@rules_jvm_external~//:rules_jvm_external_deps_install.json",
              "resolve_timeout": 600,
              "jetify": false,
              "jetify_include_list": [
                "*"
              ],
              "use_starlark_android_rules": false,
              "aar_import_bzl_label": "@build_bazel_rules_android//android:rules.bzl",
              "duplicate_version_warning": "warn"
            }
          },
          "software_amazon_awssdk_regions_2_17_183": {
            "bzlFile": "@@bazel_tools//tools/build_defs/repo:http.bzl",
            "ruleClassName": "http_file",
            "attributes": {
              "sha256": "d3079395f3ffc07d04ffcce16fca29fb5968197f6e9ea3dbff6be297102b40a5",
              "urls": [
                "https://repo1.maven.org/maven2/software/amazon/awssdk/regions/2.17.183/regions-2.17.183.jar",
                "https://maven.google.com/software/amazon/awssdk/regions/2.17.183/regions-2.17.183.jar"
              ],
              "downloaded_file_path": "v1/https/repo1.maven.org/maven2/software/amazon/awssdk/regions/2.17.183/regions-2.17.183.jar"
            }
          },
          "com_google_errorprone_error_prone_annotations_2_4_0": {
            "bzlFile": "@@bazel_tools//tools/build_defs/repo:http.bzl",
            "ruleClassName": "http_file",
            "attributes": {
              "sha256": "5f2a0648230a662e8be049df308d583d7369f13af683e44ddf5829b6d741a228",
              "urls": [
                "https://repo1.maven.org/maven2/com/google/errorprone/error_prone_annotations/2.4.0/error_prone_annotations-2.4.0.jar",
                "https://maven.google.com/com/google/errorprone/error_prone_annotations/2.4.0/error_prone_annotations-2.4.0.jar"
              ],
              "downloaded_file_path": "v1/https/repo1.maven.org/maven2/com/google/errorprone/error_prone_annotations/2.4.0/error_prone_annotations-2.4.0.jar"
            }
          },
          "io_netty_netty_handler_4_1_72_Final": {
            "bzlFile": "@@bazel_tools//tools/build_defs/repo:http.bzl",
            "ruleClassName": "http_file",
            "attributes": {
              "sha256": "9cb6012af7e06361d738ac4e3bdc49a158f8cf87d9dee0f2744056b7d99c28d5",
              "urls": [
                "https://repo1.maven.org/maven2/io/netty/netty-handler/4.1.72.Final/netty-handler-4.1.72.Final.jar",
                "https://maven.google.com/io/netty/netty-handler/4.1.72.Final/netty-handler-4.1.72.Final.jar"
              ],
              "downloaded_file_path": "v1/https/repo1.maven.org/maven2/io/netty/netty-handler/4.1.72.Final/netty-handler-4.1.72.Final.jar"
            }
          },
          "software_amazon_awssdk_aws_query_protocol_2_17_183": {
            "bzlFile": "@@bazel_tools//tools/build_defs/repo:http.bzl",
            "ruleClassName": "http_file",
            "attributes": {
              "sha256": "4dace03c76f80f3dec920cb3dedb2a95984c4366ef4fda728660cb90bed74848",
              "urls": [
                "https://repo1.maven.org/maven2/software/amazon/awssdk/aws-query-protocol/2.17.183/aws-query-protocol-2.17.183.jar",
                "https://maven.google.com/software/amazon/awssdk/aws-query-protocol/2.17.183/aws-query-protocol-2.17.183.jar"
              ],
              "downloaded_file_path": "v1/https/repo1.maven.org/maven2/software/amazon/awssdk/aws-query-protocol/2.17.183/aws-query-protocol-2.17.183.jar"
            }
          },
          "io_netty_netty_codec_http_4_1_72_Final": {
            "bzlFile": "@@bazel_tools//tools/build_defs/repo:http.bzl",
            "ruleClassName": "http_file",
            "attributes": {
              "sha256": "fa6fec88010bfaf6a7415b5364671b6b18ffb6b35a986ab97b423fd8c3a0174b",
              "urls": [
                "https://repo1.maven.org/maven2/io/netty/netty-codec-http/4.1.72.Final/netty-codec-http-4.1.72.Final.jar",
                "https://maven.google.com/io/netty/netty-codec-http/4.1.72.Final/netty-codec-http-4.1.72.Final.jar"
              ],
              "downloaded_file_path": "v1/https/repo1.maven.org/maven2/io/netty/netty-codec-http/4.1.72.Final/netty-codec-http-4.1.72.Final.jar"
            }
          },
          "io_netty_netty_resolver_4_1_72_Final": {
            "bzlFile": "@@bazel_tools//tools/build_defs/repo:http.bzl",
            "ruleClassName": "http_file",
            "attributes": {
              "sha256": "6474598aab7cc9d8d6cfa06c05bd1b19adbf7f8451dbdd73070b33a6c60b1b90",
              "urls": [
                "https://repo1.maven.org/maven2/io/netty/netty-resolver/4.1.72.Final/netty-resolver-4.1.72.Final.jar",
                "https://maven.google.com/io/netty/netty-resolver/4.1.72.Final/netty-resolver-4.1.72.Final.jar"
              ],
              "downloaded_file_path": "v1/https/repo1.maven.org/maven2/io/netty/netty-resolver/4.1.72.Final/netty-resolver-4.1.72.Final.jar"
            }
          },
          "software_amazon_awssdk_protocol_core_2_17_183": {
            "bzlFile": "@@bazel_tools//tools/build_defs/repo:http.bzl",
            "ruleClassName": "http_file",
            "attributes": {
              "sha256": "10e7c4faa1f05e2d73055d0390dbd0bb6450e2e6cb85beda051b1e4693c826ce",
              "urls": [
                "https://repo1.maven.org/maven2/software/amazon/awssdk/protocol-core/2.17.183/protocol-core-2.17.183.jar",
                "https://maven.google.com/software/amazon/awssdk/protocol-core/2.17.183/protocol-core-2.17.183.jar"
              ],
              "downloaded_file_path": "v1/https/repo1.maven.org/maven2/software/amazon/awssdk/protocol-core/2.17.183/protocol-core-2.17.183.jar"
            }
          },
          "org_checkerframework_checker_compat_qual_2_5_5": {
            "bzlFile": "@@bazel_tools//tools/build_defs/repo:http.bzl",
            "ruleClassName": "http_file",
            "attributes": {
              "sha256": "11d134b245e9cacc474514d2d66b5b8618f8039a1465cdc55bbc0b34e0008b7a",
              "urls": [
                "https://repo1.maven.org/maven2/org/checkerframework/checker-compat-qual/2.5.5/checker-compat-qual-2.5.5.jar",
                "https://maven.google.com/org/checkerframework/checker-compat-qual/2.5.5/checker-compat-qual-2.5.5.jar"
              ],
              "downloaded_file_path": "v1/https/repo1.maven.org/maven2/org/checkerframework/checker-compat-qual/2.5.5/checker-compat-qual-2.5.5.jar"
            }
          },
          "com_google_apis_google_api_services_storage_v1_rev20200927_1_30_10": {
            "bzlFile": "@@bazel_tools//tools/build_defs/repo:http.bzl",
            "ruleClassName": "http_file",
            "attributes": {
              "sha256": "52d26a9d105f8d8a0850807285f307a76cea8f3e0cdb2be4d3b15b1adfa77351",
              "urls": [
                "https://repo1.maven.org/maven2/com/google/apis/google-api-services-storage/v1-rev20200927-1.30.10/google-api-services-storage-v1-rev20200927-1.30.10.jar",
                "https://maven.google.com/com/google/apis/google-api-services-storage/v1-rev20200927-1.30.10/google-api-services-storage-v1-rev20200927-1.30.10.jar"
              ],
              "downloaded_file_path": "v1/https/repo1.maven.org/maven2/com/google/apis/google-api-services-storage/v1-rev20200927-1.30.10/google-api-services-storage-v1-rev20200927-1.30.10.jar"
            }
          },
          "com_google_api_client_google_api_client_1_30_11": {
            "bzlFile": "@@bazel_tools//tools/build_defs/repo:http.bzl",
            "ruleClassName": "http_file",
            "attributes": {
              "sha256": "ee6f97865cc7de6c7c80955c3f37372cf3887bd75e4fc06f1058a6b4cd9bf4da",
              "urls": [
                "https://repo1.maven.org/maven2/com/google/api-client/google-api-client/1.30.11/google-api-client-1.30.11.jar",
                "https://maven.google.com/com/google/api-client/google-api-client/1.30.11/google-api-client-1.30.11.jar"
              ],
              "downloaded_file_path": "v1/https/repo1.maven.org/maven2/com/google/api-client/google-api-client/1.30.11/google-api-client-1.30.11.jar"
            }
          },
          "software_amazon_awssdk_s3_2_17_183": {
            "bzlFile": "@@bazel_tools//tools/build_defs/repo:http.bzl",
            "ruleClassName": "http_file",
            "attributes": {
              "sha256": "ab073b91107a9e4ed9f030314077d137fe627e055ad895fabb036980a050e360",
              "urls": [
                "https://repo1.maven.org/maven2/software/amazon/awssdk/s3/2.17.183/s3-2.17.183.jar",
                "https://maven.google.com/software/amazon/awssdk/s3/2.17.183/s3-2.17.183.jar"
              ],
              "downloaded_file_path": "v1/https/repo1.maven.org/maven2/software/amazon/awssdk/s3/2.17.183/s3-2.17.183.jar"
            }
          },
          "org_apache_maven_maven_artifact_3_8_6": {
            "bzlFile": "@@bazel_tools//tools/build_defs/repo:http.bzl",
            "ruleClassName": "http_file",
            "attributes": {
              "sha256": "de22a4c6f54fe31276a823b1bbd3adfd6823529e732f431b5eff0852c2b9252b",
              "urls": [
                "https://repo1.maven.org/maven2/org/apache/maven/maven-artifact/3.8.6/maven-artifact-3.8.6.jar",
                "https://maven.google.com/org/apache/maven/maven-artifact/3.8.6/maven-artifact-3.8.6.jar"
              ],
              "downloaded_file_path": "v1/https/repo1.maven.org/maven2/org/apache/maven/maven-artifact/3.8.6/maven-artifact-3.8.6.jar"
            }
          },
          "org_apache_httpcomponents_httpclient_4_5_13": {
            "bzlFile": "@@bazel_tools//tools/build_defs/repo:http.bzl",
            "ruleClassName": "http_file",
            "attributes": {
              "sha256": "6fe9026a566c6a5001608cf3fc32196641f6c1e5e1986d1037ccdbd5f31ef743",
              "urls": [
                "https://repo1.maven.org/maven2/org/apache/httpcomponents/httpclient/4.5.13/httpclient-4.5.13.jar",
                "https://maven.google.com/org/apache/httpcomponents/httpclient/4.5.13/httpclient-4.5.13.jar"
              ],
              "downloaded_file_path": "v1/https/repo1.maven.org/maven2/org/apache/httpcomponents/httpclient/4.5.13/httpclient-4.5.13.jar"
            }
          },
          "com_google_guava_listenablefuture_9999_0_empty_to_avoid_conflict_with_guava": {
            "bzlFile": "@@bazel_tools//tools/build_defs/repo:http.bzl",
            "ruleClassName": "http_file",
            "attributes": {
              "sha256": "b372a037d4230aa57fbeffdef30fd6123f9c0c2db85d0aced00c91b974f33f99",
              "urls": [
                "https://repo1.maven.org/maven2/com/google/guava/listenablefuture/9999.0-empty-to-avoid-conflict-with-guava/listenablefuture-9999.0-empty-to-avoid-conflict-with-guava.jar",
                "https://maven.google.com/com/google/guava/listenablefuture/9999.0-empty-to-avoid-conflict-with-guava/listenablefuture-9999.0-empty-to-avoid-conflict-with-guava.jar"
              ],
              "downloaded_file_path": "v1/https/repo1.maven.org/maven2/com/google/guava/listenablefuture/9999.0-empty-to-avoid-conflict-with-guava/listenablefuture-9999.0-empty-to-avoid-conflict-with-guava.jar"
            }
          },
          "com_google_http_client_google_http_client_1_38_0": {
            "bzlFile": "@@bazel_tools//tools/build_defs/repo:http.bzl",
            "ruleClassName": "http_file",
            "attributes": {
              "sha256": "411f4a42519b6b78bdc0fcfdf74c9edcef0ee97afa4a667abe04045a508d6302",
              "urls": [
                "https://repo1.maven.org/maven2/com/google/http-client/google-http-client/1.38.0/google-http-client-1.38.0.jar",
                "https://maven.google.com/com/google/http-client/google-http-client/1.38.0/google-http-client-1.38.0.jar"
              ],
              "downloaded_file_path": "v1/https/repo1.maven.org/maven2/com/google/http-client/google-http-client/1.38.0/google-http-client-1.38.0.jar"
            }
          },
          "software_amazon_awssdk_apache_client_2_17_183": {
            "bzlFile": "@@bazel_tools//tools/build_defs/repo:http.bzl",
            "ruleClassName": "http_file",
            "attributes": {
              "sha256": "78ceae502fce6a97bbe5ff8f6a010a52ab7ea3ae66cb1a4122e18185fce45022",
              "urls": [
                "https://repo1.maven.org/maven2/software/amazon/awssdk/apache-client/2.17.183/apache-client-2.17.183.jar",
                "https://maven.google.com/software/amazon/awssdk/apache-client/2.17.183/apache-client-2.17.183.jar"
              ],
              "downloaded_file_path": "v1/https/repo1.maven.org/maven2/software/amazon/awssdk/apache-client/2.17.183/apache-client-2.17.183.jar"
            }
          },
          "software_amazon_awssdk_arns_2_17_183": {
            "bzlFile": "@@bazel_tools//tools/build_defs/repo:http.bzl",
            "ruleClassName": "http_file",
            "attributes": {
              "sha256": "659a185e191d66c71de81209490e66abeaccae208ea7b2831a738670823447aa",
              "urls": [
                "https://repo1.maven.org/maven2/software/amazon/awssdk/arns/2.17.183/arns-2.17.183.jar",
                "https://maven.google.com/software/amazon/awssdk/arns/2.17.183/arns-2.17.183.jar"
              ],
              "downloaded_file_path": "v1/https/repo1.maven.org/maven2/software/amazon/awssdk/arns/2.17.183/arns-2.17.183.jar"
            }
          },
          "com_google_code_gson_gson_2_9_0": {
            "bzlFile": "@@bazel_tools//tools/build_defs/repo:http.bzl",
            "ruleClassName": "http_file",
            "attributes": {
              "sha256": "c96d60551331a196dac54b745aa642cd078ef89b6f267146b705f2c2cbef052d",
              "urls": [
                "https://repo1.maven.org/maven2/com/google/code/gson/gson/2.9.0/gson-2.9.0.jar",
                "https://maven.google.com/com/google/code/gson/gson/2.9.0/gson-2.9.0.jar"
              ],
              "downloaded_file_path": "v1/https/repo1.maven.org/maven2/com/google/code/gson/gson/2.9.0/gson-2.9.0.jar"
            }
          },
          "io_netty_netty_buffer_4_1_72_Final": {
            "bzlFile": "@@bazel_tools//tools/build_defs/repo:http.bzl",
            "ruleClassName": "http_file",
            "attributes": {
              "sha256": "568ff7cd9d8e2284ec980730c88924f686642929f8f219a74518b4e64755f3a1",
              "urls": [
                "https://repo1.maven.org/maven2/io/netty/netty-buffer/4.1.72.Final/netty-buffer-4.1.72.Final.jar",
                "https://maven.google.com/io/netty/netty-buffer/4.1.72.Final/netty-buffer-4.1.72.Final.jar"
              ],
              "downloaded_file_path": "v1/https/repo1.maven.org/maven2/io/netty/netty-buffer/4.1.72.Final/netty-buffer-4.1.72.Final.jar"
            }
          },
          "com_google_code_findbugs_jsr305_3_0_2": {
            "bzlFile": "@@bazel_tools//tools/build_defs/repo:http.bzl",
            "ruleClassName": "http_file",
            "attributes": {
              "sha256": "766ad2a0783f2687962c8ad74ceecc38a28b9f72a2d085ee438b7813e928d0c7",
              "urls": [
                "https://repo1.maven.org/maven2/com/google/code/findbugs/jsr305/3.0.2/jsr305-3.0.2.jar",
                "https://maven.google.com/com/google/code/findbugs/jsr305/3.0.2/jsr305-3.0.2.jar"
              ],
              "downloaded_file_path": "v1/https/repo1.maven.org/maven2/com/google/code/findbugs/jsr305/3.0.2/jsr305-3.0.2.jar"
            }
          },
          "commons_codec_commons_codec_1_11": {
            "bzlFile": "@@bazel_tools//tools/build_defs/repo:http.bzl",
            "ruleClassName": "http_file",
            "attributes": {
              "sha256": "e599d5318e97aa48f42136a2927e6dfa4e8881dff0e6c8e3109ddbbff51d7b7d",
              "urls": [
                "https://repo1.maven.org/maven2/commons-codec/commons-codec/1.11/commons-codec-1.11.jar",
                "https://maven.google.com/commons-codec/commons-codec/1.11/commons-codec-1.11.jar"
              ],
              "downloaded_file_path": "v1/https/repo1.maven.org/maven2/commons-codec/commons-codec/1.11/commons-codec-1.11.jar"
            }
          },
          "software_amazon_awssdk_auth_2_17_183": {
            "bzlFile": "@@bazel_tools//tools/build_defs/repo:http.bzl",
            "ruleClassName": "http_file",
            "attributes": {
              "sha256": "8820c6636e5c14efc29399fb5565ce50212b0c1f4ed720a025a2c402d54e0978",
              "urls": [
                "https://repo1.maven.org/maven2/software/amazon/awssdk/auth/2.17.183/auth-2.17.183.jar",
                "https://maven.google.com/software/amazon/awssdk/auth/2.17.183/auth-2.17.183.jar"
              ],
              "downloaded_file_path": "v1/https/repo1.maven.org/maven2/software/amazon/awssdk/auth/2.17.183/auth-2.17.183.jar"
            }
          },
          "software_amazon_awssdk_json_utils_2_17_183": {
            "bzlFile": "@@bazel_tools//tools/build_defs/repo:http.bzl",
            "ruleClassName": "http_file",
            "attributes": {
              "sha256": "51ab7f550adc06afcb49f5270cdf690f1bfaaee243abaa5d978095e2a1e4e1a5",
              "urls": [
                "https://repo1.maven.org/maven2/software/amazon/awssdk/json-utils/2.17.183/json-utils-2.17.183.jar",
                "https://maven.google.com/software/amazon/awssdk/json-utils/2.17.183/json-utils-2.17.183.jar"
              ],
              "downloaded_file_path": "v1/https/repo1.maven.org/maven2/software/amazon/awssdk/json-utils/2.17.183/json-utils-2.17.183.jar"
            }
          },
          "org_codehaus_plexus_plexus_utils_3_3_1": {
            "bzlFile": "@@bazel_tools//tools/build_defs/repo:http.bzl",
            "ruleClassName": "http_file",
            "attributes": {
              "sha256": "4b570fcdbe5a894f249d2eb9b929358a9c88c3e548d227a80010461930222f2a",
              "urls": [
                "https://repo1.maven.org/maven2/org/codehaus/plexus/plexus-utils/3.3.1/plexus-utils-3.3.1.jar",
                "https://maven.google.com/org/codehaus/plexus/plexus-utils/3.3.1/plexus-utils-3.3.1.jar"
              ],
              "downloaded_file_path": "v1/https/repo1.maven.org/maven2/org/codehaus/plexus/plexus-utils/3.3.1/plexus-utils-3.3.1.jar"
            }
          },
          "com_google_protobuf_protobuf_java_util_3_13_0": {
            "bzlFile": "@@bazel_tools//tools/build_defs/repo:http.bzl",
            "ruleClassName": "http_file",
            "attributes": {
              "sha256": "d9de66b8c9445905dfa7064f6d5213d47ce88a20d34e21d83c4a94a229e14e62",
              "urls": [
                "https://repo1.maven.org/maven2/com/google/protobuf/protobuf-java-util/3.13.0/protobuf-java-util-3.13.0.jar",
                "https://maven.google.com/com/google/protobuf/protobuf-java-util/3.13.0/protobuf-java-util-3.13.0.jar"
              ],
              "downloaded_file_path": "v1/https/repo1.maven.org/maven2/com/google/protobuf/protobuf-java-util/3.13.0/protobuf-java-util-3.13.0.jar"
            }
          },
          "io_netty_netty_codec_4_1_72_Final": {
            "bzlFile": "@@bazel_tools//tools/build_defs/repo:http.bzl",
            "ruleClassName": "http_file",
            "attributes": {
              "sha256": "5d8591ca271a1e9c224e8de3873aa9936acb581ee0db514e7dc18523df36d16c",
              "urls": [
                "https://repo1.maven.org/maven2/io/netty/netty-codec/4.1.72.Final/netty-codec-4.1.72.Final.jar",
                "https://maven.google.com/io/netty/netty-codec/4.1.72.Final/netty-codec-4.1.72.Final.jar"
              ],
              "downloaded_file_path": "v1/https/repo1.maven.org/maven2/io/netty/netty-codec/4.1.72.Final/netty-codec-4.1.72.Final.jar"
            }
          },
          "com_google_protobuf_protobuf_java_3_13_0": {
            "bzlFile": "@@bazel_tools//tools/build_defs/repo:http.bzl",
            "ruleClassName": "http_file",
            "attributes": {
              "sha256": "97d5b2758408690c0dc276238707492a0b6a4d71206311b6c442cdc26c5973ff",
              "urls": [
                "https://repo1.maven.org/maven2/com/google/protobuf/protobuf-java/3.13.0/protobuf-java-3.13.0.jar",
                "https://maven.google.com/com/google/protobuf/protobuf-java/3.13.0/protobuf-java-3.13.0.jar"
              ],
              "downloaded_file_path": "v1/https/repo1.maven.org/maven2/com/google/protobuf/protobuf-java/3.13.0/protobuf-java-3.13.0.jar"
            }
          },
          "io_netty_netty_tcnative_classes_2_0_46_Final": {
            "bzlFile": "@@bazel_tools//tools/build_defs/repo:http.bzl",
            "ruleClassName": "http_file",
            "attributes": {
              "sha256": "d3ec888dcc4ac7915bf88b417c5e04fd354f4311032a748a6882df09347eed9a",
              "urls": [
                "https://repo1.maven.org/maven2/io/netty/netty-tcnative-classes/2.0.46.Final/netty-tcnative-classes-2.0.46.Final.jar",
                "https://maven.google.com/io/netty/netty-tcnative-classes/2.0.46.Final/netty-tcnative-classes-2.0.46.Final.jar"
              ],
              "downloaded_file_path": "v1/https/repo1.maven.org/maven2/io/netty/netty-tcnative-classes/2.0.46.Final/netty-tcnative-classes-2.0.46.Final.jar"
            }
          },
          "software_amazon_awssdk_sdk_core_2_17_183": {
            "bzlFile": "@@bazel_tools//tools/build_defs/repo:http.bzl",
            "ruleClassName": "http_file",
            "attributes": {
              "sha256": "677e9cc90fdd82c1f40f97b99cb115b13ad6c3f58beeeab1c061af6954d64c77",
              "urls": [
                "https://repo1.maven.org/maven2/software/amazon/awssdk/sdk-core/2.17.183/sdk-core-2.17.183.jar",
                "https://maven.google.com/software/amazon/awssdk/sdk-core/2.17.183/sdk-core-2.17.183.jar"
              ],
              "downloaded_file_path": "v1/https/repo1.maven.org/maven2/software/amazon/awssdk/sdk-core/2.17.183/sdk-core-2.17.183.jar"
            }
          }
        },
        "recordedRepoMappingEntries": [
          [
            "rules_jvm_external~",
            "bazel_tools",
            "bazel_tools"
          ],
          [
            "rules_jvm_external~",
            "rules_jvm_external",
            "rules_jvm_external~"
          ]
        ]
      }
    },
    "@@rules_jvm_external~//:non-module-deps.bzl%non_module_deps": {
      "general": {
<<<<<<< HEAD
        "bzlTransitiveDigest": "8d2hf6UGUliASjtZ6m+3CqY3A/15d5BhyhW/P1KzMrA=",
        "usagesDigest": "HWGzpnxaDzDwBkFxYvT/plvwcfNrPZGTg9ZYibwxNGw=",
=======
        "bzlTransitiveDigest": "4OsuF/ozYz/n2U+6GGxM/3IzzX+qvQtjlY1fXeg2jE0=",
        "usagesDigest": "auoSltLJ8wMZ3iqVKYWQsyC9CgcCDt85yHgTXFuQEvE=",
>>>>>>> 44dd4946
        "recordedFileInputs": {},
        "recordedDirentsInputs": {},
        "envVariables": {},
        "generatedRepoSpecs": {
          "io_bazel_rules_kotlin": {
            "bzlFile": "@@bazel_tools//tools/build_defs/repo:http.bzl",
            "ruleClassName": "http_archive",
            "attributes": {
              "sha256": "946747acdbeae799b085d12b240ec346f775ac65236dfcf18aa0cd7300f6de78",
              "urls": [
                "https://github.com/bazelbuild/rules_kotlin/releases/download/v1.7.0-RC-2/rules_kotlin_release.tgz"
              ]
            }
          }
        },
        "recordedRepoMappingEntries": [
          [
            "rules_jvm_external~",
            "bazel_tools",
            "bazel_tools"
          ]
        ]
      }
    },
    "@@rules_python~//python/extensions:python.bzl%python": {
      "general": {
<<<<<<< HEAD
        "bzlTransitiveDigest": "6ccTpP2dVtEAozOd8htE05lk6rPL1m3iT8PNK6TBOf4=",
        "usagesDigest": "2dLy/xmv7+TD8WRYYIxtxZMeS4nrJZGIDSMkYRE0elw=",
=======
        "bzlTransitiveDigest": "f/rffFOqp0Y5r6QNmElWpkVrIk/9b0pfhd/j+JtG0YM=",
        "usagesDigest": "gGVuRK4jgFR/T75mVSEYMFObc6AY82n+c1P5B+5hUkE=",
>>>>>>> 44dd4946
        "recordedFileInputs": {},
        "recordedDirentsInputs": {},
        "envVariables": {},
        "generatedRepoSpecs": {
          "pythons_hub": {
            "bzlFile": "@@rules_python~//python/extensions/private:interpreter_hub.bzl",
            "ruleClassName": "hub_repo",
            "attributes": {
              "toolchains": []
            }
          }
        },
        "recordedRepoMappingEntries": [
          [
            "rules_python~",
            "bazel_tools",
            "bazel_tools"
          ],
          [
            "rules_python~",
            "rules_python",
            "rules_python~"
          ]
        ]
      }
    },
    "@@rules_python~//python/extensions/private:internal_deps.bzl%internal_deps": {
      "general": {
<<<<<<< HEAD
        "bzlTransitiveDigest": "w63pLFlMwPTTIACX5nm/DvrZgrtReyBClXvMTwOdkZA=",
        "usagesDigest": "MZDuELgGnEk5m0vRt+s02bhPv0B21Oi1jm1KuRqZ5FY=",
=======
        "bzlTransitiveDigest": "2QkuIItPQyACdxi2VVWUF2DrUHZ4M8To5Q5TMr6R+CU=",
        "usagesDigest": "/sVN6+OrINK3/oVrgWGYeYt+N1f1J1KnGaHR2AUoIMY=",
>>>>>>> 44dd4946
        "recordedFileInputs": {},
        "recordedDirentsInputs": {},
        "envVariables": {},
        "generatedRepoSpecs": {
          "pypi__coverage_cp39_aarch64-apple-darwin": {
            "bzlFile": "@@bazel_tools//tools/build_defs/repo:http.bzl",
            "ruleClassName": "http_archive",
            "attributes": {
              "build_file_content": "\nfilegroup(\n    name = \"coverage\",\n    srcs = [\"coverage/__main__.py\"],\n    data = glob([\"coverage/*.py\", \"coverage/**/*.py\", \"coverage/*.so\"]),\n    visibility = [\"//visibility:public\"],\n)\n    ",
              "patch_args": [
                "-p1"
              ],
              "patches": [
                "@@rules_python~//python/private:coverage.patch"
              ],
              "sha256": "95203854f974e07af96358c0b261f1048d8e1083f2de9b1c565e1be4a3a48cfc",
              "type": "zip",
              "urls": [
                "https://files.pythonhosted.org/packages/63/e9/f23e8664ec4032d7802a1cf920853196bcbdce7b56408e3efe1b2da08f3c/coverage-6.5.0-cp39-cp39-macosx_11_0_arm64.whl"
              ]
            }
          },
          "pypi__coverage_cp38_aarch64-unknown-linux-gnu": {
            "bzlFile": "@@bazel_tools//tools/build_defs/repo:http.bzl",
            "ruleClassName": "http_archive",
            "attributes": {
              "build_file_content": "\nfilegroup(\n    name = \"coverage\",\n    srcs = [\"coverage/__main__.py\"],\n    data = glob([\"coverage/*.py\", \"coverage/**/*.py\", \"coverage/*.so\"]),\n    visibility = [\"//visibility:public\"],\n)\n    ",
              "patch_args": [
                "-p1"
              ],
              "patches": [
                "@@rules_python~//python/private:coverage.patch"
              ],
              "sha256": "6c4459b3de97b75e3bd6b7d4b7f0db13f17f504f3d13e2a7c623786289dd670e",
              "type": "zip",
              "urls": [
                "https://files.pythonhosted.org/packages/40/3b/cd68cb278c4966df00158811ec1e357b9a7d132790c240fc65da57e10013/coverage-6.5.0-cp38-cp38-manylinux_2_17_aarch64.manylinux2014_aarch64.whl"
              ]
            }
          },
          "pypi__pip_tools": {
            "bzlFile": "@@bazel_tools//tools/build_defs/repo:http.bzl",
            "ruleClassName": "http_archive",
            "attributes": {
              "url": "https://files.pythonhosted.org/packages/5e/e8/f6d7d1847c7351048da870417724ace5c4506e816b38db02f4d7c675c189/pip_tools-6.12.1-py3-none-any.whl",
              "sha256": "f0c0c0ec57b58250afce458e2e6058b1f30a4263db895b7d72fd6311bf1dc6f7",
              "type": "zip",
              "build_file_content": "package(default_visibility = [\"//visibility:public\"])\n\nload(\"@rules_python//python:defs.bzl\", \"py_library\")\n\npy_library(\n    name = \"lib\",\n    srcs = glob([\"**/*.py\"]),\n    data = glob([\"**/*\"], exclude=[\n        # These entries include those put into user-installed dependencies by\n        # data_exclude in /python/pip_install/tools/bazel.py\n        # to avoid non-determinism following pip install's behavior.\n        \"**/*.py\",\n        \"**/*.pyc\",\n        \"**/* *\",\n        \"**/*.dist-info/RECORD\",\n        \"BUILD\",\n        \"WORKSPACE\",\n    ]),\n    # This makes this directory a top-level in the python import\n    # search path for anything that depends on this.\n    imports = [\".\"],\n)\n"
            }
          },
          "pypi__coverage_cp310_x86_64-unknown-linux-gnu": {
            "bzlFile": "@@bazel_tools//tools/build_defs/repo:http.bzl",
            "ruleClassName": "http_archive",
            "attributes": {
              "build_file_content": "\nfilegroup(\n    name = \"coverage\",\n    srcs = [\"coverage/__main__.py\"],\n    data = glob([\"coverage/*.py\", \"coverage/**/*.py\", \"coverage/*.so\"]),\n    visibility = [\"//visibility:public\"],\n)\n    ",
              "patch_args": [
                "-p1"
              ],
              "patches": [
                "@@rules_python~//python/private:coverage.patch"
              ],
              "sha256": "af4fffaffc4067232253715065e30c5a7ec6faac36f8fc8d6f64263b15f74db0",
              "type": "zip",
              "urls": [
                "https://files.pythonhosted.org/packages/3c/7d/d5211ea782b193ab8064b06dc0cc042cf1a4ca9c93a530071459172c550f/coverage-6.5.0-cp310-cp310-manylinux_2_5_x86_64.manylinux1_x86_64.manylinux_2_17_x86_64.manylinux2014_x86_64.whl"
              ]
            }
          },
          "pypi__coverage_cp311_x86_64-apple-darwin": {
            "bzlFile": "@@bazel_tools//tools/build_defs/repo:http.bzl",
            "ruleClassName": "http_archive",
            "attributes": {
              "build_file_content": "\nfilegroup(\n    name = \"coverage\",\n    srcs = [\"coverage/__main__.py\"],\n    data = glob([\"coverage/*.py\", \"coverage/**/*.py\", \"coverage/*.so\"]),\n    visibility = [\"//visibility:public\"],\n)\n    ",
              "patch_args": [
                "-p1"
              ],
              "patches": [
                "@@rules_python~//python/private:coverage.patch"
              ],
              "sha256": "4a5375e28c5191ac38cca59b38edd33ef4cc914732c916f2929029b4bfb50795",
              "type": "zip",
              "urls": [
                "https://files.pythonhosted.org/packages/50/cf/455930004231fa87efe8be06d13512f34e070ddfee8b8bf5a050cdc47ab3/coverage-6.5.0-cp311-cp311-macosx_10_9_x86_64.whl"
              ]
            }
          },
          "pypi__coverage_cp310_aarch64-unknown-linux-gnu": {
            "bzlFile": "@@bazel_tools//tools/build_defs/repo:http.bzl",
            "ruleClassName": "http_archive",
            "attributes": {
              "build_file_content": "\nfilegroup(\n    name = \"coverage\",\n    srcs = [\"coverage/__main__.py\"],\n    data = glob([\"coverage/*.py\", \"coverage/**/*.py\", \"coverage/*.so\"]),\n    visibility = [\"//visibility:public\"],\n)\n    ",
              "patch_args": [
                "-p1"
              ],
              "patches": [
                "@@rules_python~//python/private:coverage.patch"
              ],
              "sha256": "b4a5be1748d538a710f87542f22c2cad22f80545a847ad91ce45e77417293eb4",
              "type": "zip",
              "urls": [
                "https://files.pythonhosted.org/packages/15/b0/3639d84ee8a900da0cf6450ab46e22517e4688b6cec0ba8ab6f8166103a2/coverage-6.5.0-cp310-cp310-manylinux_2_17_aarch64.manylinux2014_aarch64.whl"
              ]
            }
          },
          "pypi__coverage_cp39_aarch64-unknown-linux-gnu": {
            "bzlFile": "@@bazel_tools//tools/build_defs/repo:http.bzl",
            "ruleClassName": "http_archive",
            "attributes": {
              "build_file_content": "\nfilegroup(\n    name = \"coverage\",\n    srcs = [\"coverage/__main__.py\"],\n    data = glob([\"coverage/*.py\", \"coverage/**/*.py\", \"coverage/*.so\"]),\n    visibility = [\"//visibility:public\"],\n)\n    ",
              "patch_args": [
                "-p1"
              ],
              "patches": [
                "@@rules_python~//python/private:coverage.patch"
              ],
              "sha256": "b9023e237f4c02ff739581ef35969c3739445fb059b060ca51771e69101efffe",
              "type": "zip",
              "urls": [
                "https://files.pythonhosted.org/packages/18/95/27f80dcd8273171b781a19d109aeaed7f13d78ef6d1e2f7134a5826fd1b4/coverage-6.5.0-cp39-cp39-manylinux_2_17_aarch64.manylinux2014_aarch64.whl"
              ]
            }
          },
          "pypi__coverage_cp310_aarch64-apple-darwin": {
            "bzlFile": "@@bazel_tools//tools/build_defs/repo:http.bzl",
            "ruleClassName": "http_archive",
            "attributes": {
              "build_file_content": "\nfilegroup(\n    name = \"coverage\",\n    srcs = [\"coverage/__main__.py\"],\n    data = glob([\"coverage/*.py\", \"coverage/**/*.py\", \"coverage/*.so\"]),\n    visibility = [\"//visibility:public\"],\n)\n    ",
              "patch_args": [
                "-p1"
              ],
              "patches": [
                "@@rules_python~//python/private:coverage.patch"
              ],
              "sha256": "784f53ebc9f3fd0e2a3f6a78b2be1bd1f5575d7863e10c6e12504f240fd06660",
              "type": "zip",
              "urls": [
                "https://files.pythonhosted.org/packages/89/a2/cbf599e50bb4be416e0408c4cf523c354c51d7da39935461a9687e039481/coverage-6.5.0-cp310-cp310-macosx_11_0_arm64.whl"
              ]
            }
          },
          "pypi__pip": {
            "bzlFile": "@@bazel_tools//tools/build_defs/repo:http.bzl",
            "ruleClassName": "http_archive",
            "attributes": {
              "url": "https://files.pythonhosted.org/packages/09/bd/2410905c76ee14c62baf69e3f4aa780226c1bbfc9485731ad018e35b0cb5/pip-22.3.1-py3-none-any.whl",
              "sha256": "908c78e6bc29b676ede1c4d57981d490cb892eb45cd8c214ab6298125119e077",
              "type": "zip",
              "build_file_content": "package(default_visibility = [\"//visibility:public\"])\n\nload(\"@rules_python//python:defs.bzl\", \"py_library\")\n\npy_library(\n    name = \"lib\",\n    srcs = glob([\"**/*.py\"]),\n    data = glob([\"**/*\"], exclude=[\n        # These entries include those put into user-installed dependencies by\n        # data_exclude in /python/pip_install/tools/bazel.py\n        # to avoid non-determinism following pip install's behavior.\n        \"**/*.py\",\n        \"**/*.pyc\",\n        \"**/* *\",\n        \"**/*.dist-info/RECORD\",\n        \"BUILD\",\n        \"WORKSPACE\",\n    ]),\n    # This makes this directory a top-level in the python import\n    # search path for anything that depends on this.\n    imports = [\".\"],\n)\n"
            }
          },
          "pypi__coverage_cp38_x86_64-apple-darwin": {
            "bzlFile": "@@bazel_tools//tools/build_defs/repo:http.bzl",
            "ruleClassName": "http_archive",
            "attributes": {
              "build_file_content": "\nfilegroup(\n    name = \"coverage\",\n    srcs = [\"coverage/__main__.py\"],\n    data = glob([\"coverage/*.py\", \"coverage/**/*.py\", \"coverage/*.so\"]),\n    visibility = [\"//visibility:public\"],\n)\n    ",
              "patch_args": [
                "-p1"
              ],
              "patches": [
                "@@rules_python~//python/private:coverage.patch"
              ],
              "sha256": "d900bb429fdfd7f511f868cedd03a6bbb142f3f9118c09b99ef8dc9bf9643c3c",
              "type": "zip",
              "urls": [
                "https://files.pythonhosted.org/packages/05/63/a789b462075395d34f8152229dccf92b25ca73eac05b3f6cd75fa5017095/coverage-6.5.0-cp38-cp38-macosx_10_9_x86_64.whl"
              ]
            }
          },
          "pypi__coverage_cp311_x86_64-unknown-linux-gnu": {
            "bzlFile": "@@bazel_tools//tools/build_defs/repo:http.bzl",
            "ruleClassName": "http_archive",
            "attributes": {
              "build_file_content": "\nfilegroup(\n    name = \"coverage\",\n    srcs = [\"coverage/__main__.py\"],\n    data = glob([\"coverage/*.py\", \"coverage/**/*.py\", \"coverage/*.so\"]),\n    visibility = [\"//visibility:public\"],\n)\n    ",
              "patch_args": [
                "-p1"
              ],
              "patches": [
                "@@rules_python~//python/private:coverage.patch"
              ],
              "sha256": "a8fb6cf131ac4070c9c5a3e21de0f7dc5a0fbe8bc77c9456ced896c12fcdad91",
              "type": "zip",
              "urls": [
                "https://files.pythonhosted.org/packages/6a/63/8e82513b7e4a1b8d887b4e85c1c2b6c9b754a581b187c0b084f3330ac479/coverage-6.5.0-cp311-cp311-manylinux_2_5_x86_64.manylinux1_x86_64.manylinux_2_17_x86_64.manylinux2014_x86_64.whl"
              ]
            }
          },
          "pypi__tomli": {
            "bzlFile": "@@bazel_tools//tools/build_defs/repo:http.bzl",
            "ruleClassName": "http_archive",
            "attributes": {
              "url": "https://files.pythonhosted.org/packages/97/75/10a9ebee3fd790d20926a90a2547f0bf78f371b2f13aa822c759680ca7b9/tomli-2.0.1-py3-none-any.whl",
              "sha256": "939de3e7a6161af0c887ef91b7d41a53e7c5a1ca976325f429cb46ea9bc30ecc",
              "type": "zip",
              "build_file_content": "package(default_visibility = [\"//visibility:public\"])\n\nload(\"@rules_python//python:defs.bzl\", \"py_library\")\n\npy_library(\n    name = \"lib\",\n    srcs = glob([\"**/*.py\"]),\n    data = glob([\"**/*\"], exclude=[\n        # These entries include those put into user-installed dependencies by\n        # data_exclude in /python/pip_install/tools/bazel.py\n        # to avoid non-determinism following pip install's behavior.\n        \"**/*.py\",\n        \"**/*.pyc\",\n        \"**/* *\",\n        \"**/*.dist-info/RECORD\",\n        \"BUILD\",\n        \"WORKSPACE\",\n    ]),\n    # This makes this directory a top-level in the python import\n    # search path for anything that depends on this.\n    imports = [\".\"],\n)\n"
            }
          },
          "pypi__coverage_cp39_x86_64-apple-darwin": {
            "bzlFile": "@@bazel_tools//tools/build_defs/repo:http.bzl",
            "ruleClassName": "http_archive",
            "attributes": {
              "build_file_content": "\nfilegroup(\n    name = \"coverage\",\n    srcs = [\"coverage/__main__.py\"],\n    data = glob([\"coverage/*.py\", \"coverage/**/*.py\", \"coverage/*.so\"]),\n    visibility = [\"//visibility:public\"],\n)\n    ",
              "patch_args": [
                "-p1"
              ],
              "patches": [
                "@@rules_python~//python/private:coverage.patch"
              ],
              "sha256": "633713d70ad6bfc49b34ead4060531658dc6dfc9b3eb7d8a716d5873377ab745",
              "type": "zip",
              "urls": [
                "https://files.pythonhosted.org/packages/ea/52/c08080405329326a7ff16c0dfdb4feefaa8edd7446413df67386fe1bbfe0/coverage-6.5.0-cp39-cp39-macosx_10_9_x86_64.whl"
              ]
            }
          },
          "pypi__wheel": {
            "bzlFile": "@@bazel_tools//tools/build_defs/repo:http.bzl",
            "ruleClassName": "http_archive",
            "attributes": {
              "url": "https://files.pythonhosted.org/packages/bd/7c/d38a0b30ce22fc26ed7dbc087c6d00851fb3395e9d0dac40bec1f905030c/wheel-0.38.4-py3-none-any.whl",
              "sha256": "b60533f3f5d530e971d6737ca6d58681ee434818fab630c83a734bb10c083ce8",
              "type": "zip",
              "build_file_content": "package(default_visibility = [\"//visibility:public\"])\n\nload(\"@rules_python//python:defs.bzl\", \"py_library\")\n\npy_library(\n    name = \"lib\",\n    srcs = glob([\"**/*.py\"]),\n    data = glob([\"**/*\"], exclude=[\n        # These entries include those put into user-installed dependencies by\n        # data_exclude in /python/pip_install/tools/bazel.py\n        # to avoid non-determinism following pip install's behavior.\n        \"**/*.py\",\n        \"**/*.pyc\",\n        \"**/* *\",\n        \"**/*.dist-info/RECORD\",\n        \"BUILD\",\n        \"WORKSPACE\",\n    ]),\n    # This makes this directory a top-level in the python import\n    # search path for anything that depends on this.\n    imports = [\".\"],\n)\n"
            }
          },
          "pypi__coverage_cp311_aarch64-unknown-linux-gnu": {
            "bzlFile": "@@bazel_tools//tools/build_defs/repo:http.bzl",
            "ruleClassName": "http_archive",
            "attributes": {
              "build_file_content": "\nfilegroup(\n    name = \"coverage\",\n    srcs = [\"coverage/__main__.py\"],\n    data = glob([\"coverage/*.py\", \"coverage/**/*.py\", \"coverage/*.so\"]),\n    visibility = [\"//visibility:public\"],\n)\n    ",
              "patch_args": [
                "-p1"
              ],
              "patches": [
                "@@rules_python~//python/private:coverage.patch"
              ],
              "sha256": "c4ed2820d919351f4167e52425e096af41bfabacb1857186c1ea32ff9983ed75",
              "type": "zip",
              "urls": [
                "https://files.pythonhosted.org/packages/36/f3/5cbd79cf4cd059c80b59104aca33b8d05af4ad5bf5b1547645ecee716378/coverage-6.5.0-cp311-cp311-manylinux_2_17_aarch64.manylinux2014_aarch64.whl"
              ]
            }
          },
          "pypi__click": {
            "bzlFile": "@@bazel_tools//tools/build_defs/repo:http.bzl",
            "ruleClassName": "http_archive",
            "attributes": {
              "url": "https://files.pythonhosted.org/packages/76/0a/b6c5f311e32aeb3b406e03c079ade51e905ea630fc19d1262a46249c1c86/click-8.0.1-py3-none-any.whl",
              "sha256": "fba402a4a47334742d782209a7c79bc448911afe1149d07bdabdf480b3e2f4b6",
              "type": "zip",
              "build_file_content": "package(default_visibility = [\"//visibility:public\"])\n\nload(\"@rules_python//python:defs.bzl\", \"py_library\")\n\npy_library(\n    name = \"lib\",\n    srcs = glob([\"**/*.py\"]),\n    data = glob([\"**/*\"], exclude=[\n        # These entries include those put into user-installed dependencies by\n        # data_exclude in /python/pip_install/tools/bazel.py\n        # to avoid non-determinism following pip install's behavior.\n        \"**/*.py\",\n        \"**/*.pyc\",\n        \"**/* *\",\n        \"**/*.dist-info/RECORD\",\n        \"BUILD\",\n        \"WORKSPACE\",\n    ]),\n    # This makes this directory a top-level in the python import\n    # search path for anything that depends on this.\n    imports = [\".\"],\n)\n"
            }
          },
          "pypi__coverage_cp39_x86_64-unknown-linux-gnu": {
            "bzlFile": "@@bazel_tools//tools/build_defs/repo:http.bzl",
            "ruleClassName": "http_archive",
            "attributes": {
              "build_file_content": "\nfilegroup(\n    name = \"coverage\",\n    srcs = [\"coverage/__main__.py\"],\n    data = glob([\"coverage/*.py\", \"coverage/**/*.py\", \"coverage/*.so\"]),\n    visibility = [\"//visibility:public\"],\n)\n    ",
              "patch_args": [
                "-p1"
              ],
              "patches": [
                "@@rules_python~//python/private:coverage.patch"
              ],
              "sha256": "8f830ed581b45b82451a40faabb89c84e1a998124ee4212d440e9c6cf70083e5",
              "type": "zip",
              "urls": [
                "https://files.pythonhosted.org/packages/6b/f2/919f0fdc93d3991ca074894402074d847be8ac1e1d78e7e9e1c371b69a6f/coverage-6.5.0-cp39-cp39-manylinux_2_5_x86_64.manylinux1_x86_64.manylinux_2_17_x86_64.manylinux2014_x86_64.whl"
              ]
            }
          },
          "pypi__importlib_metadata": {
            "bzlFile": "@@bazel_tools//tools/build_defs/repo:http.bzl",
            "ruleClassName": "http_archive",
            "attributes": {
              "url": "https://files.pythonhosted.org/packages/d7/31/74dcb59a601b95fce3b0334e8fc9db758f78e43075f22aeb3677dfb19f4c/importlib_metadata-1.4.0-py2.py3-none-any.whl",
              "sha256": "bdd9b7c397c273bcc9a11d6629a38487cd07154fa255a467bf704cd2c258e359",
              "type": "zip",
              "build_file_content": "package(default_visibility = [\"//visibility:public\"])\n\nload(\"@rules_python//python:defs.bzl\", \"py_library\")\n\npy_library(\n    name = \"lib\",\n    srcs = glob([\"**/*.py\"]),\n    data = glob([\"**/*\"], exclude=[\n        # These entries include those put into user-installed dependencies by\n        # data_exclude in /python/pip_install/tools/bazel.py\n        # to avoid non-determinism following pip install's behavior.\n        \"**/*.py\",\n        \"**/*.pyc\",\n        \"**/* *\",\n        \"**/*.dist-info/RECORD\",\n        \"BUILD\",\n        \"WORKSPACE\",\n    ]),\n    # This makes this directory a top-level in the python import\n    # search path for anything that depends on this.\n    imports = [\".\"],\n)\n"
            }
          },
          "pypi__pep517": {
            "bzlFile": "@@bazel_tools//tools/build_defs/repo:http.bzl",
            "ruleClassName": "http_archive",
            "attributes": {
              "url": "https://files.pythonhosted.org/packages/ee/2f/ef63e64e9429111e73d3d6cbee80591672d16f2725e648ebc52096f3d323/pep517-0.13.0-py3-none-any.whl",
              "sha256": "4ba4446d80aed5b5eac6509ade100bff3e7943a8489de249654a5ae9b33ee35b",
              "type": "zip",
              "build_file_content": "package(default_visibility = [\"//visibility:public\"])\n\nload(\"@rules_python//python:defs.bzl\", \"py_library\")\n\npy_library(\n    name = \"lib\",\n    srcs = glob([\"**/*.py\"]),\n    data = glob([\"**/*\"], exclude=[\n        # These entries include those put into user-installed dependencies by\n        # data_exclude in /python/pip_install/tools/bazel.py\n        # to avoid non-determinism following pip install's behavior.\n        \"**/*.py\",\n        \"**/*.pyc\",\n        \"**/* *\",\n        \"**/*.dist-info/RECORD\",\n        \"BUILD\",\n        \"WORKSPACE\",\n    ]),\n    # This makes this directory a top-level in the python import\n    # search path for anything that depends on this.\n    imports = [\".\"],\n)\n"
            }
          },
          "pypi__coverage_cp38_x86_64-unknown-linux-gnu": {
            "bzlFile": "@@bazel_tools//tools/build_defs/repo:http.bzl",
            "ruleClassName": "http_archive",
            "attributes": {
              "build_file_content": "\nfilegroup(\n    name = \"coverage\",\n    srcs = [\"coverage/__main__.py\"],\n    data = glob([\"coverage/*.py\", \"coverage/**/*.py\", \"coverage/*.so\"]),\n    visibility = [\"//visibility:public\"],\n)\n    ",
              "patch_args": [
                "-p1"
              ],
              "patches": [
                "@@rules_python~//python/private:coverage.patch"
              ],
              "sha256": "6b07130585d54fe8dff3d97b93b0e20290de974dc8177c320aeaf23459219c0b",
              "type": "zip",
              "urls": [
                "https://files.pythonhosted.org/packages/bd/a0/e263b115808226fdb2658f1887808c06ac3f1b579ef5dda02309e0d54459/coverage-6.5.0-cp38-cp38-manylinux_2_5_x86_64.manylinux1_x86_64.manylinux_2_17_x86_64.manylinux2014_x86_64.whl"
              ]
            }
          },
          "pypi__coverage_cp38_aarch64-apple-darwin": {
            "bzlFile": "@@bazel_tools//tools/build_defs/repo:http.bzl",
            "ruleClassName": "http_archive",
            "attributes": {
              "build_file_content": "\nfilegroup(\n    name = \"coverage\",\n    srcs = [\"coverage/__main__.py\"],\n    data = glob([\"coverage/*.py\", \"coverage/**/*.py\", \"coverage/*.so\"]),\n    visibility = [\"//visibility:public\"],\n)\n    ",
              "patch_args": [
                "-p1"
              ],
              "patches": [
                "@@rules_python~//python/private:coverage.patch"
              ],
              "sha256": "2198ea6fc548de52adc826f62cb18554caedfb1d26548c1b7c88d8f7faa8f6ba",
              "type": "zip",
              "urls": [
                "https://files.pythonhosted.org/packages/07/82/79fa21ceca9a9b091eb3c67e27eb648dade27b2c9e1eb23af47232a2a365/coverage-6.5.0-cp38-cp38-macosx_11_0_arm64.whl"
              ]
            }
          },
          "pypi__packaging": {
            "bzlFile": "@@bazel_tools//tools/build_defs/repo:http.bzl",
            "ruleClassName": "http_archive",
            "attributes": {
              "url": "https://files.pythonhosted.org/packages/8f/7b/42582927d281d7cb035609cd3a543ffac89b74f3f4ee8e1c50914bcb57eb/packaging-22.0-py3-none-any.whl",
              "sha256": "957e2148ba0e1a3b282772e791ef1d8083648bc131c8ab0c1feba110ce1146c3",
              "type": "zip",
              "build_file_content": "package(default_visibility = [\"//visibility:public\"])\n\nload(\"@rules_python//python:defs.bzl\", \"py_library\")\n\npy_library(\n    name = \"lib\",\n    srcs = glob([\"**/*.py\"]),\n    data = glob([\"**/*\"], exclude=[\n        # These entries include those put into user-installed dependencies by\n        # data_exclude in /python/pip_install/tools/bazel.py\n        # to avoid non-determinism following pip install's behavior.\n        \"**/*.py\",\n        \"**/*.pyc\",\n        \"**/* *\",\n        \"**/*.dist-info/RECORD\",\n        \"BUILD\",\n        \"WORKSPACE\",\n    ]),\n    # This makes this directory a top-level in the python import\n    # search path for anything that depends on this.\n    imports = [\".\"],\n)\n"
            }
          },
          "pypi__setuptools": {
            "bzlFile": "@@bazel_tools//tools/build_defs/repo:http.bzl",
            "ruleClassName": "http_archive",
            "attributes": {
              "url": "https://files.pythonhosted.org/packages/7c/5b/3d92b9f0f7ca1645cba48c080b54fe7d8b1033a4e5720091d1631c4266db/setuptools-60.10.0-py3-none-any.whl",
              "sha256": "782ef48d58982ddb49920c11a0c5c9c0b02e7d7d1c2ad0aa44e1a1e133051c96",
              "type": "zip",
              "build_file_content": "package(default_visibility = [\"//visibility:public\"])\n\nload(\"@rules_python//python:defs.bzl\", \"py_library\")\n\npy_library(\n    name = \"lib\",\n    srcs = glob([\"**/*.py\"]),\n    data = glob([\"**/*\"], exclude=[\n        # These entries include those put into user-installed dependencies by\n        # data_exclude in /python/pip_install/tools/bazel.py\n        # to avoid non-determinism following pip install's behavior.\n        \"**/*.py\",\n        \"**/*.pyc\",\n        \"**/* *\",\n        \"**/*.dist-info/RECORD\",\n        \"BUILD\",\n        \"WORKSPACE\",\n    ]),\n    # This makes this directory a top-level in the python import\n    # search path for anything that depends on this.\n    imports = [\".\"],\n)\n"
            }
          },
          "pypi__zipp": {
            "bzlFile": "@@bazel_tools//tools/build_defs/repo:http.bzl",
            "ruleClassName": "http_archive",
            "attributes": {
              "url": "https://files.pythonhosted.org/packages/f4/50/cc72c5bcd48f6e98219fc4a88a5227e9e28b81637a99c49feba1d51f4d50/zipp-1.0.0-py2.py3-none-any.whl",
              "sha256": "8dda78f06bd1674bd8720df8a50bb47b6e1233c503a4eed8e7810686bde37656",
              "type": "zip",
              "build_file_content": "package(default_visibility = [\"//visibility:public\"])\n\nload(\"@rules_python//python:defs.bzl\", \"py_library\")\n\npy_library(\n    name = \"lib\",\n    srcs = glob([\"**/*.py\"]),\n    data = glob([\"**/*\"], exclude=[\n        # These entries include those put into user-installed dependencies by\n        # data_exclude in /python/pip_install/tools/bazel.py\n        # to avoid non-determinism following pip install's behavior.\n        \"**/*.py\",\n        \"**/*.pyc\",\n        \"**/* *\",\n        \"**/*.dist-info/RECORD\",\n        \"BUILD\",\n        \"WORKSPACE\",\n    ]),\n    # This makes this directory a top-level in the python import\n    # search path for anything that depends on this.\n    imports = [\".\"],\n)\n"
            }
          },
          "pypi__colorama": {
            "bzlFile": "@@bazel_tools//tools/build_defs/repo:http.bzl",
            "ruleClassName": "http_archive",
            "attributes": {
              "url": "https://files.pythonhosted.org/packages/d1/d6/3965ed04c63042e047cb6a3e6ed1a63a35087b6a609aa3a15ed8ac56c221/colorama-0.4.6-py2.py3-none-any.whl",
              "sha256": "4f1d9991f5acc0ca119f9d443620b77f9d6b33703e51011c16baf57afb285fc6",
              "type": "zip",
              "build_file_content": "package(default_visibility = [\"//visibility:public\"])\n\nload(\"@rules_python//python:defs.bzl\", \"py_library\")\n\npy_library(\n    name = \"lib\",\n    srcs = glob([\"**/*.py\"]),\n    data = glob([\"**/*\"], exclude=[\n        # These entries include those put into user-installed dependencies by\n        # data_exclude in /python/pip_install/tools/bazel.py\n        # to avoid non-determinism following pip install's behavior.\n        \"**/*.py\",\n        \"**/*.pyc\",\n        \"**/* *\",\n        \"**/*.dist-info/RECORD\",\n        \"BUILD\",\n        \"WORKSPACE\",\n    ]),\n    # This makes this directory a top-level in the python import\n    # search path for anything that depends on this.\n    imports = [\".\"],\n)\n"
            }
          },
          "pypi__build": {
            "bzlFile": "@@bazel_tools//tools/build_defs/repo:http.bzl",
            "ruleClassName": "http_archive",
            "attributes": {
              "url": "https://files.pythonhosted.org/packages/03/97/f58c723ff036a8d8b4d3115377c0a37ed05c1f68dd9a0d66dab5e82c5c1c/build-0.9.0-py3-none-any.whl",
              "sha256": "38a7a2b7a0bdc61a42a0a67509d88c71ecfc37b393baba770fae34e20929ff69",
              "type": "zip",
              "build_file_content": "package(default_visibility = [\"//visibility:public\"])\n\nload(\"@rules_python//python:defs.bzl\", \"py_library\")\n\npy_library(\n    name = \"lib\",\n    srcs = glob([\"**/*.py\"]),\n    data = glob([\"**/*\"], exclude=[\n        # These entries include those put into user-installed dependencies by\n        # data_exclude in /python/pip_install/tools/bazel.py\n        # to avoid non-determinism following pip install's behavior.\n        \"**/*.py\",\n        \"**/*.pyc\",\n        \"**/* *\",\n        \"**/*.dist-info/RECORD\",\n        \"BUILD\",\n        \"WORKSPACE\",\n    ]),\n    # This makes this directory a top-level in the python import\n    # search path for anything that depends on this.\n    imports = [\".\"],\n)\n"
            }
          },
          "pypi__coverage_cp310_x86_64-apple-darwin": {
            "bzlFile": "@@bazel_tools//tools/build_defs/repo:http.bzl",
            "ruleClassName": "http_archive",
            "attributes": {
              "build_file_content": "\nfilegroup(\n    name = \"coverage\",\n    srcs = [\"coverage/__main__.py\"],\n    data = glob([\"coverage/*.py\", \"coverage/**/*.py\", \"coverage/*.so\"]),\n    visibility = [\"//visibility:public\"],\n)\n    ",
              "patch_args": [
                "-p1"
              ],
              "patches": [
                "@@rules_python~//python/private:coverage.patch"
              ],
              "sha256": "ef8674b0ee8cc11e2d574e3e2998aea5df5ab242e012286824ea3c6970580e53",
              "type": "zip",
              "urls": [
                "https://files.pythonhosted.org/packages/c4/8d/5ec7d08f4601d2d792563fe31db5e9322c306848fec1e65ec8885927f739/coverage-6.5.0-cp310-cp310-macosx_10_9_x86_64.whl"
              ]
            }
          },
          "pypi__installer": {
            "bzlFile": "@@bazel_tools//tools/build_defs/repo:http.bzl",
            "ruleClassName": "http_archive",
            "attributes": {
              "url": "https://files.pythonhosted.org/packages/e5/ca/1172b6638d52f2d6caa2dd262ec4c811ba59eee96d54a7701930726bce18/installer-0.7.0-py3-none-any.whl",
              "sha256": "05d1933f0a5ba7d8d6296bb6d5018e7c94fa473ceb10cf198a92ccea19c27b53",
              "type": "zip",
              "build_file_content": "package(default_visibility = [\"//visibility:public\"])\n\nload(\"@rules_python//python:defs.bzl\", \"py_library\")\n\npy_library(\n    name = \"lib\",\n    srcs = glob([\"**/*.py\"]),\n    data = glob([\"**/*\"], exclude=[\n        # These entries include those put into user-installed dependencies by\n        # data_exclude in /python/pip_install/tools/bazel.py\n        # to avoid non-determinism following pip install's behavior.\n        \"**/*.py\",\n        \"**/*.pyc\",\n        \"**/* *\",\n        \"**/*.dist-info/RECORD\",\n        \"BUILD\",\n        \"WORKSPACE\",\n    ]),\n    # This makes this directory a top-level in the python import\n    # search path for anything that depends on this.\n    imports = [\".\"],\n)\n"
            }
          },
          "pypi__more_itertools": {
            "bzlFile": "@@bazel_tools//tools/build_defs/repo:http.bzl",
            "ruleClassName": "http_archive",
            "attributes": {
              "url": "https://files.pythonhosted.org/packages/bd/3f/c4b3dbd315e248f84c388bd4a72b131a29f123ecacc37ffb2b3834546e42/more_itertools-8.13.0-py3-none-any.whl",
              "sha256": "c5122bffc5f104d37c1626b8615b511f3427aa5389b94d61e5ef8236bfbc3ddb",
              "type": "zip",
              "build_file_content": "package(default_visibility = [\"//visibility:public\"])\n\nload(\"@rules_python//python:defs.bzl\", \"py_library\")\n\npy_library(\n    name = \"lib\",\n    srcs = glob([\"**/*.py\"]),\n    data = glob([\"**/*\"], exclude=[\n        # These entries include those put into user-installed dependencies by\n        # data_exclude in /python/pip_install/tools/bazel.py\n        # to avoid non-determinism following pip install's behavior.\n        \"**/*.py\",\n        \"**/*.pyc\",\n        \"**/* *\",\n        \"**/*.dist-info/RECORD\",\n        \"BUILD\",\n        \"WORKSPACE\",\n    ]),\n    # This makes this directory a top-level in the python import\n    # search path for anything that depends on this.\n    imports = [\".\"],\n)\n"
            }
          }
        },
        "recordedRepoMappingEntries": [
          [
            "rules_python~",
            "bazel_skylib",
            "bazel_skylib~"
          ],
          [
            "rules_python~",
            "bazel_tools",
            "bazel_tools"
          ],
          [
            "rules_python~",
            "rules_python",
            "rules_python~"
          ]
        ]
      }
    }
  }
}<|MERGE_RESOLUTION|>--- conflicted
+++ resolved
@@ -1105,13 +1105,8 @@
     },
     "@@bazel_tools//tools/android:android_extensions.bzl%android_sdk_proxy_extensions": {
       "general": {
-<<<<<<< HEAD
         "bzlTransitiveDigest": "QerwBCIYj/EAH3c1kdful6Y7/A5SL/b7U1QCf/u0PO8=",
         "usagesDigest": "x7fdOxuT/Cd/ZXZa8OyoLFxU34+IE1KtcbASixO3XJM=",
-=======
-        "bzlTransitiveDigest": "JQoCqdz3xQGJ+/ILJLx/pnLPCjAYRvq3Tmj3wkpmflI=",
-        "usagesDigest": "UR0C09VpC2pdWyzRgNo7R7VRfrsAY7XPP5StMCtaGKo=",
->>>>>>> 44dd4946
         "recordedFileInputs": {},
         "recordedDirentsInputs": {},
         "envVariables": {},
@@ -1127,13 +1122,8 @@
     },
     "@@bazel_tools//tools/android:android_extensions.bzl%remote_android_tools_extensions": {
       "general": {
-<<<<<<< HEAD
         "bzlTransitiveDigest": "QerwBCIYj/EAH3c1kdful6Y7/A5SL/b7U1QCf/u0PO8=",
         "usagesDigest": "LPw+9iUcnRY1k89ZEMEZ/AtOYIK2LgSeKnaiYVCDaag=",
-=======
-        "bzlTransitiveDigest": "JQoCqdz3xQGJ+/ILJLx/pnLPCjAYRvq3Tmj3wkpmflI=",
-        "usagesDigest": "dw7C7ErPIkjYn3yY10kLuOatAlp+XNoJ1RbOr/1/3Tg=",
->>>>>>> 44dd4946
         "recordedFileInputs": {},
         "recordedDirentsInputs": {},
         "envVariables": {},
@@ -1225,13 +1215,8 @@
     },
     "@@bazel_tools//tools/test:extensions.bzl%remote_coverage_tools_extension": {
       "general": {
-<<<<<<< HEAD
         "bzlTransitiveDigest": "VIBSlpRUiSe7j84Linr1zQfp67EuM3u+CSRdgTTYouE=",
         "usagesDigest": "O3U7dkKl24l4dKwsK8Y1uf1SAa/eEwLfw4BRsHGugwc=",
-=======
-        "bzlTransitiveDigest": "kcwMubtgxBru6ttbkwo5IjUmLeSz0AODaQoox5L4zVU=",
-        "usagesDigest": "fsG10p+ckw98K4MfcQu0IYsMwidhFcUesWaQcPdj7vY=",
->>>>>>> 44dd4946
         "recordedFileInputs": {},
         "recordedDirentsInputs": {},
         "envVariables": {},
@@ -1295,13 +1280,8 @@
     },
     "@@rules_java~//java:extensions.bzl%toolchains": {
       "general": {
-<<<<<<< HEAD
         "bzlTransitiveDigest": "pG+ZHlan81xsBjJwe1137rgsd+zraTDjBxHMc5cYikk=",
         "usagesDigest": "1/Dwy6r0Nf/YUE94OFi5Yy0Mo+TrPxA3U8hBaEzYH5s=",
-=======
-        "bzlTransitiveDigest": "vVD15tu/rctjxFcmEY/kGV8BU29Wa5EgvggNQpJVYrE=",
-        "usagesDigest": "eBHBwdDAsDtvJ8WuWgXTHIEveUYrhzF+zdOY4oGoDP8=",
->>>>>>> 44dd4946
         "recordedFileInputs": {},
         "recordedDirentsInputs": {},
         "envVariables": {},
@@ -1866,13 +1846,8 @@
     },
     "@@rules_jvm_external~//:extensions.bzl%maven": {
       "general": {
-<<<<<<< HEAD
         "bzlTransitiveDigest": "0uS01oNKVIAU3x7n68qt/YFxwdlqdbXSbZQamY3RuuU=",
         "usagesDigest": "L+U25+BzBiliO0i3XrvqC5up0f210dPakCjqg5MBrp4=",
-=======
-        "bzlTransitiveDigest": "B3lrNG2za+3c/y7Bldx38hxzAkTa6uYaesdEicYzZes=",
-        "usagesDigest": "zel/el3Hu7qA5ChuCSQc5Vo46WXLZmMwpH8aUfhD5wM=",
->>>>>>> 44dd4946
         "recordedFileInputs": {
           "@@rules_jvm_external~//rules_jvm_external_deps_install.json": "10442a5ae27d9ff4c2003e5ab71643bf0d8b48dcf968b4173fa274c3232a8c06"
         },
@@ -2895,13 +2870,8 @@
     },
     "@@rules_jvm_external~//:non-module-deps.bzl%non_module_deps": {
       "general": {
-<<<<<<< HEAD
         "bzlTransitiveDigest": "8d2hf6UGUliASjtZ6m+3CqY3A/15d5BhyhW/P1KzMrA=",
         "usagesDigest": "HWGzpnxaDzDwBkFxYvT/plvwcfNrPZGTg9ZYibwxNGw=",
-=======
-        "bzlTransitiveDigest": "4OsuF/ozYz/n2U+6GGxM/3IzzX+qvQtjlY1fXeg2jE0=",
-        "usagesDigest": "auoSltLJ8wMZ3iqVKYWQsyC9CgcCDt85yHgTXFuQEvE=",
->>>>>>> 44dd4946
         "recordedFileInputs": {},
         "recordedDirentsInputs": {},
         "envVariables": {},
@@ -2928,13 +2898,8 @@
     },
     "@@rules_python~//python/extensions:python.bzl%python": {
       "general": {
-<<<<<<< HEAD
         "bzlTransitiveDigest": "6ccTpP2dVtEAozOd8htE05lk6rPL1m3iT8PNK6TBOf4=",
         "usagesDigest": "2dLy/xmv7+TD8WRYYIxtxZMeS4nrJZGIDSMkYRE0elw=",
-=======
-        "bzlTransitiveDigest": "f/rffFOqp0Y5r6QNmElWpkVrIk/9b0pfhd/j+JtG0YM=",
-        "usagesDigest": "gGVuRK4jgFR/T75mVSEYMFObc6AY82n+c1P5B+5hUkE=",
->>>>>>> 44dd4946
         "recordedFileInputs": {},
         "recordedDirentsInputs": {},
         "envVariables": {},
@@ -2963,13 +2928,8 @@
     },
     "@@rules_python~//python/extensions/private:internal_deps.bzl%internal_deps": {
       "general": {
-<<<<<<< HEAD
         "bzlTransitiveDigest": "w63pLFlMwPTTIACX5nm/DvrZgrtReyBClXvMTwOdkZA=",
         "usagesDigest": "MZDuELgGnEk5m0vRt+s02bhPv0B21Oi1jm1KuRqZ5FY=",
-=======
-        "bzlTransitiveDigest": "2QkuIItPQyACdxi2VVWUF2DrUHZ4M8To5Q5TMr6R+CU=",
-        "usagesDigest": "/sVN6+OrINK3/oVrgWGYeYt+N1f1J1KnGaHR2AUoIMY=",
->>>>>>> 44dd4946
         "recordedFileInputs": {},
         "recordedDirentsInputs": {},
         "envVariables": {},
