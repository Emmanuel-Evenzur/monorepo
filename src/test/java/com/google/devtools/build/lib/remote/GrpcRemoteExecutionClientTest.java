--- conflicted
+++ resolved
@@ -133,11 +133,8 @@
   private RemoteSpawnRunner client;
   private FileOutErr outErr;
   private Server fakeServer;
-<<<<<<< HEAD
+  private static ListeningScheduledExecutorService retryService;
   private RemoteRetrier retrier;
-=======
-  private static ListeningScheduledExecutorService retryService;
->>>>>>> fc23edc3
 
   private final SpawnExecutionContext simplePolicy =
       new SpawnExecutionContext() {
@@ -253,14 +250,9 @@
     FileSystemUtils.createDirectoryAndParents(stderr.getParentDirectory());
     outErr = new FileOutErr(stdout, stderr);
     RemoteOptions options = Options.getDefaults(RemoteOptions.class);
-<<<<<<< HEAD
     retrier =
-        new RemoteRetrier(options, RemoteRetrier.RETRIABLE_GRPC_ERRORS, Retrier.ALLOW_ALL_CALLS);
-=======
-    RemoteRetrier retrier =
         new RemoteRetrier(
             options, RemoteRetrier.RETRIABLE_GRPC_ERRORS, retryService, Retrier.ALLOW_ALL_CALLS);
->>>>>>> fc23edc3
     Channel channel = InProcessChannelBuilder.forName(fakeServerName).directExecutor().build();
     GrpcRemoteExecutor executor =
         new GrpcRemoteExecutor(channel, null, options.remoteTimeout, retrier);
