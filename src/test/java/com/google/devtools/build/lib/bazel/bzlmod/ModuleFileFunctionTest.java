// Copyright 2021 The Bazel Authors. All rights reserved.
//
// Licensed under the Apache License, Version 2.0 (the "License");
// you may not use this file except in compliance with the License.
// You may obtain a copy of the License at
//
//    http://www.apache.org/licenses/LICENSE-2.0
//
// Unless required by applicable law or agreed to in writing, software
// distributed under the License is distributed on an "AS IS" BASIS,
// WITHOUT WARRANTIES OR CONDITIONS OF ANY KIND, either express or implied.
// See the License for the specific language governing permissions and
// limitations under the License.
//

package com.google.devtools.build.lib.bazel.bzlmod;

import static com.google.common.truth.Truth.assertThat;
import static com.google.devtools.build.lib.bazel.bzlmod.BzlmodTestUtil.createModuleKey;
import static org.junit.Assert.assertThrows;
import static org.junit.Assert.fail;

import com.google.common.base.Suppliers;
import com.google.common.collect.ImmutableBiMap;
import com.google.common.collect.ImmutableList;
import com.google.common.collect.ImmutableMap;
import com.google.common.collect.ImmutableSet;
import com.google.devtools.build.lib.actions.FileValue;
import com.google.devtools.build.lib.analysis.BlazeDirectories;
import com.google.devtools.build.lib.analysis.ConfiguredRuleClassProvider;
import com.google.devtools.build.lib.analysis.ServerDirectories;
import com.google.devtools.build.lib.analysis.util.AnalysisMock;
import com.google.devtools.build.lib.bazel.bzlmod.BzlmodTestUtil.InterimModuleBuilder;
import com.google.devtools.build.lib.bazel.bzlmod.ModuleFileValue.RootModuleFileValue;
import com.google.devtools.build.lib.bazel.repository.RepositoryOptions.LockfileMode;
import com.google.devtools.build.lib.bazel.repository.starlark.StarlarkRepositoryModule;
import com.google.devtools.build.lib.clock.BlazeClock;
import com.google.devtools.build.lib.cmdline.RepositoryName;
import com.google.devtools.build.lib.packages.semantics.BuildLanguageOptions;
import com.google.devtools.build.lib.pkgcache.PathPackageLocator;
import com.google.devtools.build.lib.rules.repository.LocalRepositoryFunction;
import com.google.devtools.build.lib.rules.repository.LocalRepositoryRule;
import com.google.devtools.build.lib.rules.repository.RepositoryDelegatorFunction;
import com.google.devtools.build.lib.rules.repository.RepositoryFunction;
import com.google.devtools.build.lib.skyframe.BazelSkyframeExecutorConstants;
import com.google.devtools.build.lib.skyframe.BzlmodRepoRuleFunction;
import com.google.devtools.build.lib.skyframe.ClientEnvironmentFunction;
import com.google.devtools.build.lib.skyframe.ExternalFilesHelper;
import com.google.devtools.build.lib.skyframe.ExternalFilesHelper.ExternalFileAction;
import com.google.devtools.build.lib.skyframe.FileFunction;
import com.google.devtools.build.lib.skyframe.FileStateFunction;
import com.google.devtools.build.lib.skyframe.IgnoredPackagePrefixesFunction;
import com.google.devtools.build.lib.skyframe.LocalRepositoryLookupFunction;
import com.google.devtools.build.lib.skyframe.PackageLookupFunction;
import com.google.devtools.build.lib.skyframe.PackageLookupFunction.CrossRepositoryLabelViolationStrategy;
import com.google.devtools.build.lib.skyframe.PrecomputedFunction;
import com.google.devtools.build.lib.skyframe.PrecomputedValue;
import com.google.devtools.build.lib.skyframe.SkyFunctions;
import com.google.devtools.build.lib.starlarkbuildapi.repository.RepositoryBootstrap;
import com.google.devtools.build.lib.testutil.FoundationTestCase;
import com.google.devtools.build.lib.testutil.TestRuleClassProvider;
import com.google.devtools.build.lib.util.io.TimestampGranularityMonitor;
import com.google.devtools.build.lib.vfs.FileStateKey;
import com.google.devtools.build.lib.vfs.PathFragment;
import com.google.devtools.build.lib.vfs.Root;
import com.google.devtools.build.lib.vfs.SyscallCache;
import com.google.devtools.build.skyframe.EvaluationContext;
import com.google.devtools.build.skyframe.EvaluationResult;
import com.google.devtools.build.skyframe.InMemoryMemoizingEvaluator;
import com.google.devtools.build.skyframe.MemoizingEvaluator;
import com.google.devtools.build.skyframe.RecordingDifferencer;
import com.google.devtools.build.skyframe.SequencedRecordingDifferencer;
import com.google.devtools.build.skyframe.SkyFunction;
import com.google.devtools.build.skyframe.SkyFunctionName;
import com.google.devtools.build.skyframe.SkyKey;
import java.util.LinkedHashMap;
import java.util.Map;
import java.util.Optional;
import java.util.concurrent.atomic.AtomicBoolean;
import java.util.concurrent.atomic.AtomicReference;
import net.starlark.java.eval.Dict;
import net.starlark.java.eval.EvalException;
import net.starlark.java.eval.StarlarkSemantics;
import net.starlark.java.syntax.Location;
import org.junit.Before;
import org.junit.Test;
import org.junit.runner.RunWith;
import org.junit.runners.JUnit4;

/** Tests for {@link ModuleFileFunction}. */
@RunWith(JUnit4.class)
public class ModuleFileFunctionTest extends FoundationTestCase {

  private MemoizingEvaluator evaluator;
  private RecordingDifferencer differencer;
  private EvaluationContext evaluationContext;
  private FakeRegistry.Factory registryFactory;

  @Before
  public void setup() throws Exception {
    setUpWithBuiltinModules(ImmutableMap.of());
  }

  private void setUpWithBuiltinModules(ImmutableMap<String, NonRegistryOverride> builtinModules) {
    differencer = new SequencedRecordingDifferencer();
    evaluationContext =
        EvaluationContext.newBuilder().setParallelism(8).setEventHandler(reporter).build();
    registryFactory = new FakeRegistry.Factory();
    AtomicReference<PathPackageLocator> packageLocator =
        new AtomicReference<>(
            new PathPackageLocator(
                outputBase,
                ImmutableList.of(Root.fromPath(rootDirectory)),
                BazelSkyframeExecutorConstants.BUILD_FILES_BY_PRIORITY));
    BlazeDirectories directories =
        new BlazeDirectories(
            new ServerDirectories(rootDirectory, outputBase, rootDirectory),
            rootDirectory,
            /* defaultSystemJavabase= */ null,
            AnalysisMock.get().getProductName());
    ExternalFilesHelper externalFilesHelper =
        ExternalFilesHelper.createForTesting(
            packageLocator,
            ExternalFileAction.DEPEND_ON_EXTERNAL_PKG_FOR_EXTERNAL_REPO_PATHS,
            directories);
    ConfiguredRuleClassProvider.Builder builder = new ConfiguredRuleClassProvider.Builder();
    TestRuleClassProvider.addStandardRules(builder);
    builder
        .clearWorkspaceFileSuffixForTesting()
        .addStarlarkBootstrap(new RepositoryBootstrap(new StarlarkRepositoryModule()));
    ConfiguredRuleClassProvider ruleClassProvider = builder.build();

    ImmutableMap<String, RepositoryFunction> repositoryHandlers =
        ImmutableMap.of(LocalRepositoryRule.NAME, new LocalRepositoryFunction());
    evaluator =
        new InMemoryMemoizingEvaluator(
            ImmutableMap.<SkyFunctionName, SkyFunction>builder()
                .put(FileValue.FILE, new FileFunction(packageLocator, directories))
                .put(
                    FileStateKey.FILE_STATE,
                    new FileStateFunction(
                        Suppliers.ofInstance(
                            new TimestampGranularityMonitor(BlazeClock.instance())),
                        SyscallCache.NO_CACHE,
                        externalFilesHelper))
                .put(SkyFunctions.BAZEL_LOCK_FILE, new BazelLockFileFunction(rootDirectory))
                .put(
                    SkyFunctions.MODULE_FILE,
                    new ModuleFileFunction(
                        ruleClassProvider.getBazelStarlarkEnvironment(),
                        rootDirectory,
                        builtinModules))
                .put(
                    SkyFunctions.PACKAGE_LOOKUP,
                    new PackageLookupFunction(
                        new AtomicReference<>(ImmutableSet.of()),
                        CrossRepositoryLabelViolationStrategy.ERROR,
                        BazelSkyframeExecutorConstants.BUILD_FILES_BY_PRIORITY,
                        BazelSkyframeExecutorConstants.EXTERNAL_PACKAGE_HELPER))
                .put(
                    SkyFunctions.IGNORED_PACKAGE_PREFIXES,
                    new IgnoredPackagePrefixesFunction(
                        /* ignoredPackagePrefixesFile= */ PathFragment.EMPTY_FRAGMENT))
                .put(
                    SkyFunctions.LOCAL_REPOSITORY_LOOKUP,
                    new LocalRepositoryLookupFunction(
                        BazelSkyframeExecutorConstants.EXTERNAL_PACKAGE_HELPER))
                .put(SkyFunctions.PRECOMPUTED, new PrecomputedFunction())
                .put(
                    SkyFunctions.REPOSITORY_DIRECTORY,
                    new RepositoryDelegatorFunction(
                        repositoryHandlers,
                        null,
                        new AtomicBoolean(true),
                        ImmutableMap::of,
                        directories,
                        BazelSkyframeExecutorConstants.EXTERNAL_PACKAGE_HELPER))
                .put(
                    BzlmodRepoRuleValue.BZLMOD_REPO_RULE,
                    new BzlmodRepoRuleFunction(ruleClassProvider, directories))
                .put(
                    SkyFunctions.REGISTRY,
                    new RegistryFunction(registryFactory, directories.getWorkspace()))
                .put(SkyFunctions.REPO_SPEC, new RepoSpecFunction())
                .put(SkyFunctions.YANKED_VERSIONS, new YankedVersionsFunction())
                .put(
                    SkyFunctions.MODULE_EXTENSION_REPO_MAPPING_ENTRIES,
                    new ModuleExtensionRepoMappingEntriesFunction())
                .put(
                    SkyFunctions.CLIENT_ENVIRONMENT_VARIABLE,
                    new ClientEnvironmentFunction(new AtomicReference<>(ImmutableMap.of())))
                .buildOrThrow(),
            differencer);

    PrecomputedValue.STARLARK_SEMANTICS.set(
        differencer,
        StarlarkSemantics.builder().setBool(BuildLanguageOptions.ENABLE_BZLMOD, true).build());
    RepositoryDelegatorFunction.REPOSITORY_OVERRIDES.set(differencer, ImmutableMap.of());
    RepositoryDelegatorFunction.FORCE_FETCH.set(
        differencer, RepositoryDelegatorFunction.FORCE_FETCH_DISABLED);
    RepositoryDelegatorFunction.VENDOR_DIRECTORY.set(differencer, Optional.empty());

    PrecomputedValue.PATH_PACKAGE_LOCATOR.set(differencer, packageLocator.get());
    RepositoryDelegatorFunction.RESOLVED_FILE_INSTEAD_OF_WORKSPACE.set(
        differencer, Optional.empty());
    PrecomputedValue.REPO_ENV.set(differencer, ImmutableMap.of());
    ModuleFileFunction.IGNORE_DEV_DEPS.set(differencer, false);
    ModuleFileFunction.MODULE_OVERRIDES.set(differencer, ImmutableMap.of());
    YankedVersionsUtil.ALLOWED_YANKED_VERSIONS.set(differencer, ImmutableList.of());
    BazelLockFileFunction.LOCKFILE_MODE.set(differencer, LockfileMode.UPDATE);
  }

  @Test
  public void testRootModule() throws Exception {
    scratch.overwriteFile(
        rootDirectory.getRelative("MODULE.bazel").getPathString(),
        "module(",
        "    name='aaa',",
        "    version='0.1',",
        "    compatibility_level=4,",
        ")",
        "bazel_dep(name='bbb',version='1.0')",
        "bazel_dep(name='ccc',version='2.0',repo_name='see')",
        "register_toolchains('//my:toolchain', '//my:toolchain2')",
        "register_execution_platforms('//my:platform', '//my:platform2')",
        "single_version_override(module_name='ddd',version='18')",
        "local_path_override(module_name='eee',path='somewhere/else')",
        "multiple_version_override(module_name='fff',versions=['1.0','2.0'])",
        "archive_override(module_name='ggg',urls=['https://hello.com/world.zip'])");
    FakeRegistry registry = registryFactory.newFakeRegistry("/foo");
    ModuleFileFunction.REGISTRIES.set(differencer, ImmutableSet.of(registry.getUrl()));

    EvaluationResult<RootModuleFileValue> result =
        evaluator.evaluate(
            ImmutableList.of(ModuleFileValue.KEY_FOR_ROOT_MODULE), evaluationContext);
    if (result.hasError()) {
      fail(result.getError().toString());
    }
    RootModuleFileValue rootModuleFileValue = result.get(ModuleFileValue.KEY_FOR_ROOT_MODULE);
    assertThat(rootModuleFileValue.getModule())
        .isEqualTo(
            InterimModuleBuilder.create("aaa", "0.1", 4)
                .setKey(ModuleKey.ROOT)
                .addExecutionPlatformsToRegister(
                    ImmutableList.of("//my:platform", "//my:platform2"))
                .addToolchainsToRegister(ImmutableList.of("//my:toolchain", "//my:toolchain2"))
                .addDep("bbb", createModuleKey("bbb", "1.0"))
                .addDep("see", createModuleKey("ccc", "2.0"))
                .build());
    assertThat(rootModuleFileValue.getOverrides())
        .containsExactly(
            "ddd",
                SingleVersionOverride.create(
                    Version.parse("18"), "", ImmutableList.of(), ImmutableList.of(), 0),
            "eee", LocalPathOverride.create("somewhere/else"),
            "fff",
                MultipleVersionOverride.create(
                    ImmutableList.of(Version.parse("1.0"), Version.parse("2.0")), ""),
            "ggg",
                ArchiveOverride.create(
                    ImmutableList.of("https://hello.com/world.zip"),
                    ImmutableList.of(),
                    ImmutableList.of(),
                    "",
                    "",
                    0));
    assertThat(rootModuleFileValue.getNonRegistryOverrideCanonicalRepoNameLookup())
        .containsExactly(
            RepositoryName.create("eee~"), "eee",
            RepositoryName.create("ggg~"), "ggg");
  }

  @Test
  public void testRootModule_noModuleFunctionIsOkay() throws Exception {
    scratch.overwriteFile(
        rootDirectory.getRelative("MODULE.bazel").getPathString(),
        "bazel_dep(name='bbb',version='1.0')");
    FakeRegistry registry = registryFactory.newFakeRegistry("/foo");
    ModuleFileFunction.REGISTRIES.set(differencer, ImmutableSet.of(registry.getUrl()));

    EvaluationResult<RootModuleFileValue> result =
        evaluator.evaluate(
            ImmutableList.of(ModuleFileValue.KEY_FOR_ROOT_MODULE), evaluationContext);
    if (result.hasError()) {
      fail(result.getError().toString());
    }
    RootModuleFileValue rootModuleFileValue = result.get(ModuleFileValue.KEY_FOR_ROOT_MODULE);
    assertThat(rootModuleFileValue.getModule())
        .isEqualTo(
            InterimModuleBuilder.create("", "")
                .setKey(ModuleKey.ROOT)
                .addDep("bbb", createModuleKey("bbb", "1.0"))
                .build());
    assertThat(rootModuleFileValue.getOverrides()).isEmpty();
    assertThat(rootModuleFileValue.getNonRegistryOverrideCanonicalRepoNameLookup()).isEmpty();
  }

  @Test
  public void testRootModule_badSelfOverride() throws Exception {
    scratch.overwriteFile(
        rootDirectory.getRelative("MODULE.bazel").getPathString(),
        "module(name='aaa')",
        "single_version_override(module_name='aaa',version='7')");
    FakeRegistry registry = registryFactory.newFakeRegistry("/foo");
    ModuleFileFunction.REGISTRIES.set(differencer, ImmutableSet.of(registry.getUrl()));

    EvaluationResult<RootModuleFileValue> result =
        evaluator.evaluate(
            ImmutableList.of(ModuleFileValue.KEY_FOR_ROOT_MODULE), evaluationContext);
    assertThat(result.hasError()).isTrue();
    assertThat(result.getError().toString()).contains("invalid override for the root module");
  }

  @Test
  public void testRootModule_overrideBuiltinModule() throws Exception {
    setUpWithBuiltinModules(
        ImmutableMap.of(
            "bazel_tools",
            LocalPathOverride.create(
                rootDirectory.getRelative("bazel_tools_original").getPathString())));
    scratch.overwriteFile(
        rootDirectory.getRelative("MODULE.bazel").getPathString(),
        "module(name='aaa')",
        "local_path_override(module_name='bazel_tools',path='./bazel_tools_new')");
    FakeRegistry registry = registryFactory.newFakeRegistry("/foo");
    ModuleFileFunction.REGISTRIES.set(differencer, ImmutableSet.of(registry.getUrl()));

    EvaluationResult<RootModuleFileValue> result =
        evaluator.evaluate(
            ImmutableList.of(ModuleFileValue.KEY_FOR_ROOT_MODULE), evaluationContext);
    ModuleOverride bazelToolsOverride =
        result.get(ModuleFileValue.KEY_FOR_ROOT_MODULE).getOverrides().get("bazel_tools");
    assertThat(bazelToolsOverride).isInstanceOf(LocalPathOverride.class);
    assertThat(bazelToolsOverride).isEqualTo(LocalPathOverride.create("./bazel_tools_new"));
  }

  @Test
  public void testRootModule_include_good() throws Exception {
    scratch.overwriteFile(
        rootDirectory.getRelative("MODULE.bazel").getPathString(),
        "module(name='aaa')",
        "include('//java:java.MODULE.bazel')",
        "bazel_dep(name='foo', version='1.0')",
        "register_toolchains('//:whatever')",
        "include('//python:python.MODULE.bazel')");
    scratch.overwriteFile(rootDirectory.getRelative("java/BUILD").getPathString());
    scratch.overwriteFile(
        rootDirectory.getRelative("java/java.MODULE.bazel").getPathString(),
        "bazel_dep(name='java-foo', version='1.0')");
    scratch.overwriteFile(rootDirectory.getRelative("python/BUILD").getPathString());
    scratch.overwriteFile(
        rootDirectory.getRelative("python/python.MODULE.bazel").getPathString(),
        "bazel_dep(name='py-foo', version='1.0', repo_name='python-foo')",
        "single_version_override(module_name='java-foo', version='2.0')",
        "include('//python:toolchains/toolchains.MODULE.bazel')");
    scratch.overwriteFile(
        rootDirectory.getRelative("python/toolchains/toolchains.MODULE.bazel").getPathString(),
        "register_toolchains('//:python-whatever')");
    FakeRegistry registry = registryFactory.newFakeRegistry("/foo");
    ModuleFileFunction.REGISTRIES.set(differencer, ImmutableSet.of(registry.getUrl()));

    EvaluationResult<RootModuleFileValue> result =
        evaluator.evaluate(
            ImmutableList.of(ModuleFileValue.KEY_FOR_ROOT_MODULE), evaluationContext);
    if (result.hasError()) {
      fail(result.getError().toString());
    }
    RootModuleFileValue rootModuleFileValue = result.get(ModuleFileValue.KEY_FOR_ROOT_MODULE);
    InterimModule expectedModule =
        InterimModuleBuilder.create("aaa", "")
            .setKey(ModuleKey.ROOT)
            .addDep("java-foo", createModuleKey("java-foo", "1.0"))
            .addDep("foo", createModuleKey("foo", "1.0"))
            .addDep("python-foo", createModuleKey("py-foo", "1.0"))
            .addToolchainsToRegister(ImmutableList.of("//:whatever", "//:python-whatever"))
            .build();
    assertThat(rootModuleFileValue.getModule()).isEqualTo(expectedModule);
    // specifically assert the order of deps, which is significant; Map.equals semantics don't test
    // this.
    assertThat(rootModuleFileValue.getModule().getDeps())
        .containsExactlyEntriesIn(expectedModule.getDeps())
        .inOrder();
    assertThat(rootModuleFileValue.getOverrides())
        .containsExactly(
            "java-foo",
            SingleVersionOverride.create(
                Version.parse("2.0"), "", ImmutableList.of(), ImmutableList.of(), 0));
  }

  @Test
  public void testRootModule_include_bad_otherRepoLabel() throws Exception {
    scratch.overwriteFile(
        rootDirectory.getRelative("MODULE.bazel").getPathString(),
        "module(name='aaa')",
        "include('@haha//java:java.MODULE.bazel')");
    FakeRegistry registry = registryFactory.newFakeRegistry("/foo");
    ModuleFileFunction.REGISTRIES.set(differencer, ImmutableSet.of(registry.getUrl()));

    EvaluationResult<RootModuleFileValue> result =
        evaluator.evaluate(
            ImmutableList.of(ModuleFileValue.KEY_FOR_ROOT_MODULE), evaluationContext);
    assertThat(result.hasError()).isTrue();
    assertThat(result.getError().toString()).contains("starting with double slashes");
  }

  @Test
  public void testRootModule_include_bad_relativeLabel() throws Exception {
    scratch.overwriteFile(
        rootDirectory.getRelative("MODULE.bazel").getPathString(),
        "module(name='aaa')",
        "include(':relative.MODULE.bazel')");
    FakeRegistry registry = registryFactory.newFakeRegistry("/foo");
    ModuleFileFunction.REGISTRIES.set(differencer, ImmutableSet.of(registry.getUrl()));

    EvaluationResult<RootModuleFileValue> result =
        evaluator.evaluate(
            ImmutableList.of(ModuleFileValue.KEY_FOR_ROOT_MODULE), evaluationContext);
    assertThat(result.hasError()).isTrue();
    assertThat(result.getError().toString()).contains("starting with double slashes");
  }

  @Test
  public void testRootModule_include_bad_notEndingInModuleBazel() throws Exception {
    scratch.overwriteFile(
        rootDirectory.getRelative("MODULE.bazel").getPathString(),
        "module(name='aaa')",
        "include('//:MODULE.bazel.segment')");
    FakeRegistry registry = registryFactory.newFakeRegistry("/foo");
    ModuleFileFunction.REGISTRIES.set(differencer, ImmutableSet.of(registry.getUrl()));

    EvaluationResult<RootModuleFileValue> result =
        evaluator.evaluate(
            ImmutableList.of(ModuleFileValue.KEY_FOR_ROOT_MODULE), evaluationContext);
    assertThat(result.hasError()).isTrue();
    assertThat(result.getError().toString()).contains("have a name ending in '.MODULE.bazel'");
  }

  @Test
  public void testRootModule_include_bad_badLabelSyntax() throws Exception {
    scratch.overwriteFile(
        rootDirectory.getRelative("MODULE.bazel").getPathString(),
        "module(name='aaa')",
        "include('//haha/:::.MODULE.bazel')");
    FakeRegistry registry = registryFactory.newFakeRegistry("/foo");
    ModuleFileFunction.REGISTRIES.set(differencer, ImmutableSet.of(registry.getUrl()));

    reporter.removeHandler(failFastHandler); // expect failures
    EvaluationResult<RootModuleFileValue> result =
        evaluator.evaluate(
            ImmutableList.of(ModuleFileValue.KEY_FOR_ROOT_MODULE), evaluationContext);
    assertThat(result.hasError()).isTrue();
    assertThat(result.getError().toString()).contains("bad include label");
  }

  @Test
  public void testRootModule_include_bad_moduleAfterInclude() throws Exception {
    scratch.overwriteFile(
        rootDirectory.getRelative("MODULE.bazel").getPathString(),
        "include('//java:java.MODULE.bazel')");
    scratch.overwriteFile(rootDirectory.getRelative("java/BUILD").getPathString());
    scratch.overwriteFile(
        rootDirectory.getRelative("java/java.MODULE.bazel").getPathString(),
        "module(name='bet-you-didnt-expect-this-didya')",
        "bazel_dep(name='java-foo', version='1.0', repo_name='foo')");
    FakeRegistry registry = registryFactory.newFakeRegistry("/foo");
    ModuleFileFunction.REGISTRIES.set(differencer, ImmutableSet.of(registry.getUrl()));

    reporter.removeHandler(failFastHandler); // expect failures
    EvaluationResult<RootModuleFileValue> result =
        evaluator.evaluate(
            ImmutableList.of(ModuleFileValue.KEY_FOR_ROOT_MODULE), evaluationContext);
    assertThat(result.hasError()).isTrue();
    assertContainsEvent("if module() is called, it must be called before any other functions");
  }

  @Test
  public void testRootModule_include_bad_repoNameCollision() throws Exception {
    scratch.overwriteFile(
        rootDirectory.getRelative("MODULE.bazel").getPathString(),
        "module(name='aaa')",
        "include('//java:java.MODULE.bazel')",
        "include('//python:python.MODULE.bazel')");
    scratch.overwriteFile(rootDirectory.getRelative("java/BUILD").getPathString());
    scratch.overwriteFile(
        rootDirectory.getRelative("java/java.MODULE.bazel").getPathString(),
        "bazel_dep(name='java-foo', version='1.0', repo_name='foo')");
    scratch.overwriteFile(rootDirectory.getRelative("python/BUILD").getPathString());
    scratch.overwriteFile(
        rootDirectory.getRelative("python/python.MODULE.bazel").getPathString(),
        "bazel_dep(name='python-foo', version='1.0', repo_name='foo')");
    FakeRegistry registry = registryFactory.newFakeRegistry("/foo");
    ModuleFileFunction.REGISTRIES.set(differencer, ImmutableSet.of(registry.getUrl()));

    reporter.removeHandler(failFastHandler); // expect failures
    EvaluationResult<RootModuleFileValue> result =
        evaluator.evaluate(
            ImmutableList.of(ModuleFileValue.KEY_FOR_ROOT_MODULE), evaluationContext);
    assertThat(result.hasError()).isTrue();
    assertContainsEvent("The repo name 'foo' is already being used");
  }

  @Test
  public void testRootModule_include_bad_tryingToLeakBindings() throws Exception {
    scratch.overwriteFile(
        rootDirectory.getRelative("MODULE.bazel").getPathString(),
        "module(name='aaa')",
        "FOO_NAME = 'foo'",
        "include('//java:java.MODULE.bazel')");
    scratch.overwriteFile(rootDirectory.getRelative("java/BUILD").getPathString());
    scratch.overwriteFile(
        rootDirectory.getRelative("java/java.MODULE.bazel").getPathString(),
        "bazel_dep(name=FOO_NAME, version='1.0')");
    FakeRegistry registry = registryFactory.newFakeRegistry("/foo");
    ModuleFileFunction.REGISTRIES.set(differencer, ImmutableSet.of(registry.getUrl()));

    reporter.removeHandler(failFastHandler); // expect failures
    EvaluationResult<RootModuleFileValue> result =
        evaluator.evaluate(
            ImmutableList.of(ModuleFileValue.KEY_FOR_ROOT_MODULE), evaluationContext);
    assertThat(result.hasError()).isTrue();
    assertContainsEvent("name 'FOO_NAME' is not defined");
  }

  @Test
  public void forgotVersion() throws Exception {
    FakeRegistry registry = registryFactory.newFakeRegistry("/foo");
    ModuleFileFunction.REGISTRIES.set(differencer, ImmutableSet.of(registry.getUrl()));

    SkyKey skyKey = ModuleFileValue.key(createModuleKey("bbb", ""), null);
    EvaluationResult<ModuleFileValue> result =
        evaluator.evaluate(ImmutableList.of(skyKey), evaluationContext);
    assertThat(result.hasError()).isTrue();
    assertThat(result.getError().toString())
        .contains("bad bazel_dep on module 'bbb' with no version");
  }

  @Test
  public void testRegistriesCascade() throws Exception {
    // Registry1 has no module B@1.0; registry2 and registry3 both have it. We should be using the
    // B@1.0 from registry2.
    FakeRegistry registry1 = registryFactory.newFakeRegistry("/foo");
    FakeRegistry registry2 =
        registryFactory
            .newFakeRegistry("/bar")
            .addModule(
                createModuleKey("bbb", "1.0"),
                "module(name='bbb',version='1.0');bazel_dep(name='ccc',version='2.0')");
    FakeRegistry registry3 =
        registryFactory
            .newFakeRegistry("/baz")
            .addModule(
                createModuleKey("bbb", "1.0"),
                "module(name='bbb',version='1.0');bazel_dep(name='ddd',version='3.0')");
    ModuleFileFunction.REGISTRIES.set(
        differencer, ImmutableSet.of(registry1.getUrl(), registry2.getUrl(), registry3.getUrl()));

    SkyKey skyKey = ModuleFileValue.key(createModuleKey("bbb", "1.0"), null);
    EvaluationResult<ModuleFileValue> result =
        evaluator.evaluate(ImmutableList.of(skyKey), evaluationContext);
    if (result.hasError()) {
      fail(result.getError().toString());
    }
    ModuleFileValue moduleFileValue = result.get(skyKey);
    assertThat(moduleFileValue.getModule())
        .isEqualTo(
            InterimModuleBuilder.create("bbb", "1.0")
                .addDep("ccc", createModuleKey("ccc", "2.0"))
                .setRegistry(registry2)
                .build());
  }

  @Test
  public void testNonRootModuleCannotUseInclude() throws Exception {
    FakeRegistry registry =
        registryFactory
            .newFakeRegistry("/foo")
            .addModule(
                createModuleKey("foo", "1.0"),
                "module(name='foo',version='1.0')",
                "include('//java:MODULE.bazel.segment')");
    ModuleFileFunction.REGISTRIES.set(differencer, ImmutableSet.of(registry.getUrl()));

    EvaluationResult<RootModuleFileValue> result =
        evaluator.evaluate(
            ImmutableList.of(ModuleFileValue.key(createModuleKey("foo", "1.0"), null)),
            evaluationContext);
    assertThat(result.hasError()).isTrue();
    assertThat(result.getError().toString()).contains("but it can only be used in the root module");
  }

  @Test
  public void testLocalPathOverride() throws Exception {
    // There is an override for B to use the local path "code_for_b", so we shouldn't even be
    // looking at the registry.
    scratch.overwriteFile(
        rootDirectory.getRelative("MODULE.bazel").getPathString(),
        "module(name='aaa',version='0.1')",
        "local_path_override(module_name='bbb',path='code_for_b')");
    scratch.overwriteFile(
        rootDirectory.getRelative("code_for_b/MODULE.bazel").getPathString(),
        "module(name='bbb',version='1.0')",
        "bazel_dep(name='ccc',version='2.0')");
    scratch.overwriteFile(rootDirectory.getRelative("code_for_b/WORKSPACE").getPathString());
    FakeRegistry registry =
        registryFactory
            .newFakeRegistry("/foo")
            .addModule(
                createModuleKey("bbb", "1.0"),
                "module(name='bbb',version='1.0');bazel_dep(name='ccc',version='3.0')");
    ModuleFileFunction.REGISTRIES.set(differencer, ImmutableSet.of(registry.getUrl()));

    // The version is empty here due to the override.
    SkyKey skyKey =
        ModuleFileValue.key(createModuleKey("bbb", ""), LocalPathOverride.create("code_for_b"));
    EvaluationResult<ModuleFileValue> result =
        evaluator.evaluate(ImmutableList.of(skyKey), evaluationContext);
    if (result.hasError()) {
      fail(result.getError().toString());
    }
    ModuleFileValue moduleFileValue = result.get(skyKey);
    assertThat(moduleFileValue.getModule())
        .isEqualTo(
            InterimModuleBuilder.create("bbb", "1.0")
                .setKey(createModuleKey("bbb", ""))
                .addDep("ccc", createModuleKey("ccc", "2.0"))
                .build());
  }

  @Test
  public void testCommandLineModuleOverrides() throws Exception {
    scratch.overwriteFile(
        rootDirectory.getRelative("MODULE.bazel").getPathString(),
        "module(name='aaa',version='0.1')",
        "bazel_dep(name = \"bbb\", version = \"1.0\")",
        "local_path_override(module_name='bbb', path='ignored_override')");

    // Command line override has the priority. Thus, "used_override" with dependency on 'ccc'
    // should be selected.
    scratch.overwriteFile(
        rootDirectory.getRelative("ignored_override/MODULE.bazel").getPathString(),
        "module(name='bbb',version='1.0')");
    scratch.overwriteFile(rootDirectory.getRelative("ignored_override/WORKSPACE").getPathString());
    scratch.overwriteFile(
        rootDirectory.getRelative("used_override/MODULE.bazel").getPathString(),
        "module(name='bbb',version='1.0')",
        "bazel_dep(name='ccc',version='2.0')");
    scratch.overwriteFile(rootDirectory.getRelative("used_override/WORKSPACE").getPathString());

    // ModuleFileFuncion.MODULE_OVERRIDES should be filled from command line options
    // Inject for testing
    Map<String, ModuleOverride> moduleOverride =
        new LinkedHashMap<>(ImmutableMap.of("bbb", LocalPathOverride.create("used_override")));
    ModuleFileFunction.MODULE_OVERRIDES.set(differencer, ImmutableMap.copyOf(moduleOverride));

    FakeRegistry registry =
        registryFactory
            .newFakeRegistry("/foo")
            .addModule(
                createModuleKey("bbb", "1.0"),
                "module(name='bbb',version='1.0');bazel_dep(name='ccc',version='3.0')");
    ModuleFileFunction.REGISTRIES.set(differencer, ImmutableSet.of(registry.getUrl()));

    // The version is empty here due to the override.
    SkyKey skyKey =
        ModuleFileValue.key(createModuleKey("bbb", ""), LocalPathOverride.create("used_override"));
    EvaluationResult<ModuleFileValue> result =
        evaluator.evaluate(ImmutableList.of(skyKey), evaluationContext);
    if (result.hasError()) {
      fail(result.getError().toString());
    }
    ModuleFileValue moduleFileValue = result.get(skyKey);
    assertThat(moduleFileValue.getModule())
        .isEqualTo(
            InterimModuleBuilder.create("bbb", "1.0")
                .setKey(createModuleKey("bbb", ""))
                .addDep("ccc", createModuleKey("ccc", "2.0"))
                .build());
  }

  @Test
  public void testRegistryOverride() throws Exception {
    FakeRegistry registry1 =
        registryFactory
            .newFakeRegistry("/foo")
            .addModule(
                createModuleKey("bbb", "1.0"),
                "module(name='bbb',version='1.0',compatibility_level=4)",
                "bazel_dep(name='ccc',version='2.0')");
    FakeRegistry registry2 =
        registryFactory
            .newFakeRegistry("/foo")
            .addModule(
                createModuleKey("bbb", "1.0"),
                "module(name='bbb',version='1.0',compatibility_level=6)",
                "bazel_dep(name='ccc',version='3.0')");
    ModuleFileFunction.REGISTRIES.set(differencer, ImmutableSet.of(registry1.getUrl()));

    // Override the registry for B to be registry2 (instead of the default registry1).
    SkyKey skyKey =
        ModuleFileValue.key(
            createModuleKey("bbb", "1.0"),
            SingleVersionOverride.create(
                Version.EMPTY, registry2.getUrl(), ImmutableList.of(), ImmutableList.of(), 0));
    EvaluationResult<ModuleFileValue> result =
        evaluator.evaluate(ImmutableList.of(skyKey), evaluationContext);
    if (result.hasError()) {
      fail(result.getError().toString());
    }
    ModuleFileValue moduleFileValue = result.get(skyKey);
    assertThat(moduleFileValue.getModule())
        .isEqualTo(
            InterimModuleBuilder.create("bbb", "1.0", 6)
                .addDep("ccc", createModuleKey("ccc", "3.0"))
                .setRegistry(registry2)
                .build());
  }

  @Test
  public void testModuleExtensions_good() throws Exception {
    FakeRegistry registry =
        registryFactory
            .newFakeRegistry("/foo")
            .addModule(
                createModuleKey("mymod", "1.0"),
                "module(name='mymod',version='1.0')",
                "myext1 = use_extension('//:defs.bzl','myext1')",
                "use_repo(myext1, 'repo1')",
                "myext1.tag(key='val')",
                "myext2 = use_extension('//:defs.bzl','myext2')",
                "use_repo(myext2, 'repo2', other_repo1='repo1')",
                "myext2.tag1(key1='val1')",
                "myext2.tag2(key2='val2')",
                "bazel_dep(name='rules_jvm_external',version='2.0')",
                "maven = use_extension('@rules_jvm_external//:defs.bzl','maven')",
                "use_repo(maven, mvn='maven')",
                "maven.dep(coord='junit')",
                "use_repo(maven, 'junit', 'guava')",
                "maven.dep(coord='guava')");
    ModuleFileFunction.REGISTRIES.set(differencer, ImmutableSet.of(registry.getUrl()));

    ModuleKey myMod = createModuleKey("mymod", "1.0");
    SkyKey skyKey = ModuleFileValue.key(myMod, null);
    EvaluationResult<ModuleFileValue> result =
        evaluator.evaluate(ImmutableList.of(skyKey), evaluationContext);
    if (result.hasError()) {
      throw result.getError().getException();
    }
    ModuleFileValue moduleFileValue = result.get(skyKey);
    assertThat(moduleFileValue.getModule())
        .isEqualTo(
            InterimModuleBuilder.create("mymod", "1.0")
                .addDep("rules_jvm_external", createModuleKey("rules_jvm_external", "2.0"))
                .setRegistry(registry)
                .addExtensionUsage(
                    ModuleExtensionUsage.builder()
                        .setExtensionBzlFile("@mymod//:defs.bzl")
                        .setExtensionName("myext1")
                        .setIsolationKey(Optional.empty())
                        .setUsingModule(myMod)
                        .addProxy(
                            ModuleExtensionUsage.Proxy.builder()
                                .setLocation(
                                    Location.fromFileLineColumn(
                                        "fake:0/modules/mymod/1.0/MODULE.bazel", 2, 23))
                                .setDevDependency(false)
                                .setProxyName("myext1")
                                .setImports(ImmutableBiMap.of("repo1", "repo1"))
                                .build())
                        .addTag(
                            Tag.builder()
                                .setTagName("tag")
                                .setAttributeValues(
                                    AttributeValues.create(
                                        Dict.<String, Object>builder()
                                            .put("key", "val")
                                            .buildImmutable()))
                                .setDevDependency(false)
                                .setLocation(
                                    Location.fromFileLineColumn(
                                        "fake:0/modules/mymod/1.0/MODULE.bazel", 4, 11))
                                .build())
                        .build())
                .addExtensionUsage(
                    ModuleExtensionUsage.builder()
                        .setExtensionBzlFile("@mymod//:defs.bzl")
                        .setExtensionName("myext2")
                        .setIsolationKey(Optional.empty())
                        .setUsingModule(myMod)
                        .addProxy(
                            ModuleExtensionUsage.Proxy.builder()
                                .setLocation(
                                    Location.fromFileLineColumn(
                                        "fake:0/modules/mymod/1.0/MODULE.bazel", 5, 23))
                                .setDevDependency(false)
                                .setProxyName("myext2")
                                .setImports(
                                    ImmutableBiMap.of("other_repo1", "repo1", "repo2", "repo2"))
                                .build())
                        .addTag(
                            Tag.builder()
                                .setTagName("tag1")
                                .setAttributeValues(
                                    AttributeValues.create(
                                        Dict.<String, Object>builder()
                                            .put("key1", "val1")
                                            .buildImmutable()))
                                .setDevDependency(false)
                                .setLocation(
                                    Location.fromFileLineColumn(
                                        "fake:0/modules/mymod/1.0/MODULE.bazel", 7, 12))
                                .build())
                        .addTag(
                            Tag.builder()
                                .setTagName("tag2")
                                .setAttributeValues(
                                    AttributeValues.create(
                                        Dict.<String, Object>builder()
                                            .put("key2", "val2")
                                            .buildImmutable()))
                                .setDevDependency(false)
                                .setLocation(
                                    Location.fromFileLineColumn(
                                        "fake:0/modules/mymod/1.0/MODULE.bazel", 8, 12))
                                .build())
                        .build())
                .addExtensionUsage(
                    ModuleExtensionUsage.builder()
                        .setExtensionBzlFile("@rules_jvm_external//:defs.bzl")
                        .setExtensionName("maven")
                        .setIsolationKey(Optional.empty())
                        .setUsingModule(myMod)
                        .addProxy(
                            ModuleExtensionUsage.Proxy.builder()
                                .setLocation(
                                    Location.fromFileLineColumn(
                                        "fake:0/modules/mymod/1.0/MODULE.bazel", 10, 22))
                                .setDevDependency(false)
                                .setProxyName("maven")
                                .setImports(
                                    ImmutableBiMap.of(
                                        "mvn", "maven", "junit", "junit", "guava", "guava"))
                                .build())
                        .addTag(
                            Tag.builder()
                                .setTagName("dep")
                                .setAttributeValues(
                                    AttributeValues.create(
                                        Dict.<String, Object>builder()
                                            .put("coord", "junit")
                                            .buildImmutable()))
                                .setDevDependency(false)
                                .setLocation(
                                    Location.fromFileLineColumn(
                                        "fake:0/modules/mymod/1.0/MODULE.bazel", 12, 10))
                                .build())
                        .addTag(
                            Tag.builder()
                                .setTagName("dep")
                                .setAttributeValues(
                                    AttributeValues.create(
                                        Dict.<String, Object>builder()
                                            .put("coord", "guava")
                                            .buildImmutable()))
                                .setDevDependency(false)
                                .setLocation(
                                    Location.fromFileLineColumn(
                                        "fake:0/modules/mymod/1.0/MODULE.bazel", 14, 10))
                                .build())
                        .build())
                .build());
  }

  @Test
  public void testModuleExtensions_duplicateProxy_asRoot() throws Exception {
    scratch.overwriteFile(
        rootDirectory.getRelative("MODULE.bazel").getPathString(),
        "myext1 = use_extension('//:defs.bzl','myext',dev_dependency=True)",
        "myext1.tag(name = 'tag1')",
        "use_repo(myext1, 'alpha')",
        "myext2 = use_extension('//:defs.bzl','myext')",
        "myext2.tag(name = 'tag2')",
        "use_repo(myext2, 'beta')",
        "myext3 = use_extension('//:defs.bzl','myext',dev_dependency=True)",
        "myext3.tag(name = 'tag3')",
        "use_repo(myext3, 'gamma')",
        "myext4 = use_extension('//:defs.bzl','myext')",
        "myext4.tag(name = 'tag4')",
        "use_repo(myext4, 'delta')");
    ModuleFileFunction.REGISTRIES.set(differencer, ImmutableSet.of());

    SkyKey skyKey = ModuleFileValue.KEY_FOR_ROOT_MODULE;
    EvaluationResult<ModuleFileValue> result =
        evaluator.evaluate(ImmutableList.of(skyKey), evaluationContext);
    if (result.hasError()) {
      throw result.getError().getException();
    }
    ModuleFileValue moduleFileValue = result.get(skyKey);
    assertThat(moduleFileValue.getModule())
        .isEqualTo(
            InterimModuleBuilder.create("", "")
                .setKey(ModuleKey.ROOT)
                .addExtensionUsage(
                    ModuleExtensionUsage.builder()
                        .setExtensionBzlFile("@//:defs.bzl")
                        .setExtensionName("myext")
                        .setIsolationKey(Optional.empty())
                        .setUsingModule(ModuleKey.ROOT)
                        .addProxy(
                            ModuleExtensionUsage.Proxy.builder()
                                .setLocation(
                                    Location.fromFileLineColumn("/workspace/MODULE.bazel", 1, 23))
                                .setDevDependency(true)
                                .setProxyName("myext1")
                                .addImport("alpha", "alpha")
                                .build())
                        .addProxy(
                            ModuleExtensionUsage.Proxy.builder()
                                .setLocation(
                                    Location.fromFileLineColumn("/workspace/MODULE.bazel", 4, 23))
                                .setDevDependency(false)
                                .setProxyName("myext2")
                                .addImport("beta", "beta")
                                .build())
                        .addProxy(
                            ModuleExtensionUsage.Proxy.builder()
                                .setLocation(
                                    Location.fromFileLineColumn("/workspace/MODULE.bazel", 7, 23))
                                .setDevDependency(true)
                                .setProxyName("myext3")
                                .addImport("gamma", "gamma")
                                .build())
                        .addProxy(
                            ModuleExtensionUsage.Proxy.builder()
                                .setLocation(
                                    Location.fromFileLineColumn("/workspace/MODULE.bazel", 10, 23))
                                .setDevDependency(false)
                                .setProxyName("myext4")
                                .addImport("delta", "delta")
                                .build())
                        .addTag(
                            Tag.builder()
                                .setTagName("tag")
                                .setAttributeValues(
                                    AttributeValues.create(
                                        Dict.<String, Object>builder()
                                            .put("name", "tag1")
                                            .buildImmutable()))
                                .setDevDependency(true)
                                .setLocation(
                                    Location.fromFileLineColumn("/workspace/MODULE.bazel", 2, 11))
                                .build())
                        .addTag(
                            Tag.builder()
                                .setTagName("tag")
                                .setAttributeValues(
                                    AttributeValues.create(
                                        Dict.<String, Object>builder()
                                            .put("name", "tag2")
                                            .buildImmutable()))
                                .setDevDependency(false)
                                .setLocation(
                                    Location.fromFileLineColumn("/workspace/MODULE.bazel", 5, 11))
                                .build())
                        .addTag(
                            Tag.builder()
                                .setTagName("tag")
                                .setAttributeValues(
                                    AttributeValues.create(
                                        Dict.<String, Object>builder()
                                            .put("name", "tag3")
                                            .buildImmutable()))
                                .setDevDependency(true)
                                .setLocation(
                                    Location.fromFileLineColumn("/workspace/MODULE.bazel", 8, 11))
                                .build())
                        .addTag(
                            Tag.builder()
                                .setTagName("tag")
                                .setAttributeValues(
                                    AttributeValues.create(
                                        Dict.<String, Object>builder()
                                            .put("name", "tag4")
                                            .buildImmutable()))
                                .setDevDependency(false)
                                .setLocation(
                                    Location.fromFileLineColumn("/workspace/MODULE.bazel", 11, 11))
                                .build())
                        .build())
                .build());
  }

  @Test
  public void testModuleExtensions_duplicateProxy_asDep() throws Exception {
    FakeRegistry registry =
        registryFactory
            .newFakeRegistry("/foo")
            .addModule(
                createModuleKey("mymod", "1.0"),
                "module(name='mymod',version='1.0')",
                "myext1 = use_extension('//:defs.bzl','myext',dev_dependency=True)",
                "myext1.tag(name = 'tag1')",
                "use_repo(myext1, 'alpha')",
                "myext2 = use_extension('//:defs.bzl','myext')",
                "myext2.tag(name = 'tag2')",
                "use_repo(myext2, 'beta')",
                "myext3 = use_extension('//:defs.bzl','myext',dev_dependency=True)",
                "myext3.tag(name = 'tag3')",
                "use_repo(myext3, 'gamma')",
                "myext4 = use_extension('//:defs.bzl','myext')",
                "myext4.tag(name = 'tag4')",
                "use_repo(myext4, 'delta')");
    ModuleFileFunction.REGISTRIES.set(differencer, ImmutableSet.of(registry.getUrl()));

    ModuleKey myMod = createModuleKey("mymod", "1.0");
    SkyKey skyKey = ModuleFileValue.key(myMod, null);
    EvaluationResult<ModuleFileValue> result =
        evaluator.evaluate(ImmutableList.of(skyKey), evaluationContext);
    if (result.hasError()) {
      throw result.getError().getException();
    }
    ModuleFileValue moduleFileValue = result.get(skyKey);
    assertThat(moduleFileValue.getModule())
        .isEqualTo(
            InterimModuleBuilder.create("mymod", "1.0")
                .setRegistry(registry)
                .addExtensionUsage(
                    ModuleExtensionUsage.builder()
                        .setExtensionBzlFile("@mymod//:defs.bzl")
                        .setExtensionName("myext")
                        .setIsolationKey(Optional.empty())
                        .setUsingModule(myMod)
                        .addProxy(
                            ModuleExtensionUsage.Proxy.builder()
                                .setLocation(
                                    Location.fromFileLineColumn(
                                        "fake:0/modules/mymod/1.0/MODULE.bazel", 5, 23))
                                .setDevDependency(false)
                                .setProxyName("myext2")
                                .addImport("beta", "beta")
                                .build())
                        .addProxy(
                            ModuleExtensionUsage.Proxy.builder()
                                .setLocation(
                                    Location.fromFileLineColumn(
                                        "fake:0/modules/mymod/1.0/MODULE.bazel", 11, 23))
                                .setDevDependency(false)
                                .setProxyName("myext4")
                                .addImport("delta", "delta")
                                .build())
                        .addTag(
                            Tag.builder()
                                .setTagName("tag")
                                .setAttributeValues(
                                    AttributeValues.create(
                                        Dict.<String, Object>builder()
                                            .put("name", "tag2")
                                            .buildImmutable()))
                                .setDevDependency(false)
                                .setLocation(
                                    Location.fromFileLineColumn(
                                        "fake:0/modules/mymod/1.0/MODULE.bazel", 6, 11))
                                .build())
                        .addTag(
                            Tag.builder()
                                .setTagName("tag")
                                .setAttributeValues(
                                    AttributeValues.create(
                                        Dict.<String, Object>builder()
                                            .put("name", "tag4")
                                            .buildImmutable()))
                                .setDevDependency(false)
                                .setLocation(
                                    Location.fromFileLineColumn(
                                        "fake:0/modules/mymod/1.0/MODULE.bazel", 12, 11))
                                .build())
                        .build())
                .build());
  }

  @Test
  public void testModuleExtensions_repoNameCollision_localRepoName() throws Exception {
    FakeRegistry registry =
        registryFactory
            .newFakeRegistry("/foo")
            .addModule(
                createModuleKey("mymod", "1.0"),
                "module(name='mymod',version='1.0')",
                "myext = use_extension('//:defs.bzl','myext')",
                "use_repo(myext, mymod='some_repo')");
    ModuleFileFunction.REGISTRIES.set(differencer, ImmutableSet.of(registry.getUrl()));

    SkyKey skyKey = ModuleFileValue.key(createModuleKey("mymod", "1.0"), null);
    reporter.removeHandler(failFastHandler); // expect failures
    evaluator.evaluate(ImmutableList.of(skyKey), evaluationContext);

    assertContainsEvent(
        "The repo name 'mymod' is already being used as the current module name at");
  }

  @Test
  public void testModuleExtensions_repoNameCollision_exportedRepoName() throws Exception {
    FakeRegistry registry =
        registryFactory
            .newFakeRegistry("/foo")
            .addModule(
                createModuleKey("mymod", "1.0"),
                "module(name='mymod',version='1.0')",
                "myext = use_extension('//:defs.bzl','myext')",
                "use_repo(myext, 'some_repo', again='some_repo')");
    ModuleFileFunction.REGISTRIES.set(differencer, ImmutableSet.of(registry.getUrl()));

    SkyKey skyKey = ModuleFileValue.key(createModuleKey("mymod", "1.0"), null);
    reporter.removeHandler(failFastHandler); // expect failures
    evaluator.evaluate(ImmutableList.of(skyKey), evaluationContext);

    assertContainsEvent(
        "The repo exported as 'some_repo' by module extension 'myext' is already imported at");
  }

  @Test
  public void testModuleExtensions_innate() throws Exception {
    scratch.overwriteFile(
        rootDirectory.getRelative("MODULE.bazel").getPathString(),
        "repo = use_repo_rule('//:repo.bzl','repo')",
        "repo(name='repo_name', value='something')",
        "http_archive = use_repo_rule('@bazel_tools//:http.bzl','http_archive')",
        "http_archive(name='guava',url='guava.com')",
        "http_archive(name='vuaga',url='vuaga.com',dev_dependency=True)");
    ModuleFileFunction.REGISTRIES.set(differencer, ImmutableSet.of());

    SkyKey skyKey = ModuleFileValue.KEY_FOR_ROOT_MODULE;
    EvaluationResult<ModuleFileValue> result =
        evaluator.evaluate(ImmutableList.of(skyKey), evaluationContext);
    if (result.hasError()) {
      throw result.getError().getException();
    }
    ModuleFileValue moduleFileValue = result.get(skyKey);
    assertThat(moduleFileValue.getModule())
        .isEqualTo(
            InterimModuleBuilder.create("", "")
                .setKey(ModuleKey.ROOT)
                .addExtensionUsage(
                    ModuleExtensionUsage.builder()
                        .setExtensionBzlFile("//:MODULE.bazel")
                        .setExtensionName("_repo_rules")
                        .setIsolationKey(Optional.empty())
                        .setUsingModule(ModuleKey.ROOT)
                        .addProxy(
                            ModuleExtensionUsage.Proxy.builder()
                                .setLocation(
                                    Location.fromFileLineColumn("/workspace/MODULE.bazel", 2, 5))
                                .setDevDependency(false)
                                .addImport("repo_name", "repo_name")
                                .build())
                        .addProxy(
                            ModuleExtensionUsage.Proxy.builder()
                                .setLocation(
                                    Location.fromFileLineColumn("/workspace/MODULE.bazel", 4, 13))
                                .setDevDependency(false)
                                .addImport("guava", "guava")
                                .build())
                        .addProxy(
                            ModuleExtensionUsage.Proxy.builder()
                                .setLocation(
                                    Location.fromFileLineColumn("/workspace/MODULE.bazel", 5, 13))
                                .setDevDependency(true)
                                .addImport("vuaga", "vuaga")
                                .build())
                        .addTag(
                            Tag.builder()
                                .setTagName("//:repo.bzl%repo")
                                .setAttributeValues(
                                    AttributeValues.create(
                                        Dict.<String, Object>builder()
                                            .put("name", "repo_name")
                                            .put("value", "something")
                                            .buildImmutable()))
                                .setDevDependency(false)
                                .setLocation(
                                    Location.fromFileLineColumn("/workspace/MODULE.bazel", 2, 5))
                                .build())
                        .addTag(
                            Tag.builder()
                                .setTagName("@bazel_tools//:http.bzl%http_archive")
                                .setAttributeValues(
                                    AttributeValues.create(
                                        Dict.<String, Object>builder()
                                            .put("name", "guava")
                                            .put("url", "guava.com")
                                            .buildImmutable()))
                                .setDevDependency(false)
                                .setLocation(
                                    Location.fromFileLineColumn("/workspace/MODULE.bazel", 4, 13))
                                .build())
                        .addTag(
                            Tag.builder()
                                .setTagName("@bazel_tools//:http.bzl%http_archive")
                                .setAttributeValues(
                                    AttributeValues.create(
                                        Dict.<String, Object>builder()
                                            .put("name", "vuaga")
                                            .put("url", "vuaga.com")
                                            .buildImmutable()))
                                .setDevDependency(true)
                                .setLocation(
                                    Location.fromFileLineColumn("/workspace/MODULE.bazel", 5, 13))
                                .build())
                        .build())
                .build());
  }

  @Test
  public void testModuleFileExecute_syntaxError() throws Exception {
    scratch.overwriteFile(
        rootDirectory.getRelative("MODULE.bazel").getPathString(),
        "module(name='aaa',version='0.1',compatibility_level=4)",
        "foo()");

    reporter.removeHandler(failFastHandler); // expect failures
    evaluator.evaluate(ImmutableList.of(ModuleFileValue.KEY_FOR_ROOT_MODULE), evaluationContext);
    assertContainsEvent("name 'foo' is not defined");
  }

  @Test
  public void testModuleFileExecute_evalError() throws Exception {
    scratch.overwriteFile(
        rootDirectory.getRelative("MODULE.bazel").getPathString(),
        "module(name='aaa',version='0.1',compatibility_level=\"4\")");

    reporter.removeHandler(failFastHandler); // expect failures
    evaluator.evaluate(ImmutableList.of(ModuleFileValue.KEY_FOR_ROOT_MODULE), evaluationContext);

    assertContainsEvent("parameter 'compatibility_level' got value of type 'string', want 'int'");
  }

  @Test
  public void validateModuleName() throws Exception {
    ModuleFileGlobals.validateModuleName("abc");
    ModuleFileGlobals.validateModuleName("a3");
    ModuleFileGlobals.validateModuleName("a.e");
    ModuleFileGlobals.validateModuleName("a.-_e");
    ModuleFileGlobals.validateModuleName("a");

    assertThrows(EvalException.class, () -> ModuleFileGlobals.validateModuleName(""));
    assertThrows(EvalException.class, () -> ModuleFileGlobals.validateModuleName("fooBar"));
    assertThrows(EvalException.class, () -> ModuleFileGlobals.validateModuleName("_foo"));
    assertThrows(EvalException.class, () -> ModuleFileGlobals.validateModuleName("foo#bar"));
    assertThrows(EvalException.class, () -> ModuleFileGlobals.validateModuleName("foo~bar"));
  }

  @Test
  public void badModuleName_module() throws Exception {
    scratch.overwriteFile(
        rootDirectory.getRelative("MODULE.bazel").getPathString(),
        "module(name='f.',version='0.1')");

    reporter.removeHandler(failFastHandler); // expect failures
    evaluator.evaluate(ImmutableList.of(ModuleFileValue.KEY_FOR_ROOT_MODULE), evaluationContext);

    assertContainsEvent("invalid module name 'f.'");
  }

  @Test
  public void badModuleName_bazelDep() throws Exception {
    scratch.overwriteFile(
        rootDirectory.getRelative("MODULE.bazel").getPathString(),
        "bazel_dep(name='f.',version='0.1')");

    reporter.removeHandler(failFastHandler); // expect failures
    evaluator.evaluate(ImmutableList.of(ModuleFileValue.KEY_FOR_ROOT_MODULE), evaluationContext);

    assertContainsEvent("invalid module name 'f.'");
  }

  @Test
  public void badRepoName_module() throws Exception {
    scratch.overwriteFile(
        rootDirectory.getRelative("MODULE.bazel").getPathString(),
        "module(name='foo',version='0.1',repo_name='_foo')");

    reporter.removeHandler(failFastHandler); // expect failures
    evaluator.evaluate(ImmutableList.of(ModuleFileValue.KEY_FOR_ROOT_MODULE), evaluationContext);

    assertContainsEvent("invalid user-provided repo name '_foo'");
  }

  @Test
  public void badRepoName_bazelDep() throws Exception {
    scratch.overwriteFile(
        rootDirectory.getRelative("MODULE.bazel").getPathString(),
        "bazel_dep(name='foo',version='0.1',repo_name='_foo')");

    reporter.removeHandler(failFastHandler); // expect failures
    evaluator.evaluate(ImmutableList.of(ModuleFileValue.KEY_FOR_ROOT_MODULE), evaluationContext);

    assertContainsEvent("invalid user-provided repo name '_foo'");
  }

  @Test
  public void badRepoName_useRepo() throws Exception {
    scratch.overwriteFile(
        rootDirectory.getRelative("MODULE.bazel").getPathString(),
        "ext=use_extension('//:hello.bzl', 'ext')",
        "use_repo(ext, foo='_foo')");

    reporter.removeHandler(failFastHandler); // expect failures
    evaluator.evaluate(ImmutableList.of(ModuleFileValue.KEY_FOR_ROOT_MODULE), evaluationContext);

    assertContainsEvent("invalid user-provided repo name '_foo'");
  }

  @Test
  public void badRepoName_useRepo_assignedName() throws Exception {
    scratch.overwriteFile(
        rootDirectory.getRelative("MODULE.bazel").getPathString(),
        "ext=use_extension('//:hello.bzl', 'ext')",
        "use_repo(ext, _foo='foo')");

    reporter.removeHandler(failFastHandler); // expect failures
    evaluator.evaluate(ImmutableList.of(ModuleFileValue.KEY_FOR_ROOT_MODULE), evaluationContext);

    assertContainsEvent("invalid user-provided repo name '_foo'");
  }

  @Test
  public void testBuiltinModules_forRoot() throws Exception {
    ImmutableMap<String, NonRegistryOverride> builtinModules =
        ImmutableMap.of(
            "bazel_tools",
            LocalPathOverride.create("/tools"),
            "local_config_platform",
            LocalPathOverride.create("/local_config_platform"));
    setUpWithBuiltinModules(builtinModules);
    scratch.overwriteFile(
        rootDirectory.getRelative("MODULE.bazel").getPathString(),
        "bazel_dep(name='foo',version='1.0')");
    ModuleFileFunction.REGISTRIES.set(differencer, ImmutableSet.of());

    SkyKey skyKey = ModuleFileValue.KEY_FOR_ROOT_MODULE;
    EvaluationResult<RootModuleFileValue> result =
        evaluator.evaluate(ImmutableList.of(skyKey), evaluationContext);
    if (result.hasError()) {
      throw result.getError().getException();
    }
    RootModuleFileValue moduleFileValue = result.get(skyKey);
    assertThat(moduleFileValue.getModule())
        .isEqualTo(
            InterimModuleBuilder.create("", "")
                .addDep("bazel_tools", createModuleKey("bazel_tools", ""))
                .addDep("local_config_platform", createModuleKey("local_config_platform", ""))
                .addDep("foo", createModuleKey("foo", "1.0"))
                .build());
    assertThat(moduleFileValue.getOverrides()).containsExactlyEntriesIn(builtinModules);
  }

  @Test
  public void testBuiltinModules_forBuiltinModules() throws Exception {
    ImmutableMap<String, NonRegistryOverride> builtinModules =
        ImmutableMap.of(
            "bazel_tools",
            LocalPathOverride.create(rootDirectory.getRelative("tools").getPathString()),
            "local_config_platform",
            LocalPathOverride.create("/local_config_platform"));
    setUpWithBuiltinModules(builtinModules);
    scratch.overwriteFile(
        rootDirectory.getRelative("MODULE.bazel").getPathString(),
        "bazel_dep(name='foo',version='1.0')");
    scratch.overwriteFile(rootDirectory.getRelative("tools/WORKSPACE").getPathString());
    scratch.overwriteFile(
        rootDirectory.getRelative("tools/MODULE.bazel").getPathString(),
        "module(name='bazel_tools',version='1.0')",
        "bazel_dep(name='foo',version='2.0')");
    ModuleFileFunction.REGISTRIES.set(differencer, ImmutableSet.of());

    SkyKey skyKey =
        ModuleFileValue.key(createModuleKey("bazel_tools", ""), builtinModules.get("bazel_tools"));
    EvaluationResult<ModuleFileValue> result =
        evaluator.evaluate(ImmutableList.of(skyKey), evaluationContext);
    if (result.hasError()) {
      throw result.getError().getException();
    }
    ModuleFileValue moduleFileValue = result.get(skyKey);
    assertThat(moduleFileValue.getModule())
        .isEqualTo(
            InterimModuleBuilder.create("bazel_tools", "1.0")
                .setKey(createModuleKey("bazel_tools", ""))
                .addDep("local_config_platform", createModuleKey("local_config_platform", ""))
                .addDep("foo", createModuleKey("foo", "2.0"))
                .build());
  }

  @Test
  public void moduleRepoName() throws Exception {
    scratch.overwriteFile(
        rootDirectory.getRelative("MODULE.bazel").getPathString(),
        "module(name='aaa',version='0.1',repo_name='bbb')");
    FakeRegistry registry = registryFactory.newFakeRegistry("/foo");
    ModuleFileFunction.REGISTRIES.set(differencer, ImmutableSet.of(registry.getUrl()));

    EvaluationResult<RootModuleFileValue> result =
        evaluator.evaluate(
            ImmutableList.of(ModuleFileValue.KEY_FOR_ROOT_MODULE), evaluationContext);
    if (result.hasError()) {
      fail(result.getError().toString());
    }
    RootModuleFileValue rootModuleFileValue = result.get(ModuleFileValue.KEY_FOR_ROOT_MODULE);
    assertThat(rootModuleFileValue.getModule())
        .isEqualTo(
            InterimModuleBuilder.create("aaa", "0.1")
                .setKey(ModuleKey.ROOT)
                .setRepoName("bbb")
                .build());
  }

  @Test
  public void moduleRepoName_conflict() throws Exception {
    scratch.overwriteFile(
        rootDirectory.getRelative("MODULE.bazel").getPathString(),
        "module(name='aaa',version='0.1',repo_name='bbb')",
        "bazel_dep(name='bbb',version='1.0')");
    FakeRegistry registry = registryFactory.newFakeRegistry("/foo");
    ModuleFileFunction.REGISTRIES.set(differencer, ImmutableSet.of(registry.getUrl()));

    reporter.removeHandler(failFastHandler); // expect failures
    evaluator.evaluate(ImmutableList.of(ModuleFileValue.KEY_FOR_ROOT_MODULE), evaluationContext);

    assertContainsEvent("The repo name 'bbb' is already being used as the module's own repo name");
  }

  @Test
  public void module_calledTwice() throws Exception {
    scratch.overwriteFile(
        rootDirectory.getRelative("MODULE.bazel").getPathString(),
        "module(name='aaa',version='0.1',repo_name='bbb')",
        "module(name='aaa',version='0.1',repo_name='bbb')");
    FakeRegistry registry = registryFactory.newFakeRegistry("/foo");
    ModuleFileFunction.REGISTRIES.set(differencer, ImmutableSet.of(registry.getUrl()));

    reporter.removeHandler(failFastHandler); // expect failures
    evaluator.evaluate(ImmutableList.of(ModuleFileValue.KEY_FOR_ROOT_MODULE), evaluationContext);

    assertContainsEvent("the module() directive can only be called once");
  }

  @Test
  public void module_calledLate() throws Exception {
    scratch.overwriteFile(
        rootDirectory.getRelative("MODULE.bazel").getPathString(),
        "use_extension('//:extensions.bzl', 'my_ext')",
        "module(name='aaa',version='0.1',repo_name='bbb')");
    FakeRegistry registry = registryFactory.newFakeRegistry("/foo");
    ModuleFileFunction.REGISTRIES.set(differencer, ImmutableSet.of(registry.getUrl()));

    reporter.removeHandler(failFastHandler); // expect failures
    evaluator.evaluate(ImmutableList.of(ModuleFileValue.KEY_FOR_ROOT_MODULE), evaluationContext);

    assertContainsEvent("if module() is called, it must be called before any other functions");
  }

  @Test
  public void restrictedSyntax() throws Exception {
    scratch.overwriteFile(
        rootDirectory.getRelative("MODULE.bazel").getPathString(),
        "if 3+5>7: module(name='aaa',version='0.1',repo_name='bbb')");
    FakeRegistry registry = registryFactory.newFakeRegistry("/foo");
    ModuleFileFunction.REGISTRIES.set(differencer, ImmutableSet.of(registry.getUrl()));

    reporter.removeHandler(failFastHandler); // expect failures
    evaluator.evaluate(ImmutableList.of(ModuleFileValue.KEY_FOR_ROOT_MODULE), evaluationContext);

    assertContainsEvent(
        "`if` statements are not allowed in MODULE.bazel files. You may use an `if` expression for"
            + " simple cases");
  }

  @Test
  public void isolatedUsageWithoutImports() throws Exception {
    PrecomputedValue.STARLARK_SEMANTICS.set(
        differencer,
        StarlarkSemantics.builder()
            .setBool(BuildLanguageOptions.ENABLE_BZLMOD, true)
            .setBool(BuildLanguageOptions.EXPERIMENTAL_ISOLATED_EXTENSION_USAGES, true)
            .build());

    scratch.overwriteFile(
        rootDirectory.getRelative("MODULE.bazel").getPathString(),
        "isolated_ext = use_extension('//:extensions.bzl', 'my_ext', isolate = True)");
    FakeRegistry registry = registryFactory.newFakeRegistry("/foo");
    ModuleFileFunction.REGISTRIES.set(differencer, ImmutableSet.of(registry.getUrl()));

    EvaluationResult<RootModuleFileValue> result =
        evaluator.evaluate(
            ImmutableList.of(ModuleFileValue.KEY_FOR_ROOT_MODULE), evaluationContext);
    assertThat(result.hasError()).isTrue();
    assertThat(result.getError().toString())
        .contains(
            "the isolated usage at /workspace/MODULE.bazel:1:29 of extension my_ext defined in "
                + "@//:extensions.bzl has no effect as no repositories are imported from it. "
                + "Either import one or more repositories generated by the extension with "
                + "use_repo or remove the usage.");
  }

  @Test
  public void isolatedUsageNotExported() throws Exception {
    PrecomputedValue.STARLARK_SEMANTICS.set(
        differencer,
        StarlarkSemantics.builder()
            .setBool(BuildLanguageOptions.ENABLE_BZLMOD, true)
            .setBool(BuildLanguageOptions.EXPERIMENTAL_ISOLATED_EXTENSION_USAGES, true)
            .build());

    scratch.overwriteFile(
        rootDirectory.getRelative("MODULE.bazel").getPathString(),
        "use_extension('//:extensions.bzl', 'my_ext', isolate = True)");
    FakeRegistry registry = registryFactory.newFakeRegistry("/foo");
    ModuleFileFunction.REGISTRIES.set(differencer, ImmutableSet.of(registry.getUrl()));

    reporter.removeHandler(failFastHandler); // expect failures
    evaluator.evaluate(ImmutableList.of(ModuleFileValue.KEY_FOR_ROOT_MODULE), evaluationContext);
    assertContainsEvent(
        "Isolated extension usage at /workspace/MODULE.bazel:1:14 must be assigned to a "
            + "top-level variable");
  }

  @Test
  public void isolatedUsage_notEnabled() throws Exception {
    scratch.overwriteFile(
        rootDirectory.getRelative("MODULE.bazel").getPathString(),
        "use_extension('//:extensions.bzl', 'my_ext', isolate = True)");
    FakeRegistry registry = registryFactory.newFakeRegistry("/foo");
    ModuleFileFunction.REGISTRIES.set(differencer, ImmutableSet.of(registry.getUrl()));

    reporter.removeHandler(failFastHandler); // expect failures
    evaluator.evaluate(ImmutableList.of(ModuleFileValue.KEY_FOR_ROOT_MODULE), evaluationContext);
    assertContainsEvent(
        "Error in use_extension: in call to use_extension(), parameter 'isolate' is experimental "
            + "and thus unavailable with the current flags. It may be enabled by setting "
            + "--experimental_isolated_extension_usages");
  }

  @Test
  public void testRegisterToolchains_singlePackageRestriction_underDir() throws Exception {
    // Test intentionally introduces errors.
    reporter.removeHandler(failFastHandler);
    PrecomputedValue.STARLARK_SEMANTICS.set(
        differencer,
        StarlarkSemantics.builder()
            .setBool(BuildLanguageOptions.EXPERIMENTAL_SINGLE_PACKAGE_TOOLCHAIN_BINDING, true)
            .build());

    scratch.overwriteFile(
        rootDirectory.getRelative("MODULE.bazel").getPathString(),
        "module(name='aaa')",
        "register_toolchains('//bar/...')");

    FakeRegistry registry = registryFactory.newFakeRegistry("/foo");
    ModuleFileFunction.REGISTRIES.set(differencer, ImmutableSet.of(registry.getUrl()));

    EvaluationResult<RootModuleFileValue> result =
        evaluator.evaluate(
            ImmutableList.of(ModuleFileValue.KEY_FOR_ROOT_MODULE), evaluationContext);
    assertThat(result.hasError()).isTrue();

    assertContainsEvent(
        "invalid target pattern \"//bar/...\": register_toolchain target patterns "
            + "may only refer to targets within a single package");
  }

  @Test
  public void testRegisterToolchains_pathSyntax() throws Exception {
    // Test intentionally introduces errors.
    reporter.removeHandler(failFastHandler);

    scratch.overwriteFile(
        rootDirectory.getRelative("MODULE.bazel").getPathString(),
        "module(name='aaa')",
        "register_toolchains('bar/baz')");

    FakeRegistry registry = registryFactory.newFakeRegistry("/foo");
    ModuleFileFunction.REGISTRIES.set(differencer, ImmutableSet.of(registry.getUrl()));

    EvaluationResult<RootModuleFileValue> result =
        evaluator.evaluate(
            ImmutableList.of(ModuleFileValue.KEY_FOR_ROOT_MODULE), evaluationContext);
    assertThat(result.hasError()).isTrue();

    assertContainsEvent(
        "Expected absolute target patterns (must begin with '//' or '@') for 'register_toolchains'"
            + " argument, but got 'bar/baz' as an argument");
  }

  @Test
  public void testRegisterToolchains_singlePackageRestriction() throws Exception {
    PrecomputedValue.STARLARK_SEMANTICS.set(
        differencer,
        StarlarkSemantics.builder()
            .setBool(BuildLanguageOptions.EXPERIMENTAL_SINGLE_PACKAGE_TOOLCHAIN_BINDING, true)
            .build());

    scratch.overwriteFile(
        rootDirectory.getRelative("MODULE.bazel").getPathString(),
        "module(name='aaa')",
        "register_toolchains('//:whatever')",
        "register_toolchains('//bar:all')",
        "register_toolchains('//qux:baz')");
    FakeRegistry registry = registryFactory.newFakeRegistry("/foo");
    ModuleFileFunction.REGISTRIES.set(differencer, ImmutableSet.of(registry.getUrl()));

    EvaluationResult<RootModuleFileValue> result =
        evaluator.evaluate(
            ImmutableList.of(ModuleFileValue.KEY_FOR_ROOT_MODULE), evaluationContext);
    assertThat(result.hasError()).isFalse();
  }

  @Test
<<<<<<< HEAD
  public void testNoUsages() throws Exception {
    scratch.overwriteFile(
        rootDirectory.getRelative("MODULE.bazel").getPathString(),
        "module(name='aaa')",
        "http_archive = use_repo_rule('@bazel_tools//tools/build_defs/repo:http.bzl', 'http_archive')");

    EvaluationResult<RootModuleFileValue> result =
        evaluator.evaluate(
            ImmutableList.of(ModuleFileValue.KEY_FOR_ROOT_MODULE), evaluationContext);
    assertThat(result.hasError()).isFalse();
=======
  public void testInvalidRepoInPatches() throws Exception {
    scratch.overwriteFile(
        rootDirectory.getRelative("MODULE.bazel").getPathString(),
        "module(name='aaa')",
        "single_version_override(",
        "    module_name = 'bbb',",
        "    version = '1.0',",
        "    patches = ['@unknown_repo//:patch.bzl'],",
        ")");

    reporter.removeHandler(failFastHandler);
    EvaluationResult<RootModuleFileValue> result =
        evaluator.evaluate(
            ImmutableList.of(ModuleFileValue.KEY_FOR_ROOT_MODULE), evaluationContext);
    assertThat(result.hasError()).isTrue();

    assertContainsEvent(
        "Error in single_version_override: invalid label in 'patches': only patches in the main"
            + " repository can be applied, not from '@unknown_repo'");
  }

  @Test
  public void testInvalidUseExtensionLabel() throws Exception {
    scratch.overwriteFile(
        rootDirectory.getRelative("MODULE.bazel").getPathString(),
        "module(name='aaa')",
        "use_extension('@foo/bar:extensions.bzl', 'my_ext')");

    reporter.removeHandler(failFastHandler);
    EvaluationResult<RootModuleFileValue> result =
        evaluator.evaluate(
            ImmutableList.of(ModuleFileValue.KEY_FOR_ROOT_MODULE), evaluationContext);
    assertThat(result.hasError()).isTrue();

    assertContainsEvent(
        "Error in use_extension: invalid label \"@foo/bar:extensions.bzl\": invalid repository"
            + " name 'foo/bar:extensions.bzl': repo names may contain only A-Z, a-z, 0-9, '-',"
            + " '_', '.' and '~' and must not start with '~'");
>>>>>>> cdace8f4
  }
}<|MERGE_RESOLUTION|>--- conflicted
+++ resolved
@@ -1613,18 +1613,6 @@
   }
 
   @Test
-<<<<<<< HEAD
-  public void testNoUsages() throws Exception {
-    scratch.overwriteFile(
-        rootDirectory.getRelative("MODULE.bazel").getPathString(),
-        "module(name='aaa')",
-        "http_archive = use_repo_rule('@bazel_tools//tools/build_defs/repo:http.bzl', 'http_archive')");
-
-    EvaluationResult<RootModuleFileValue> result =
-        evaluator.evaluate(
-            ImmutableList.of(ModuleFileValue.KEY_FOR_ROOT_MODULE), evaluationContext);
-    assertThat(result.hasError()).isFalse();
-=======
   public void testInvalidRepoInPatches() throws Exception {
     scratch.overwriteFile(
         rootDirectory.getRelative("MODULE.bazel").getPathString(),
@@ -1663,6 +1651,18 @@
         "Error in use_extension: invalid label \"@foo/bar:extensions.bzl\": invalid repository"
             + " name 'foo/bar:extensions.bzl': repo names may contain only A-Z, a-z, 0-9, '-',"
             + " '_', '.' and '~' and must not start with '~'");
->>>>>>> cdace8f4
+  }
+  
+  @Test
+  public void testNoUsages() throws Exception {
+    scratch.overwriteFile(
+        rootDirectory.getRelative("MODULE.bazel").getPathString(),
+        "module(name='aaa')",
+        "http_archive = use_repo_rule('@bazel_tools//tools/build_defs/repo:http.bzl', 'http_archive')");
+
+    EvaluationResult<RootModuleFileValue> result =
+        evaluator.evaluate(
+            ImmutableList.of(ModuleFileValue.KEY_FOR_ROOT_MODULE), evaluationContext);
+    assertThat(result.hasError()).isFalse();
   }
 }