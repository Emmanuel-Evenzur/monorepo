--- conflicted
+++ resolved
@@ -1041,10 +1041,7 @@
       Status st = Status.fromThrowable(e);
       assertThat(st.getCode()).isEqualTo(Status.Code.DEADLINE_EXCEEDED);
     }
-<<<<<<< HEAD
-    assertThat(passedThroughDeadlineExceeded).isTrue();
     Mockito.verify(mockBackoff, Mockito.times(1)).nextDelayMillis();
-=======
   }
 
   @Test
@@ -1134,6 +1131,5 @@
     RemoteOptions options = Options.getDefaults(RemoteOptions.class);
 
     assertThat(GrpcRemoteCache.isRemoteCacheOptions(options)).isFalse();
->>>>>>> 3880ddc6
   }
 }