--- conflicted
+++ resolved
@@ -36,10 +36,6 @@
 
 java_test(
     name = "bazel-rules-tests",
-<<<<<<< HEAD
-    srcs = glob(["rules/**/*.java"]),
-    data = ["@rules_cc//cc:all_files_for_testing"],
-=======
     srcs = glob(
         ["rules/**/*.java"],
         exclude = ["rules/genrule/GenRuleWindowsConfiguredTargetTest.java"],
@@ -47,7 +43,7 @@
         "//src:windows": ["rules/genrule/GenRuleWindowsConfiguredTargetTest.java"],
         "//conditions:default": [],
     }),
->>>>>>> acd1bbb7
+    data = ["@rules_cc//cc:all_files_for_testing"],
     resources = [
         "//tools/android:android_sdk_repository_template.bzl",
         "//tools/build_defs/cc:action_names.bzl",
