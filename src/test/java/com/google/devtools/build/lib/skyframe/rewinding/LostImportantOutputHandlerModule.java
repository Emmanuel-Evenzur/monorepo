// Copyright 2024 The Bazel Authors. All rights reserved.
//
// Licensed under the Apache License, Version 2.0 (the "License");
// you may not use this file except in compliance with the License.
// You may obtain a copy of the License at
//
//    http://www.apache.org/licenses/LICENSE-2.0
//
// Unless required by applicable law or agreed to in writing, software
// distributed under the License is distributed on an "AS IS" BASIS,
// WITHOUT WARRANTIES OR CONDITIONS OF ANY KIND, either express or implied.
// See the License for the specific language governing permissions and
// limitations under the License.
package com.google.devtools.build.lib.skyframe.rewinding;

import static com.google.common.base.Preconditions.checkNotNull;
import static com.google.common.collect.ImmutableList.toImmutableList;
import static com.google.common.collect.Streams.stream;
import static com.google.common.truth.Truth.assertThat;

import com.google.common.collect.ImmutableList;
import com.google.common.collect.ImmutableMap;
import com.google.common.collect.Sets;
import com.google.devtools.build.lib.actions.ActionInput;
import com.google.devtools.build.lib.actions.ActionInputHelper;
import com.google.devtools.build.lib.actions.Artifact;
import com.google.devtools.build.lib.actions.FileArtifactValue;
import com.google.devtools.build.lib.actions.FilesetOutputSymlink;
import com.google.devtools.build.lib.actions.ImportantOutputHandler;
import com.google.devtools.build.lib.actions.InputMetadataProvider;
import com.google.devtools.build.lib.buildtool.BuildRequest;
import com.google.devtools.build.lib.exec.ModuleActionContextRegistry;
import com.google.devtools.build.lib.runtime.BlazeModule;
import com.google.devtools.build.lib.runtime.CommandEnvironment;
import com.google.devtools.build.lib.skyframe.TreeArtifactValue;
import com.google.devtools.build.lib.vfs.Path;
import com.google.devtools.build.lib.vfs.PathFragment;
import com.google.errorprone.annotations.ForOverride;
import java.io.IOException;
import java.util.Collection;
import java.util.Map;
import java.util.Optional;
import java.util.Set;
import java.util.function.BiFunction;
import java.util.stream.Stream;
import javax.annotation.Nullable;

/**
 * Installs an {@link ImportantOutputHandler} that allows customizing lost outputs for rewinding
 * tests.
 */
public class LostImportantOutputHandlerModule extends BlazeModule {

  private final Set<String> pathsToConsiderLost = Sets.newConcurrentHashSet();
  private final BiFunction<byte[], Long, String> digestFn;
  private boolean outputHandlerEnabled = true;

  protected LostImportantOutputHandlerModule(BiFunction<byte[], Long, String> digestFn) {
    this.digestFn = checkNotNull(digestFn);
  }

  /** Controls whether an {@link ImportantOutputHandler} will be installed. */
  public final void setOutputHandlerEnabled(boolean enabled) {
    outputHandlerEnabled = enabled;
  }

  public final void addLostOutput(String execPath) {
    pathsToConsiderLost.add(execPath);
  }

  public final void verifyAllLostOutputsConsumed() {
    assertThat(pathsToConsiderLost).isEmpty();
  }

  @Override
  public final void registerActionContexts(
      ModuleActionContextRegistry.Builder registryBuilder,
      CommandEnvironment env,
      BuildRequest buildRequest) {
    if (outputHandlerEnabled) {
      registryBuilder.register(ImportantOutputHandler.class, createOutputHandler(env));
    }
  }

  @ForOverride
  protected ImportantOutputHandler createOutputHandler(CommandEnvironment env) {
    return new MockImportantOutputHandler();
  }

  /**
   * Returns whether the given output should be treated as lost.
   *
   * <p>If {@code true} is returned, the given output is removed from the set of lost outputs so
   * that a subsequent call to this method with the same output will return {@code false}.
   */
  protected final boolean outputIsLost(PathFragment execPath) {
    return pathsToConsiderLost.remove(execPath.getPathString());
  }

  private final class MockImportantOutputHandler implements ImportantOutputHandler {

    @Override
    public LostArtifacts processOutputsAndGetLostArtifacts(
        Iterable<Artifact> outputs,
<<<<<<< HEAD
        ArtifactExpander expander,
        InputMetadataProvider metadataProvider,
        GeneratingActionGetter getGeneratingAction) {
      return getLostOutputs(outputs, expander, metadataProvider);
=======
        InputMetadataProvider metadataProvider) {
      return getLostOutputs(outputs, metadataProvider);
>>>>>>> 4c2d91e7
    }

    @Override
    public LostArtifacts processRunfilesAndGetLostArtifacts(
        PathFragment runfilesDir,
        Map<PathFragment, Artifact> runfiles,
        InputMetadataProvider metadataProvider,
        String inputManifestExtension) {
      return getLostOutputs(runfiles.values(), metadataProvider);
    }

    @Override
    public void processTestOutputs(Collection<Path> testOutputs) {
      throw new UnsupportedOperationException();
    }

    @Override
    public void processWorkspaceStatusOutputs(Path stableOutput, Path volatileOutput) {
      throw new UnsupportedOperationException();
    }

    private LostArtifacts getLostOutputs(
        Iterable<Artifact> outputs,
        InputMetadataProvider metadataProvider) {
      ImmutableMap.Builder<String, ActionInput> lost = ImmutableMap.builder();
      LostInputOwners owners = new LostInputOwners();
      for (OutputAndOwner outputAndOwner : expand(outputs, metadataProvider)) {
        ActionInput output = outputAndOwner.output;
        Artifact owner = outputAndOwner.owner;
        if (!outputIsLost(output.getExecPath())) {
          continue;
        }
        FileArtifactValue metadata;
        try {
          metadata = metadataProvider.getInputMetadata(output);
        } catch (IOException e) {
          throw new IllegalStateException(e);
        }
        lost.put(digestFn.apply(metadata.getDigest(), metadata.getSize()), output);
        if (owner != null) {
          owners.addOwner(output, owner);
        }
      }
      return new LostArtifacts(lost.buildKeepingLast(), Optional.of(owners));
    }

    private static ImmutableList<OutputAndOwner> expand(
        Iterable<Artifact> outputs, InputMetadataProvider inputMetadataProvider) {
      return stream(outputs)
          .flatMap(artifact -> expand(artifact, inputMetadataProvider))
          .collect(toImmutableList());
    }

    private static Stream<OutputAndOwner> expand(
        Artifact output, InputMetadataProvider inputMetadataProvider) {
      if (output.isTreeArtifact()) {
        TreeArtifactValue treeArtifactValue = inputMetadataProvider.getTreeMetadata(output);
        var archivedTreeArtifact = treeArtifactValue.getArchivedArtifact();
        var children = treeArtifactValue.getChildren().stream();
        var expansion =
            archivedTreeArtifact == null
                ? children
                : Stream.concat(children, Stream.of(archivedTreeArtifact));
        return expansion.map(child -> new OutputAndOwner(child, output));
      }
      if (output.isFileset()) {
        ImmutableList<FilesetOutputSymlink> links =
            inputMetadataProvider.getFileset(output).symlinks();
        return links.stream()
            .filter(FilesetOutputSymlink::relativeToExecRoot)
            .map(link -> new OutputAndOwner(ActionInputHelper.fromPath(link.targetPath()), output));
      }
      return Stream.of(new OutputAndOwner(output, null));
    }

    private record OutputAndOwner(ActionInput output, @Nullable Artifact owner) {}
  }
}<|MERGE_RESOLUTION|>--- conflicted
+++ resolved
@@ -102,15 +102,9 @@
     @Override
     public LostArtifacts processOutputsAndGetLostArtifacts(
         Iterable<Artifact> outputs,
-<<<<<<< HEAD
-        ArtifactExpander expander,
         InputMetadataProvider metadataProvider,
         GeneratingActionGetter getGeneratingAction) {
-      return getLostOutputs(outputs, expander, metadataProvider);
-=======
-        InputMetadataProvider metadataProvider) {
       return getLostOutputs(outputs, metadataProvider);
->>>>>>> 4c2d91e7
     }
 
     @Override
