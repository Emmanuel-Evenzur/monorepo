--- conflicted
+++ resolved
@@ -598,14 +598,9 @@
     RemoteSpawnRunner runner = newSpawnRunner();
 
     ActionResult cachedResult = ActionResult.newBuilder().setExitCode(0).build();
-<<<<<<< HEAD
-    when(cache.downloadActionResult(any(ActionKey.class))).thenReturn(cachedResult);
+    when(cache.downloadActionResult(any(ActionKey.class), /* inlineOutErr= */ eq(false)))
+        .thenReturn(cachedResult);
     Exception downloadFailure = new BulkTransferException(new CacheNotFoundException(Digest.getDefaultInstance()));
-=======
-    when(cache.downloadActionResult(any(ActionKey.class), /* inlineOutErr= */ eq(false)))
-        .thenReturn(cachedResult);
-    Exception downloadFailure = new CacheNotFoundException(Digest.getDefaultInstance());
->>>>>>> 810cff42
     doThrow(downloadFailure)
         .when(cache)
         .download(eq(cachedResult), any(Path.class), any(FileOutErr.class), any());
