// Copyright 2020 The Bazel Authors. All rights reserved.
//
// Licensed under the Apache License, Version 2.0 (the "License");
// you may not use this file except in compliance with the License.
// You may obtain a copy of the License at
//
//    http://www.apache.org/licenses/LICENSE-2.0
//
// Unless required by applicable law or agreed to in writing, software
// distributed under the License is distributed on an "AS IS" BASIS,
// WITHOUT WARRANTIES OR CONDITIONS OF ANY KIND, either express or implied.
// See the License for the specific language governing permissions and
// limitations under the License.
package com.google.devtools.build.lib.analysis.starlark;

import static com.google.common.truth.Truth.assertThat;
import static org.junit.Assert.assertThrows;

import com.google.common.collect.ImmutableList;
import com.google.common.collect.ImmutableMap;
import com.google.common.collect.ImmutableSortedSet;
import com.google.devtools.build.lib.actions.ActionKeyContext;
import com.google.devtools.build.lib.actions.ActionLookupData;
import com.google.devtools.build.lib.actions.ArgChunk;
import com.google.devtools.build.lib.actions.Artifact;
import com.google.devtools.build.lib.actions.Artifact.SpecialArtifact;
import com.google.devtools.build.lib.actions.Artifact.SpecialArtifactType;
import com.google.devtools.build.lib.actions.Artifact.TreeFileArtifact;
import com.google.devtools.build.lib.actions.ArtifactExpander;
import com.google.devtools.build.lib.actions.ArtifactRoot;
import com.google.devtools.build.lib.actions.ArtifactRoot.RootType;
import com.google.devtools.build.lib.actions.CommandLine;
import com.google.devtools.build.lib.actions.CommandLine.SimpleArgChunk;
import com.google.devtools.build.lib.actions.CommandLineExpansionException;
import com.google.devtools.build.lib.actions.FilesetOutputSymlink;
import com.google.devtools.build.lib.actions.PathMapper;
import com.google.devtools.build.lib.actions.util.ActionsTestUtil;
import com.google.devtools.build.lib.analysis.config.CoreOptions;
import com.google.devtools.build.lib.analysis.starlark.StarlarkCustomCommandLine.VectorArg;
import com.google.devtools.build.lib.cmdline.BazelModuleContext;
import com.google.devtools.build.lib.cmdline.Label;
import com.google.devtools.build.lib.cmdline.RepositoryMapping;
import com.google.devtools.build.lib.testutil.Scratch;
import com.google.devtools.build.lib.util.Fingerprint;
import com.google.devtools.build.lib.vfs.Path;
import com.google.devtools.build.lib.vfs.PathFragment;
import java.io.IOException;
import net.starlark.java.eval.Module;
import net.starlark.java.eval.Mutability;
import net.starlark.java.eval.Starlark;
import net.starlark.java.eval.StarlarkFunction;
import net.starlark.java.eval.StarlarkSemantics;
import net.starlark.java.eval.StarlarkThread;
import net.starlark.java.eval.Tuple;
import net.starlark.java.syntax.FileOptions;
import net.starlark.java.syntax.Location;
import net.starlark.java.syntax.ParserInput;
import org.junit.Before;
import org.junit.Test;
import org.junit.runner.RunWith;
import org.junit.runners.JUnit4;

/** Tests for {@link StarlarkCustomCommandLine}. */
@RunWith(JUnit4.class)
public final class StarlarkCustomCommandLineTest {
  private static final ArtifactExpander EMPTY_EXPANDER =
      artifact -> {
        throw new ArtifactExpander.MissingExpansionException("Missing expansion for " + artifact);
      };

  private final Scratch scratch = new Scratch();
  private Path execRoot;
  private ArtifactRoot derivedRoot;

  private final StarlarkCustomCommandLine.Builder builder =
      new StarlarkCustomCommandLine.Builder(StarlarkSemantics.DEFAULT);

  @Before
  public void createArtifactRoot() throws IOException {
    execRoot = scratch.dir("execroot");
    derivedRoot = ArtifactRoot.asDerivedRoot(execRoot, RootType.Output, "bin");
  }

  @Test
  public void add() throws Exception {
    CommandLine commandLine =
        builder
            .add("one")
            .add("two")
            .add("three")
            .build(/* flagPerLine= */ false, RepositoryMapping.ALWAYS_FALLBACK);
    verifyCommandLine(commandLine, "one", "two", "three");
  }

  @Test
  public void addFormatted() throws Exception {
    CommandLine commandLine =
        builder
            .addFormatted("one", "--arg1=%s")
            .addFormatted("two", "--arg2=%s")
            .addFormatted("three", "--arg3=%s")
            .build(/* flagPerLine= */ false, RepositoryMapping.ALWAYS_FALLBACK);
    verifyCommandLine(commandLine, "--arg1=one", "--arg2=two", "--arg3=three");
  }

  @Test
  public void argName() throws Exception {
    CommandLine commandLine =
        builder
            .add(vectorArg("one", "two", "three").setArgName("--arg"))
            .add(vectorArg("four").setArgName("--other_arg"))
            .build(/* flagPerLine= */ false, RepositoryMapping.ALWAYS_FALLBACK);
    verifyCommandLine(commandLine, "--arg", "one", "two", "three", "--other_arg", "four");
  }

  @Test
  public void terminateWith() throws Exception {
    CommandLine commandLine =
        builder
            .add(vectorArg("one", "two", "three").setTerminateWith("end1"))
            .add(vectorArg("four").setTerminateWith("end2"))
            .build(/* flagPerLine= */ false, RepositoryMapping.ALWAYS_FALLBACK);
    verifyCommandLine(commandLine, "one", "two", "three", "end1", "four", "end2");
  }

  @Test
  public void formatEach() throws Exception {
    CommandLine commandLine =
        builder
            .add(vectorArg("one", "two", "three").setFormatEach("--arg=%s"))
            .add(vectorArg("four").setFormatEach("--other_arg=%s"))
            .build(/* flagPerLine= */ false, RepositoryMapping.ALWAYS_FALLBACK);
    verifyCommandLine(commandLine, "--arg=one", "--arg=two", "--arg=three", "--other_arg=four");
  }

  @Test
  public void beforeEach() throws Exception {
    CommandLine commandLine =
        builder
            .add(vectorArg("one", "two", "three").setBeforeEach("b4"))
            .add(vectorArg("four").setBeforeEach("and"))
            .build(/* flagPerLine= */ false, RepositoryMapping.ALWAYS_FALLBACK);
    verifyCommandLine(commandLine, "b4", "one", "b4", "two", "b4", "three", "and", "four");
  }

  @Test
  public void joinWith() throws Exception {
    CommandLine commandLine =
        builder
            .add(vectorArg("one", "two", "three").setJoinWith("..."))
            .add(vectorArg("four").setJoinWith("n/a"))
            .build(/* flagPerLine= */ false, RepositoryMapping.ALWAYS_FALLBACK);
    verifyCommandLine(commandLine, "one...two...three", "four");
  }

  @Test
  public void formatJoined() throws Exception {
    CommandLine commandLine =
        builder
            .add(vectorArg("one", "two", "three").setJoinWith("...").setFormatJoined("--arg=%s"))
            .add(vectorArg("four").setJoinWith("n/a").setFormatJoined("--other_arg=%s"))
            .build(/* flagPerLine= */ false, RepositoryMapping.ALWAYS_FALLBACK);
    verifyCommandLine(commandLine, "--arg=one...two...three", "--other_arg=four");
  }

  @Test
  public void emptyVectorArg_omit() throws Exception {
    CommandLine commandLine =
        builder
            .add("before")
            .add(vectorArg().omitIfEmpty(true).setJoinWith(",").setFormatJoined("--empty=%s"))
            .add("after")
            .build(/* flagPerLine= */ false, RepositoryMapping.ALWAYS_FALLBACK);
    verifyCommandLine(commandLine, "before", "after");
  }

  @Test
  public void emptyVectorArg_noOmit() throws Exception {
    CommandLine commandLine =
        builder
            .add("before")
            .add(vectorArg().omitIfEmpty(false).setJoinWith(",").setFormatJoined("--empty=%s"))
            .add("after")
            .build(/* flagPerLine= */ false, RepositoryMapping.ALWAYS_FALLBACK);
    verifyCommandLine(commandLine, "before", "--empty=", "after");
  }

  @Test
  public void flagPerLine() throws Exception {
    CommandLine commandLine =
        builder
            .recordArgStart()
            .add(vectorArg("is", "line", "one").setArgName("--this"))
            .recordArgStart()
            .add(vectorArg("this", "is", "line", "two").setArgName("--and"))
            .recordArgStart()
            .add("--line_three")
            .add("single_arg")
            .recordArgStart()
            .add(vectorArg("", "line", "four", "has", "no").setTerminateWith("flag"))
            .build(/* flagPerLine= */ true, RepositoryMapping.ALWAYS_FALLBACK);
    verifyCommandLine(
        commandLine,
        "--this=is line one",
        "--and=this is line two",
        "--line_three=single_arg",
        "line four has no flag");
  }

  @Test
  public void vectorArgAddToFingerprint_treeArtifactMissingExpansion_fails() {
    SpecialArtifact tree = createTreeArtifact("tree");
    CommandLine commandLine =
        builder
            .add(vectorArg(tree).setExpandDirectories(true))
            .build(/* flagPerLine= */ false, RepositoryMapping.ALWAYS_FALLBACK);
    ActionKeyContext actionKeyContext = new ActionKeyContext();
    Fingerprint fingerprint = new Fingerprint();

<<<<<<< HEAD
    CommandLineExpansionException e =
        assertThrows(
            CommandLineExpansionException.class,
            () -> commandLine.arguments(EMPTY_EXPANDER, PathMapper.NOOP));
    assertThat(e).hasMessageThat().contains("Failed to expand directory <generated file tree>");
=======
    // TODO(b/167696101): Fail arguments computation when we are missing the directory from inputs.
    commandLine.addToFingerprint(
        actionKeyContext, EMPTY_EXPANDER, CoreOptions.OutputPathsMode.OFF, fingerprint);

    assertThat(fingerprint.digestAndReset()).isNotEmpty();
>>>>>>> ed8933d3
  }

  @Test
  public void vectorArgAddToFingerprint_expandFileset_includesInDigest() throws Exception {
    SpecialArtifact fileset = createFileset("fileset");
    CommandLine commandLine =
        builder
            .add(vectorArg(fileset).setExpandDirectories(true))
            .build(/* flagPerLine= */ false, RepositoryMapping.ALWAYS_FALLBACK);
    FilesetOutputSymlink symlink1 = createFilesetSymlink("file1");
    FilesetOutputSymlink symlink2 = createFilesetSymlink("file2");
    ActionKeyContext actionKeyContext = new ActionKeyContext();
    Fingerprint fingerprint = new Fingerprint();
    ArtifactExpander artifactExpander =
        createArtifactExpander(
            /* treeExpansions= */ ImmutableMap.of(),
            ImmutableMap.of(fileset, ImmutableList.of(symlink1, symlink2)));

    commandLine.addToFingerprint(
        actionKeyContext, artifactExpander, CoreOptions.OutputPathsMode.OFF, fingerprint);

    assertThat(fingerprint.digestAndReset()).isNotEmpty();
  }

  @Test
  public void vectorArgAddToFingerprint_expandTreeArtifact_includesInDigest() throws Exception {
    SpecialArtifact tree = createTreeArtifact("tree");
    CommandLine commandLine =
        builder
            .add(vectorArg(tree).setExpandDirectories(true))
            .build(/* flagPerLine= */ false, RepositoryMapping.ALWAYS_FALLBACK);
    TreeFileArtifact child = TreeFileArtifact.createTreeOutput(tree, "child");
    ActionKeyContext actionKeyContext = new ActionKeyContext();
    Fingerprint fingerprint = new Fingerprint();
    ArtifactExpander artifactExpander =
        createArtifactExpander(
            ImmutableMap.of(tree, ImmutableSortedSet.of(child)),
            /*filesetExpansions*/ ImmutableMap.of());

    commandLine.addToFingerprint(
        actionKeyContext, artifactExpander, CoreOptions.OutputPathsMode.OFF, fingerprint);

    assertThat(fingerprint.digestAndReset()).isNotEmpty();
  }

  @Test
  public void vectorArgAddToFingerprint_expandFilesetMissingExpansion_fails() {
    SpecialArtifact fileset = createFileset("fileset");
    CommandLine commandLine =
        builder
            .add(vectorArg(fileset).setExpandDirectories(true))
            .build(/* flagPerLine= */ false, RepositoryMapping.ALWAYS_FALLBACK);
    ActionKeyContext actionKeyContext = new ActionKeyContext();
    Fingerprint fingerprint = new Fingerprint();

    assertThrows(
        CommandLineExpansionException.class,
        () ->
            commandLine.addToFingerprint(
                actionKeyContext, EMPTY_EXPANDER, CoreOptions.OutputPathsMode.OFF, fingerprint));
  }

  @Test
  public void vectorArgArguments_expandsTreeArtifact() throws Exception {
    SpecialArtifact tree = createTreeArtifact("tree");
    CommandLine commandLine =
        builder
            .add(vectorArg(tree).setExpandDirectories(true))
            .build(/* flagPerLine= */ false, RepositoryMapping.ALWAYS_FALLBACK);
    TreeFileArtifact child1 = TreeFileArtifact.createTreeOutput(tree, "child1");
    TreeFileArtifact child2 = TreeFileArtifact.createTreeOutput(tree, "child2");
    ArtifactExpander artifactExpander =
        createArtifactExpander(
            ImmutableMap.of(tree, ImmutableSortedSet.of(child1, child2)),
            /*filesetExpansions*/ ImmutableMap.of());

    Iterable<String> arguments = commandLine.arguments(artifactExpander, PathMapper.NOOP);

    assertThat(arguments).containsExactly("bin/tree/child1", "bin/tree/child2");
  }

  @Test
  public void vectorArgArguments_expandsFileset() throws Exception {
    SpecialArtifact fileset = createFileset("fileset");
    CommandLine commandLine =
        builder
            .add(vectorArg(fileset).setExpandDirectories(true))
            .build(/* flagPerLine= */ false, RepositoryMapping.ALWAYS_FALLBACK);
    FilesetOutputSymlink symlink1 = createFilesetSymlink("file1");
    FilesetOutputSymlink symlink2 = createFilesetSymlink("file2");
    ArtifactExpander artifactExpander =
        createArtifactExpander(
            /* treeExpansions= */ ImmutableMap.of(),
            ImmutableMap.of(fileset, ImmutableList.of(symlink1, symlink2)));

    Iterable<String> arguments = commandLine.arguments(artifactExpander, PathMapper.NOOP);

    assertThat(arguments).containsExactly("bin/fileset/file1", "bin/fileset/file2");
  }

  @Test
  public void vectorArgArguments_treeArtifactMissingExpansion_fails() {
    SpecialArtifact tree = createTreeArtifact("tree");
    CommandLine commandLine =
        builder
            .add(vectorArg(tree).setExpandDirectories(true))
            .build(/* flagPerLine= */ false, RepositoryMapping.ALWAYS_FALLBACK);

    assertThrows(
        CommandLineExpansionException.class,
        () -> commandLine.arguments(EMPTY_EXPANDER, PathMapper.NOOP));
  }

  @Test
  public void vectorArgArguments_manuallyExpandedTreeArtifactMissingExpansion_fails()
      throws Exception {
    SpecialArtifact tree = createTreeArtifact("tree");
    CommandLine commandLine =
        builder
            .add(
                vectorArg(tree)
                    .setExpandDirectories(false)
                    .setMapEach(
                        (StarlarkFunction)
                            execStarlark(
                                """
                                def map_each(x, expander):
                                  expander.expand(x)
                                map_each
                                """)))
            .build(/* flagPerLine= */ false, RepositoryMapping.ALWAYS_FALLBACK);

    CommandLineExpansionException e =
        assertThrows(
            CommandLineExpansionException.class,
            () -> commandLine.arguments(EMPTY_EXPANDER, PathMapper.NOOP));
    assertThat(e).hasMessageThat().contains("Failed to expand directory <generated file tree>");
  }

  @Test
  public void vectorArgArguments_filesetMissingExpansion_fails() {
    SpecialArtifact fileset = createFileset("fileset");
    CommandLine commandLine =
        builder
            .add(vectorArg(fileset).setExpandDirectories(true))
            .build(/* flagPerLine= */ false, RepositoryMapping.ALWAYS_FALLBACK);

    assertThrows(
        CommandLineExpansionException.class,
        () -> commandLine.arguments(EMPTY_EXPANDER, PathMapper.NOOP));
  }

  private static VectorArg.Builder vectorArg(Object... elems) {
    return new VectorArg.Builder(Tuple.of(elems)).setLocation(Location.BUILTIN);
  }

  private static void verifyCommandLine(CommandLine commandLine, String... expected)
      throws CommandLineExpansionException, InterruptedException {
    ArgChunk chunk = commandLine.expand(EMPTY_EXPANDER, PathMapper.NOOP);
    assertThat(chunk.arguments()).containsExactlyElementsIn(expected).inOrder();
    // Check consistency of the total argument length calculation with SimpleArgChunk, which
    // materializes strings and adds up their lengths.
    assertThat(chunk.totalArgLength())
        .isEqualTo(new SimpleArgChunk(chunk.arguments()).totalArgLength());
  }

  private SpecialArtifact createFileset(String relativePath) {
    return createSpecialArtifact(relativePath, SpecialArtifactType.FILESET);
  }

  private FilesetOutputSymlink createFilesetSymlink(String relativePath) {
    return FilesetOutputSymlink.createForTesting(
        PathFragment.create(relativePath), PathFragment.EMPTY_FRAGMENT, execRoot.asFragment());
  }

  private SpecialArtifact createTreeArtifact(String relativePath) {
    SpecialArtifact tree = createSpecialArtifact(relativePath, SpecialArtifactType.TREE);
    tree.setGeneratingActionKey(ActionLookupData.create(ActionsTestUtil.NULL_ARTIFACT_OWNER, 0));
    return tree;
  }

  private SpecialArtifact createSpecialArtifact(String relativePath, SpecialArtifactType type) {
    return SpecialArtifact.create(
        derivedRoot,
        derivedRoot.getExecPath().getRelative(relativePath),
        ActionsTestUtil.NULL_ARTIFACT_OWNER,
        type);
  }

  private static ArtifactExpander createArtifactExpander(
      ImmutableMap<SpecialArtifact, ImmutableSortedSet<TreeFileArtifact>> treeExpansions,
      ImmutableMap<SpecialArtifact, ImmutableList<FilesetOutputSymlink>> filesetExpansions) {
    return new ArtifactExpander() {
      @Override
      public ImmutableSortedSet<TreeFileArtifact> expandTreeArtifact(Artifact treeArtifact)
          throws MissingExpansionException {
        //noinspection SuspiciousMethodCalls
        ImmutableSortedSet<TreeFileArtifact> expansion = treeExpansions.get(treeArtifact);
        if (expansion == null) {
          throw new MissingExpansionException("Cannot expand " + treeArtifact);
        }
        return expansion;
      }

      @Override
      public ImmutableList<FilesetOutputSymlink> expandFileset(Artifact artifact)
          throws MissingExpansionException {
        //noinspection SuspiciousMethodCalls
        ImmutableList<FilesetOutputSymlink> filesetLinks = filesetExpansions.get(artifact);
        if (filesetLinks == null) {
          throw new MissingExpansionException("Cannot expand " + artifact);
        }
        return filesetLinks;
      }
    };
  }

  private static Object execStarlark(String code) throws Exception {
    try (Mutability mutability = Mutability.create("test")) {
      StarlarkThread thread = StarlarkThread.createTransient(mutability, StarlarkSemantics.DEFAULT);
      return Starlark.execFile(
          ParserInput.fromString(code, "test/label.bzl"),
          FileOptions.DEFAULT,
          Module.withPredeclaredAndData(
              StarlarkSemantics.DEFAULT,
              ImmutableMap.of(),
              BazelModuleContext.create(
                  Label.parseCanonicalUnchecked("//test:label"),
                  RepositoryMapping.ALWAYS_FALLBACK,
                  "test/label.bzl",
                  /* loads= */ ImmutableList.of(),
                  /* bzlTransitiveDigest= */ new byte[0])),
          thread);
    }
  }
}<|MERGE_RESOLUTION|>--- conflicted
+++ resolved
@@ -217,19 +217,11 @@
     ActionKeyContext actionKeyContext = new ActionKeyContext();
     Fingerprint fingerprint = new Fingerprint();
 
-<<<<<<< HEAD
     CommandLineExpansionException e =
         assertThrows(
             CommandLineExpansionException.class,
             () -> commandLine.arguments(EMPTY_EXPANDER, PathMapper.NOOP));
     assertThat(e).hasMessageThat().contains("Failed to expand directory <generated file tree>");
-=======
-    // TODO(b/167696101): Fail arguments computation when we are missing the directory from inputs.
-    commandLine.addToFingerprint(
-        actionKeyContext, EMPTY_EXPANDER, CoreOptions.OutputPathsMode.OFF, fingerprint);
-
-    assertThat(fingerprint.digestAndReset()).isNotEmpty();
->>>>>>> ed8933d3
   }
 
   @Test
