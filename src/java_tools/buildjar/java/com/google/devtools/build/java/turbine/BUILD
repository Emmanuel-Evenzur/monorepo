load("@bazel_skylib//rules:common_settings.bzl", "bool_flag")
load("@rules_graalvm//graalvm:defs.bzl", "native_image")
load("@rules_java//java:defs.bzl", "java_binary", "java_library")

package(
    default_applicable_licenses = ["//:license"],
    default_visibility = ["//src/java_tools/buildjar:buildjar_package_group"],
)

licenses(["notice"])

_TURBINE_MAIN_CLASS = "com.google.turbine.main.Main"

java_library(
    name = "turbine_deps",
    runtime_deps = [
        "//src/main/protobuf:deps_java_proto",
        "//third_party:guava",
        "//third_party:jsr305",
        "//third_party:turbine",
    ],
)

java_binary(
    name = "turbine_direct_binary",
    main_class = _TURBINE_MAIN_CLASS,
    runtime_deps = [":turbine_deps"],
)

<<<<<<< HEAD
# If enabled, build Turbine with Oracle GraalVM rather than GraalVM Community.
# See https://www.graalvm.org/downloads/ for licensing restrictions.
bool_flag(
    name = "use_oracle_graalvm",
    build_setting_default = False,
)

config_setting(
    name = "do_use_oracle_graalvm",
    flag_values = {"use_oracle_graalvm": str(True)},
)

# If enabled, build Turbine with PGO instrumentation and without a PGO profile.
# This is used by :update_turbine_pgo. Requires the use of Oracle GraalVM.
bool_flag(
    name = "pgo_instrument",
    build_setting_default = False,
)

config_setting(
    name = "do_pgo_instrument",
    flag_values = {
        "pgo_instrument": str(True),
        "use_oracle_graalvm": str(True),
    },
)

native_image(
=======
alias(
>>>>>>> 94ee7836
    name = "turbine_direct_graal",
    actual = select({
        "@platforms//os:windows": ":turbine_direct_graal_with_app_manifest",
        "//conditions:default": ":turbine_direct_graal_unpatched",
    }),
)

native_image(
    name = "turbine_direct_graal_unpatched",
    executable_name = select({
        # TODO(cushon): restore .exe suffix on windows
        # see https://github.com/sgammon/rules_graalvm/issues/324
        "@bazel_tools//src/conditions:windows": "turbine_direct_graal_unpatched",
        "//conditions:default": "turbine_direct_graal",
    }),
    extra_args = [
        # Opt into stricter behavior to squelch a warning on recent GraalVM versions.
        "--strict-image-heap",
        # Workaround for https://github.com/oracle/graal/issues/4757.
        "-H:-UseContainerSupport",
        # A benchmark on Bazel itself shows a ~15% improvement in combined compile and header
        # compile action time on an incremental build triggered by a signature change to Label with
        # this option. 256m provides a noticeably smaller improvement, higher values do not provide
        # further improvement and would go over the local resource estimate in
        # com.google.devtools.build.lib.rules.java.JavaCompileAction.LOCAL_RESOURCES.
        # See :turbine_benchmark for the benchmark script used.
        "-R:MinHeapSize=512m",
    ] + select({
        "@platforms//os:linux": [
            # Statically link zlib but not glibc.
            "-H:+StaticExecutableWithDynamicLibC",
        ],
        "@platforms//os:windows": [
            # The charset specified by sun.jnu.encoding is not automatically included in the image,
            # but may be one of the legacy code pages on Windows, which aren't added by default.
            # https://github.com/oracle/graal/pull/10232
            "-H:+AddAllCharsets",
        ],
        "//conditions:default": [],
    }) + select({
        "@platforms//cpu:x86_64": [
            # Graal's default settings result in executables that aren't sufficiently compatible for
            # general use in Bazel.
            "-march=x86-64-v2",
        ],
        "//conditions:default": [],
    }) + select({
        ":do_pgo_instrument": ["--pgo-instrument"],
        "//conditions:default": [],
    }),
    main_class = _TURBINE_MAIN_CLASS,
    native_image_tool = select({
        ":do_use_oracle_graalvm": "@graalvm_oracle//:native-image",
        "//conditions:default": None,
    }),
    profiles = select({
        ":do_pgo_instrument": [],
        ":do_use_oracle_graalvm": ["profile.iprof"],
        "//conditions:default": [],
    }),
    # This provides libz.a on Linux instead of the host system.
    static_zlib = "//third_party/zlib",
    deps = [":turbine_deps"],
)

# On Windows, add an app manifest to the binary to force it to run with a UTF-8
# code page. It is built with one, but without the app manifest it will not be
# able to use UTF-8 for filesystem operations.
# https://github.com/oracle/graal/issues/10237
genrule(
    name = "turbine_direct_graal_with_app_manifest",
    srcs = [
        ":turbine_direct_graal_unpatched",
        "turbine_direct_graal.manifest",
    ],
    outs = ["turbine_direct_graal.exe"],
    cmd = """\
cp $(location :turbine_direct_graal_unpatched) $@
chmod +w $@
cat $(location turbine_direct_graal.manifest) | $(location //src:write_manifest) $@
""",
    target_compatible_with = ["@platforms//os:windows"],
    tools = ["//src:write_manifest"],
)

# Run with -c opt.
sh_binary(
    name = "turbine_benchmark",
    srcs = ["turbine_benchmark.sh"],
    args = ["$(rlocationpath turbine_direct_graal)"],
    data = [":turbine_direct_graal"],
    deps = ["@bazel_tools//tools/bash/runfiles"],
)

# Run this target to update profile.iprof.
sh_binary(
    name = "update_turbine_pgo",
    srcs = ["update_turbine_pgo.sh"],
)

filegroup(
    name = "srcs",
    srcs = glob(
        ["**/*.java"],
        allow_empty = True,
    ) + [
        "BUILD",
    ],
)<|MERGE_RESOLUTION|>--- conflicted
+++ resolved
@@ -27,7 +27,6 @@
     runtime_deps = [":turbine_deps"],
 )
 
-<<<<<<< HEAD
 # If enabled, build Turbine with Oracle GraalVM rather than GraalVM Community.
 # See https://www.graalvm.org/downloads/ for licensing restrictions.
 bool_flag(
@@ -55,10 +54,7 @@
     },
 )
 
-native_image(
-=======
 alias(
->>>>>>> 94ee7836
     name = "turbine_direct_graal",
     actual = select({
         "@platforms//os:windows": ":turbine_direct_graal_with_app_manifest",
