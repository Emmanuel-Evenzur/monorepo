# Copyright 2020 The Bazel Authors. All rights reserved.
#
# Licensed under the Apache License, Version 2.0 (the "License");
# you may not use this file except in compliance with the License.
# You may obtain a copy of the License at
#
#    http://www.apache.org/licenses/LICENSE-2.0
#
# Unless required by applicable law or agreed to in writing, software
# distributed under the License is distributed on an "AS IS" BASIS,
# WITHOUT WARRANTIES OR CONDITIONS OF ANY KIND, either express or implied.
# See the License for the specific language governing permissions and
# limitations under the License.
"""List the distribution dependencies we need to build Bazel.

Note for Bazel users: This is not the file that you are looking for.
This is internal source and is not intended to tell you what version
you should use for each dependency.
"""

DIST_DEPS = {
    ########################################
    #
    # Runtime language dependencies
    #
    ########################################
    "platforms": {
        "archive": "platforms-0.0.6.tar.gz",
        "sha256": "5308fc1d8865406a49427ba24a9ab53087f17f5266a7aabbfc28823f3916e1ca",
        "urls": [
            "https://mirror.bazel.build/github.com/bazelbuild/platforms/releases/download/0.0.6/platforms-0.0.6.tar.gz",
            "https://github.com/bazelbuild/platforms/releases/download/0.0.6/platforms-0.0.6.tar.gz",
        ],
        "used_in": [
            "additional_distfiles",
            "test_WORKSPACE_files",
        ],
        "package_version": "0.0.6",
    },
    "bazelci_rules": {
        "archive": "bazelci_rules-1.0.0.tar.gz",
        "sha256": "eca21884e6f66a88c358e580fd67a6b148d30ab57b1680f62a96c00f9bc6a07e",
        "strip_prefix": "bazelci_rules-1.0.0",
        "urls": [
            "https://mirror.bazel.build/github.com/bazelbuild/continuous-integration/releases/download/rules-1.0.0/bazelci_rules-1.0.0.tar.gz",
            "https://github.com/bazelbuild/continuous-integration/releases/download/rules-1.0.0/bazelci_rules-1.0.0.tar.gz",
        ],
        "used_in": [
            "additional_distfiles",
        ],
        "package_version": "1.0.0",
    },
    # Used in src/main/java/com/google/devtools/build/lib/bazel/rules/cpp/cc_configure.WORKSPACE.
    # Used in src/main/java/com/google/devtools/build/lib/bazel/rules/java/jdk.WORKSPACE.
    # Used in src/test/java/com/google/devtools/build/lib/blackbox/framework/blackbox.WORKSAPCE
    "rules_cc": {
        "archive": "rules_cc-0.0.6.tar.gz",
        "sha256": "3d9e271e2876ba42e114c9b9bc51454e379cbf0ec9ef9d40e2ae4cec61a31b40",
        "urls": ["https://github.com/bazelbuild/rules_cc/releases/download/0.0.6/rules_cc-0.0.6.tar.gz"],
        "used_in": [
            "additional_distfiles",
            "test_WORKSPACE_files",
        ],
        "package_version": "0.0.6",
        "strip_prefix": "rules_cc-0.0.6",
    },
    "rules_java": {
        "archive": "rules_java-5.4.1.tar.gz",
        "sha256": "a1f82b730b9c6395d3653032bd7e3a660f9d5ddb1099f427c1e1fe768f92e395",
        "strip_prefix": "",
        "urls": [
            "https://github.com/bazelbuild/rules_java/releases/download/5.4.1/rules_java-5.4.1.tar.gz",
        ],
        "used_in": [
            "additional_distfiles",
            "test_WORKSPACE_files",
        ],
        "license_kinds": [
            "@rules_license//licenses/spdx:Apache-2.0",
        ],
        "package_version": "5.4.1",
    },
    # Used in src/test/java/com/google/devtools/build/lib/blackbox/framework/blackbox.WORKSAPCE
    "rules_proto": {
        "archive": "5.3.0-21.7.tar.gz",
        "sha256": "dc3fb206a2cb3441b485eb1e423165b231235a1ea9b031b4433cf7bc1fa460dd",
        "strip_prefix": "rules_proto-5.3.0-21.7",
        "urls": [
            "https://github.com/bazelbuild/rules_proto/archive/refs/tags/5.3.0-21.7.tar.gz",
        ],
        "used_in": [
            "additional_distfiles",
            "test_WORKSPACE_files",
        ],
        "license_kinds": [
            "@rules_license//licenses/spdx:Apache-2.0",
        ],
    },
    #################################################
    #
    # Dependencies which are part of the Bazel binary
    #
    #################################################
    "com_google_protobuf": {
        "archive": "v21.7.tar.gz",
        "sha256": "75be42bd736f4df6d702a0e4e4d30de9ee40eac024c4b845d17ae4cc831fe4ae",
        "strip_prefix": "protobuf-21.7",
        "urls": [
            "https://mirror.bazel.build/github.com/protocolbuffers/protobuf/archive/v21.7.tar.gz",
            "https://github.com/protocolbuffers/protobuf/archive/v21.7.tar.gz",
        ],
        "patch_args": ["-p1"],
        "patches": ["//third_party/protobuf:21.7.patch"],
        "used_in": [
            "additional_distfiles",
            "test_WORKSPACE_files",
        ],
        "license_kinds": [
            "@rules_license//licenses/generic:notice",
        ],
        "license_text": "LICENSE",
        "package_version": "3.19.6",
    },
    "com_github_grpc_grpc": {
        "archive": "v1.47.0.tar.gz",
        "sha256": "271bdc890bf329a8de5b65819f0f9590a5381402429bca37625b63546ed19e54",
        "strip_prefix": "grpc-1.47.0",
        "urls": [
            "https://mirror.bazel.build/github.com/grpc/grpc/archive/v1.47.0.tar.gz",
            "https://github.com/grpc/grpc/archive/v1.47.0.tar.gz",
        ],
        "patch_args": ["-p1"],
        "patches": [
            "//third_party/grpc:grpc_1.47.0.patch",
            "//third_party/grpc:grpc_1.47.0.win_arm64.patch",
        ],
        "used_in": [
            "additional_distfiles",
            "test_WORKSPACE_files",
        ],
        "package_version": "1.47.0",
    },
    "com_github_cncf_udpa": {
        "archive": "cb28da3451f158a947dfc45090fe92b07b243bc1.tar.gz",
        "sha256": "5bc8365613fe2f8ce6cc33959b7667b13b7fe56cb9d16ba740c06e1a7c4242fc",
        "urls": [
            "https://mirror.bazel.build/github.com/cncf/xds/archive/cb28da3451f158a947dfc45090fe92b07b243bc1.tar.gz",
            "https://github.com/cncf/xds/archive/cb28da3451f158a947dfc45090fe92b07b243bc1.tar.gz",
        ],
        "strip_prefix": "xds-cb28da3451f158a947dfc45090fe92b07b243bc1",
        "patch_args": ["-p1"],
        "patches": [
            "//third_party/cncf_udpa:cncf_udpa_0.0.1.patch",
        ],
        "used_in": [
            "additional_distfiles",
            "test_WORKSPACE_files",
        ],
    },
    "com_envoyproxy_protoc_gen_validate": {
        "archive": "4694024279bdac52b77e22dc87808bd0fd732b69.tar.gz",
        "sha256": "1e490b98005664d149b379a9529a6aa05932b8a11b76b4cd86f3d22d76346f47",
        "strip_prefix": "protoc-gen-validate-4694024279bdac52b77e22dc87808bd0fd732b69",
        "urls": [
            "https://mirror.bazel.build/github.com/envoyproxy/protoc-gen-validate/archive/4694024279bdac52b77e22dc87808bd0fd732b69.tar.gz",
            "https://github.com/envoyproxy/protoc-gen-validate/archive/4694024279bdac52b77e22dc87808bd0fd732b69.tar.gz",
        ],
        "patch_args": ["-p1"],
        "patches": [
            "//third_party/protoc_gen_validate:protoc_gen_validate.patch",
        ],
        "used_in": [
            "additional_distfiles",
            "test_WORKSPACE_files",
        ],
    },
    "bazel_gazelle": {
        "archive": "bazel-gazelle-v0.24.0.tar.gz",
        "sha256": "de69a09dc70417580aabf20a28619bb3ef60d038470c7cf8442fafcf627c21cb",
        "urls": [
            "https://mirror.bazel.build/github.com/bazelbuild/bazel-gazelle/releases/download/v0.24.0/bazel-gazelle-v0.24.0.tar.gz",
            "https://github.com/bazelbuild/bazel-gazelle/releases/download/v0.24.0/bazel-gazelle-v0.24.0.tar.gz",
        ],
        "used_in": [
            "additional_distfiles",
            "test_WORKSPACE_files",
        ],
        "package_version": "0.24.0",
    },
    "com_google_googleapis": {
        "archive": "2f9af297c84c55c8b871ba4495e01ade42476c92.tar.gz",
        "sha256": "5bb6b0253ccf64b53d6c7249625a7e3f6c3bc6402abd52d3778bfa48258703a0",
        "strip_prefix": "googleapis-2f9af297c84c55c8b871ba4495e01ade42476c92",
        "urls": [
            "https://mirror.bazel.build/github.com/googleapis/googleapis/archive/2f9af297c84c55c8b871ba4495e01ade42476c92.tar.gz",
            "https://github.com/googleapis/googleapis/archive/2f9af297c84c55c8b871ba4495e01ade42476c92.tar.gz",
        ],
        "used_in": [
            "additional_distfiles",
            "test_WORKSPACE_files",
        ],
        "license_kinds": [
            "@rules_license//licenses/spdx:Apache-2.0",
        ],
        "license_text": "LICENSE",
    },
    "upb": {
        "archive": "a5477045acaa34586420942098f5fecd3570f577.tar.gz",
        "sha256": "cf7f71eaff90b24c1a28b49645a9ff03a9a6c1e7134291ce70901cb63e7364b5",
        "strip_prefix": "upb-a5477045acaa34586420942098f5fecd3570f577",
        "urls": [
            "https://mirror.bazel.build/github.com/protocolbuffers/upb/archive/a5477045acaa34586420942098f5fecd3570f577.tar.gz",
            "https://github.com/protocolbuffers/upb/archive/a5477045acaa34586420942098f5fecd3570f577.tar.gz",
        ],
        "used_in": [
            "additional_distfiles",
            "test_WORKSPACE_files",
        ],
        "license_kinds": [
            "@rules_license//licenses/generic:notice",
        ],
        "license_text": "LICENSE",
    },
    "c-ares": {
        "archive": "6654436a307a5a686b008c1d4c93b0085da6e6d8.tar.gz",
        "sha256": "ec76c5e79db59762776bece58b69507d095856c37b81fd35bfb0958e74b61d93",
        "urls": [
            "https://mirror.bazel.build/github.com/c-ares/c-ares/archive/6654436a307a5a686b008c1d4c93b0085da6e6d8.tar.gz",
            "https://github.com/c-ares/c-ares/archive/6654436a307a5a686b008c1d4c93b0085da6e6d8.tar.gz",
        ],
        "used_in": [
            "additional_distfiles",
            "test_WORKSPACE_files",
        ],
    },
    "re2": {
        "archive": "aecba11114cf1fac5497aeb844b6966106de3eb6.tar.gz",
        "sha256": "9f385e146410a8150b6f4cb1a57eab7ec806ced48d427554b1e754877ff26c3e",
        "urls": [
            "https://mirror.bazel.build/github.com/google/re2/archive/aecba11114cf1fac5497aeb844b6966106de3eb6.tar.gz",
            "https://github.com/google/re2/archive/aecba11114cf1fac5497aeb844b6966106de3eb6.tar.gz",
        ],
        "used_in": [
            "additional_distfiles",
            "test_WORKSPACE_files",
        ],
    },
    "com_google_absl": {
        "archive": "20211102.0.tar.gz",
        "sha256": "dcf71b9cba8dc0ca9940c4b316a0c796be8fab42b070bb6b7cab62b48f0e66c4",
        "urls": [
            "https://mirror.bazel.build/github.com/abseil/abseil-cpp/archive/refs/tags/20211102.0.tar.gz",
            "https://github.com/abseil/abseil-cpp/archive/refs/tags/20211102.0.tar.gz",
        ],
        "used_in": [
            "additional_distfiles",
            "test_WORKSPACE_files",
        ],
        "strip_prefix": "abseil-cpp-20211102.0",
        "license_kinds": [
            "@rules_license//licenses/generic:notice",
        ],
        "license_text": "LICENSE",
        "package_version": "2021-11-02.0",
    },
    "zstd-jni": {
        "archive": "v1.5.2-3.zip",
        "patch_args": ["-p1"],
        "patches": [
            "//third_party:zstd-jni/Native.java.patch",
        ],
        "sha256": "366009a43cfada35015e4cc40a7efc4b7f017c6b8df5cac3f87d2478027b2056",
        "urls": [
            "https://mirror.bazel.build/github.com/luben/zstd-jni/archive/refs/tags/v1.5.2-3.zip",
            "https://github.com/luben/zstd-jni/archive/refs/tags/v1.5.2-3.zip",
        ],
        "used_in": [
            "additional_distfiles",
        ],
        "license_kinds": [
            "@rules_license//licenses/spdx:BSD-2-Clause",
        ],
        "license_text": "LICENSE",
        "package_version": "1.5.2-3",
    },
    ###################################################
    #
    # Build time dependencies for testing and packaging
    #
    ###################################################
    "bazel_skylib": {
        "archive": "bazel-skylib-1.0.3.tar.gz",
        "sha256": "1c531376ac7e5a180e0237938a2536de0c54d93f5c278634818e0efc952dd56c",
        "urls": [
            "https://mirror.bazel.build/github.com/bazelbuild/bazel-skylib/releases/download/1.0.3/bazel-skylib-1.0.3.tar.gz",
            "https://github.com/bazelbuild/bazel-skylib/releases/download/1.0.3/bazel-skylib-1.0.3.tar.gz",
        ],
        "used_in": [
            "additional_distfiles",
            "test_WORKSPACE_files",
        ],
        "package_version": "1.0.3",
    },
    "io_bazel_skydoc": {
        "archive": "1ef781ced3b1443dca3ed05dec1989eca1a4e1cd.tar.gz",
        "sha256": "5a725b777976b77aa122b707d1b6f0f39b6020f66cd427bb111a585599c857b1",
        "urls": [
            "https://mirror.bazel.build/github.com/bazelbuild/stardoc/archive/1ef781ced3b1443dca3ed05dec1989eca1a4e1cd.tar.gz",
            "https://github.com/bazelbuild/stardoc/archive/1ef781ced3b1443dca3ed05dec1989eca1a4e1cd.tar.gz",
        ],
        "used_in": [
            "additional_distfiles",
        ],
        "strip_prefix": "stardoc-1ef781ced3b1443dca3ed05dec1989eca1a4e1cd",
    },
    "rules_license": {
        "archive": "rules_license-0.0.3.tar.gz",
        "sha256": "00ccc0df21312c127ac4b12880ab0f9a26c1cff99442dc6c5a331750360de3c3",
        "urls": [
            "https://mirror.bazel.build/github.com/bazelbuild/rules_license/releases/download/0.0.3/rules_license-0.0.3.tar.gz",
            "https://github.com/bazelbuild/rules_license/releases/download/0.0.3/rules_license-0.0.3.tar.gz",
        ],
        "used_in": [
            "additional_distfiles",
            "test_WORKSPACE_files",
        ],
        "package_version": "0.0.3",
    },
    "rules_pkg": {
        "archive": "rules_pkg-0.8.0.tar.gz",
        "sha256": "eea0f59c28a9241156a47d7a8e32db9122f3d50b505fae0f33de6ce4d9b61834",
        "urls": [
            "https://mirror.bazel.build/github.com/bazelbuild/rules_pkg/releases/download/0.8.0/rules_pkg-0.8.0.tar.gz",
            "https://github.com/bazelbuild/rules_pkg/releases/download/0.8.0/rules_pkg-0.8.0.tar.gz",
        ],
        "used_in": [
            "additional_distfiles",
            "test_WORKSPACE_files",
        ],
        "package_version": "0.8.0",
    },
    "rules_jvm_external": {
        "archive": "4.5.zip",
        "sha256": "b17d7388feb9bfa7f2fa09031b32707df529f26c91ab9e5d909eb1676badd9a6",
        "strip_prefix": "rules_jvm_external-4.5",
        "patches": [
            "//third_party:rules_jvm_external.patch",
        ],
        "patch_args": ["-p1"],
        "urls": [
            "https://github.com/bazelbuild/rules_jvm_external/archive/4.5.zip",
        ],
        "used_in": [
            "additional_distfiles",
        ],
        "package_version": "4.5",
    },
    "desugar_jdk_libs": {
        # Commit 5847d6a06302136d95a14b4cbd4b55a9c9f1436e of 2021-03-10
        "archive": "5847d6a06302136d95a14b4cbd4b55a9c9f1436e.zip",
        "sha256": "299452e6f4a4981b2e6d22357f7332713382a63e4c137f5fd6b89579f6d610cb",
        "strip_prefix": "desugar_jdk_libs-5847d6a06302136d95a14b4cbd4b55a9c9f1436e",
        "urls": [
            "https://mirror.bazel.build/github.com/google/desugar_jdk_libs/archive/5847d6a06302136d95a14b4cbd4b55a9c9f1436e.zip",
            "https://github.com/google/desugar_jdk_libs/archive/5847d6a06302136d95a14b4cbd4b55a9c9f1436e.zip",
        ],
        "used_in": [
            "additional_distfiles",
        ],
    },
    "remote_coverage_tools": {
        "archive": "coverage_output_generator-v2.6.zip",
        "sha256": "7006375f6756819b7013ca875eab70a541cf7d89142d9c511ed78ea4fefa38af",
        "urls": [
            "https://mirror.bazel.build/bazel_coverage_output_generator/releases/coverage_output_generator-v2.6.zip",
        ],
        "used_in": [
            "test_WORKSPACE_files",
        ],
        "package_version": "2.6",
    },
    "remote_java_tools": {
        "aliases": [
            "remote_java_tools_test",
            "remote_java_tools_for_testing",
        ],
        "archive": "java_tools-v11.11.zip",
        "sha256": "b95903c3659d28c159c719449e201b83db475491031b620d021458b982400a22",
        "urls": [
            "https://mirror.bazel.build/bazel_java_tools/releases/java/v11.11/java_tools-v11.11.zip",
            "https://github.com/bazelbuild/java_tools/releases/download/java_v11.11/java_tools-v11.11.zip",
        ],
        "used_in": [
            "test_WORKSPACE_files",
        ],
        "package_version": "11.11",
    },
    "remote_java_tools_linux": {
        "aliases": [
            "remote_java_tools_test_linux",
            "remote_java_tools_linux_for_testing",
        ],
        "archive": "java_tools_linux-v11.11.zip",
        "sha256": "644c887e6e64ca0dd5271d42709b93c07d7ef5dbf42047b823c214a79f9b05f3",
        "urls": [
            "https://mirror.bazel.build/bazel_java_tools/releases/java/v11.11/java_tools_linux-v11.11.zip",
            "https://github.com/bazelbuild/java_tools/releases/download/java_v11.11/java_tools_linux-v11.11.zip",
        ],
        "used_in": [
            "test_WORKSPACE_files",
        ],
        "package_version": "11.11",
    },
    "remote_java_tools_windows": {
        "aliases": [
            "remote_java_tools_test_windows",
            "remote_java_tools_windows_for_testing",
        ],
        "archive": "java_tools_windows-v11.11.zip",
        "sha256": "e08acc5c1b43a29335a2a5257e16741a4a4efcdaaf1fdf05c00cce81c4b0ced8",
        "urls": [
            "https://mirror.bazel.build/bazel_java_tools/releases/java/v11.11/java_tools_windows-v11.11.zip",
            "https://github.com/bazelbuild/java_tools/releases/download/java_v11.11/java_tools_windows-v11.11.zip",
        ],
        "used_in": [
            "test_WORKSPACE_files",
        ],
        "package_version": "11.11",
    },
    "remote_java_tools_darwin": {
        "aliases": [
            "remote_java_tools_test_darwin",
            "remote_java_tools_darwin_for_testing",
        ],
        "archive": "java_tools_darwin-v11.11.zip",
        "sha256": "af62d4070263d0f80186abd44c9ae4df83e1a64aa5133163dca11a05bb7f2d4f",
        "urls": [
            "https://mirror.bazel.build/bazel_java_tools/releases/java/v11.11/java_tools_darwin-v11.11.zip",
            "https://github.com/bazelbuild/java_tools/releases/download/java_v11.11/java_tools_darwin-v11.11.zip",
        ],
        "used_in": [
            "test_WORKSPACE_files",
        ],
        "package_version": "11.11",
    },
    "remotejdk11_linux": {
        "aliases": [
            "remotejdk11_linux_for_testing",
            "openjdk11_linux_archive",
        ],
        "archive": "zulu11.56.19-ca-jdk11.0.15-linux_x64.tar.gz",
        "sha256": "e064b61d93304012351242bf0823c6a2e41d9e28add7ea7f05378b7243d34247",
        "strip_prefix": "zulu11.56.19-ca-jdk11.0.15-linux_x64",
        "urls": [
            "https://mirror.bazel.build/cdn.azul.com/zulu/bin/zulu11.56.19-ca-jdk11.0.15-linux_x64.tar.gz",
            "https://cdn.azul.com/zulu/bin/zulu11.56.19-ca-jdk11.0.15-linux_x64.tar.gz",
        ],
        "used_in": ["test_WORKSPACE_files"],
    },
    "remotejdk11_linux_aarch64": {
        "aliases": [
            "remotejdk11_linux_aarch64_for_testing",
        ],
        "archive": "zulu11.56.19-ca-jdk11.0.15-linux_aarch64.tar.gz",
        "sha256": "fc7c41a0005180d4ca471c90d01e049469e0614cf774566d4cf383caa29d1a97",
        "strip_prefix": "zulu11.56.19-ca-jdk11.0.15-linux_aarch64",
        "urls": [
            "https://mirror.bazel.build/cdn.azul.com/zulu-embedded/bin/zulu11.56.19-ca-jdk11.0.15-linux_aarch64.tar.gz",
            "https://cdn.azul.com/zulu-embedded/bin/zulu11.56.19-ca-jdk11.0.15-linux_aarch64.tar.gz",
        ],
        "used_in": ["test_WORKSPACE_files"],
    },
    "remotejdk11_linux_ppc64le": {
        "aliases": [
            "remotejdk11_linux_ppc64le_for_testing",
        ],
        "sha256": "a8fba686f6eb8ae1d1a9566821dbd5a85a1108b96ad857fdbac5c1e4649fc56f",
        "strip_prefix": "jdk-11.0.15+10",
        "urls": [
            "https://mirror.bazel.build/github.com/adoptium/temurin11-binaries/releases/download/jdk-11.0.15+10/OpenJDK11U-jdk_ppc64le_linux_hotspot_11.0.15_10.tar.gz",
            "https://github.com/adoptium/temurin11-binaries/releases/download/jdk-11.0.15+10/OpenJDK11U-jdk_ppc64le_linux_hotspot_11.0.15_10.tar.gz",
        ],
        "used_in": [],
    },
    "remotejdk11_linux_s390x": {
        "aliases": [
            "remotejdk11_linux_s390x_for_testing",
            "openjdk11_linux_s390x_archive",
        ],
        "sha256": "a58fc0361966af0a5d5a31a2d8a208e3c9bb0f54f345596fd80b99ea9a39788b",
        "strip_prefix": "jdk-11.0.15+10",
        "urls": [
            "https://mirror.bazel.build/github.com/adoptium/temurin11-binaries/releases/download/jdk-11.0.15+10/OpenJDK11U-jdk_s390x_linux_hotspot_11.0.15_10.tar.gz",
            "https://github.com/adoptium/temurin11-binaries/releases/download/jdk-11.0.15+10/OpenJDK11U-jdk_s390x_linux_hotspot_11.0.15_10.tar.gz",
        ],
        "used_in": [],
    },
    "remotejdk11_macos": {
        "aliases": [
            "remotejdk11_macos_for_testing",
            "openjdk11_darwin_archive",
        ],
        "archive": "zulu11.56.19-ca-jdk11.0.15-macosx_x64.tar.gz",
        "sha256": "2614e5c5de8e989d4d81759de4c333aa5b867b17ab9ee78754309ba65c7f6f55",
        "strip_prefix": "zulu11.56.19-ca-jdk11.0.15-macosx_x64",
        "urls": [
            "https://mirror.bazel.build/cdn.azul.com/zulu/bin/zulu11.56.19-ca-jdk11.0.15-macosx_x64.tar.gz",
            "https://cdn.azul.com/zulu/bin/zulu11.56.19-ca-jdk11.0.15-macosx_x64.tar.gz",
        ],
        "used_in": ["test_WORKSPACE_files"],
    },
    "remotejdk11_macos_aarch64": {
        "aliases": [
            "remotejdk11_macos_aarch64_for_testing",
            "openjdk11_darwin_aarch64_archive",
        ],
        "archive": "zulu11.56.19-ca-jdk11.0.15-macosx_aarch64.tar.gz",
        "sha256": "6bb0d2c6e8a29dcd9c577bbb2986352ba12481a9549ac2c0bcfd00ed60e538d2",
        "strip_prefix": "zulu11.56.19-ca-jdk11.0.15-macosx_aarch64",
        "urls": [
            "https://mirror.bazel.build/cdn.azul.com/zulu/bin/zulu11.56.19-ca-jdk11.0.15-macosx_aarch64.tar.gz",
            "https://cdn.azul.com/zulu/bin/zulu11.56.19-ca-jdk11.0.15-macosx_aarch64.tar.gz",
        ],
        "used_in": ["test_WORKSPACE_files"],
    },
    "remotejdk11_win": {
        "aliases": [
            "remotejdk11_win_for_testing",
            "openjdk11_windows_archive",
        ],
        "archive": "zulu11.56.19-ca-jdk11.0.15-win_x64.zip",
        "sha256": "a106c77389a63b6bd963a087d5f01171bd32aa3ee7377ecef87531390dcb9050",
        "strip_prefix": "zulu11.56.19-ca-jdk11.0.15-win_x64",
        "urls": [
            "https://mirror.bazel.build/cdn.azul.com/zulu/bin/zulu11.56.19-ca-jdk11.0.15-win_x64.zip",
            "https://cdn.azul.com/zulu/bin/zulu11.56.19-ca-jdk11.0.15-win_x64.zip",
        ],
        "used_in": ["test_WORKSPACE_files"],
    },
    "remotejdk17_win_arm64": {
        "aliases": [
            "remotejdk17_win_arm64_for_testing",
            "openjdk17_windows_arm64_archive",
            "openjdk_win_arm64_vanilla",
        ],
        "archive": "zulu17.38.21-ca-jdk17.0.5-win_aarch64.zip",
        "sha256": "bc3476f2161bf99bc9a243ff535b8fc033b34ce9a2fa4b62fb8d79b6bfdc427f",
        "strip_prefix": "zulu17.38.21-ca-jdk17.0.5-win_aarch64",
        "urls": [
            "https://mirror.bazel.build/cdn.azul.com/zulu/bin/zulu17.38.21-ca-jdk17.0.5-win_aarch64.zip",
            "https://cdn.azul.com/zulu/bin/zulu17.38.21-ca-jdk17.0.5-win_aarch64.zip",
        ],
        "used_in": [
            "additional_distfiles",
            "test_WORKSPACE_files",
        ],
    },
    "remotejdk11_win_arm64": {
        "aliases": [
            "remotejdk11_win_arm64_for_testing",
            "openjdk11_windows_arm64_archive",
        ],
        "archive": "microsoft-jdk-11.0.13.8.1-windows-aarch64.zip",
        "sha256": "b8a28e6e767d90acf793ea6f5bed0bb595ba0ba5ebdf8b99f395266161e53ec2",
        "strip_prefix": "jdk-11.0.13+8",
        "urls": [
            "https://mirror.bazel.build/aka.ms/download-jdk/microsoft-jdk-11.0.13.8.1-windows-aarch64.zip",
        ],
        "used_in": ["test_WORKSPACE_files"],
    },
    "remotejdk17_linux": {
        "aliases": [
            "remotejdk17_linux_for_testing",
            "openjdk17_linux_archive",
            "openjdk_linux_vanilla",
        ],
        "archive": "zulu17.38.21-ca-jdk17.0.5-linux_x64.tar.gz",
        "sha256": "20c91a922eec795f3181eaa70def8b99d8eac56047c9a14bfb257c85b991df1b",
        "strip_prefix": "zulu17.38.21-ca-jdk17.0.5-linux_x64",
        "urls": [
            "https://mirror.bazel.build/cdn.azul.com/zulu/bin/zulu17.38.21-ca-jdk17.0.5-linux_x64.tar.gz",
            "https://cdn.azul.com/zulu/bin/zulu17.38.21-ca-jdk17.0.5-linux_x64.tar.gz",
        ],
        "used_in": [
            "additional_distfiles",
            "test_WORKSPACE_files",
        ],
    },
    "remotejdk17_linux_aarch64": {
        "aliases": [
            "remotejdk17_linux_aarch64_for_testing",
            "openjdk17_linux_aarch64_archive",
            "openjdk_linux_aarch64_vanilla",
        ],
        "archive": "zulu17.38.21-ca-jdk17.0.5-linux_aarch64.tar.gz",
        "sha256": "dbc6ae9163e7ff469a9ab1f342cd1bc1f4c1fb78afc3c4f2228ee3b32c4f3e43",
        "strip_prefix": "zulu17.38.21-ca-jdk17.0.5-linux_aarch64",
        "urls": [
            "https://mirror.bazel.build/cdn.azul.com/zulu/bin/zulu17.38.21-ca-jdk17.0.5-linux_aarch64.tar.gz",
            "https://cdn.azul.com/zulu/bin/zulu17.38.21-ca-jdk17.0.5-linux_aarch64.tar.gz",
        ],
        "used_in": [
            "additional_distfiles",
            "test_WORKSPACE_files",
        ],
    },
    "remotejdk17_linux_s390x": {
        "aliases": [
            "remotejdk17_linux_s390x_for_testing",
            "openjdk17_linux_s390x_archive",
            "openjdk_linux_s390x_vanilla",
        ],
        "archive": "OpenJDK17U-jdk_s390x_linux_hotspot_17.0.4.1_1.tar.gz",
        "sha256": "fdc82f4b06c880762503b0cb40e25f46cf8190d06011b3b768f4091d3334ef7f",
        "strip_prefix": "jdk-17.0.4.1+1",
        "urls": [
            "https://mirror.bazel.build/github.com/adoptium/temurin17-binaries/releases/download/jdk-17.0.4.1%2B1/OpenJDK17U-jdk_s390x_linux_hotspot_17.0.4.1_1.tar.gz",
            "https://github.com/adoptium/temurin17-binaries/releases/download/jdk-17.0.4.1%2B1/OpenJDK17U-jdk_s390x_linux_hotspot_17.0.4.1_1.tar.gz",
        ],
        "used_in": [
            "additional_distfiles",
            "test_WORKSPACE_files",
        ],
    },
    "remotejdk17_linux_ppc64le": {
        "aliases": [
            "remotejdk17_linux_ppc64le_for_testing",
            "openjdk_linux_ppc64le_vanilla",
        ],
        "archive": "OpenJDK17U-jdk_ppc64le_linux_hotspot_17.0.4.1_1.tar.gz",
        "sha256": "cbedd0a1428b3058d156e99e8e9bc8769e0d633736d6776a4c4d9136648f2fd1",
        "strip_prefix": "jdk-17.0.4.1+1",
        "urls": [
            "https://mirror.bazel.build/github.com/adoptium/temurin17-binaries/releases/download/jdk-17.0.4.1%2B1/OpenJDK17U-jdk_ppc64le_linux_hotspot_17.0.4.1_1.tar.gz",
            "https://github.com/adoptium/temurin17-binaries/releases/download/jdk-17.0.4.1%2B1/OpenJDK17U-jdk_ppc64le_linux_hotspot_17.0.4.1_1.tar.gz",
        ],
        "used_in": ["additional_distfiles"],
    },
    "remotejdk17_macos": {
        "aliases": [
            "remotejdk17_macos_for_testing",
            "openjdk17_darwin_archive",
            "openjdk_macos_x86_64_vanilla",
        ],
        "archive": "zulu17.38.21-ca-jdk17.0.5-macosx_x64.tar.gz",
        "sha256": "e6317cee4d40995f0da5b702af3f04a6af2bbd55febf67927696987d11113b53",
        "strip_prefix": "zulu17.38.21-ca-jdk17.0.5-macosx_x64",
        "urls": [
            "https://mirror.bazel.build/cdn.azul.com/zulu/bin/zulu17.38.21-ca-jdk17.0.5-macosx_x64.tar.gz",
            "https://cdn.azul.com/zulu/bin/zulu17.38.21-ca-jdk17.0.5-macosx_x64.tar.gz",
        ],
        "used_in": [
            "additional_distfiles",
            "test_WORKSPACE_files",
        ],
    },
    "remotejdk17_macos_aarch64": {
        "aliases": [
            "remotejdk17_macos_aarch64_for_testing",
            "openjdk17_darwin_aarch64_archive",
            "openjdk_macos_aarch64_vanilla",
        ],
        "archive": "zulu17.38.21-ca-jdk17.0.5-macosx_aarch64",
        "sha256": "515dd56ec99bb5ae8966621a2088aadfbe72631818ffbba6e4387b7ee292ab09",
        "strip_prefix": "zulu17.38.21-ca-jdk17.0.5-macosx_aarch64",
        "urls": [
            "https://mirror.bazel.build/cdn.azul.com/zulu/bin/zulu17.38.21-ca-jdk17.0.5-macosx_aarch64.tar.gz",
            "https://cdn.azul.com/zulu/bin/zulu17.38.21-ca-jdk17.0.5-macosx_aarch64.tar.gz",
        ],
        "used_in": [
            "additional_distfiles",
            "test_WORKSPACE_files",
        ],
    },
    "remotejdk17_win": {
        "aliases": [
            "remotejdk17_win_for_testing",
            "openjdk17_windows_archive",
            "openjdk_win_vanilla",
        ],
        "archive": "zulu17.38.21-ca-jdk17.0.5-win_x64.zip",
        "sha256": "9972c5b62a61b45785d3d956c559e079d9e91f144ec46225f5deeda214d48f27",
        "strip_prefix": "zulu17.38.21-ca-jdk17.0.5-win_x64",
        "urls": [
            "https://mirror.bazel.build/cdn.azul.com/zulu/bin/zulu17.38.21-ca-jdk17.0.5-win_x64.zip",
            "https://cdn.azul.com/zulu/bin/zulu17.38.21-ca-jdk17.0.5-win_x64.zip",
        ],
        "used_in": [
            "additional_distfiles",
            "test_WORKSPACE_files",
        ],
    },
    "remotejdk19_linux_aarch64": {
        "aliases": [
            "remotejdk19_linux_for_testing",
        ],
        "archive": "zulu19.32.13-ca-jdk19.0.2-linux_aarch64.tar.gz",
        "sha256": "76216efa69e448fe487d57310372aea0df1cf15b82974c84a8cb0d97eb934165",
        "strip_prefix": "zulu19.32.13-ca-jdk19.0.2-linux_aarch64",
        "urls": [
            "https://mirror.bazel.build/cdn.azul.com/zulu/bin/zulu19.32.13-ca-jdk19.0.2-linux_aarch64.tar.gz",
            "https://cdn.azul.com/zulu/bin/zulu19.32.13-ca-jdk19.0.2-linux_aarch64.tar.gz",
        ],
        "used_in": ["test_WORKSPACE_files"],
    },
<<<<<<< HEAD
    "remotejdk18_linux_s390x": {
        "aliases": [
            "remotejdk18_linux_s390x_for_testing",
            "openjdk18_linux_s390x_archive",
        ],
        "sha256": "06d0f71e59b0d7112303a2eb95b1c3701054c868100837e642c6204ea71c0e2f",
        "strip_prefix": "jdk-18.0.2.1+1",
        "urls": [
            "https://github.com/adoptium/temurin18-binaries/releases/download/jdk-18.0.2.1+1/OpenJDK18U-jdk_s390x_linux_hotspot_18.0.2.1_1.tar.gz",
        ],
        "used_in": [],
    },
    "remotejdk18_linux": {
=======
    "remotejdk19_linux": {
>>>>>>> c4a60dff
        "aliases": [
            "remotejdk19_linux_for_testing",
            "openjdk19_linux_archive",
        ],
        "archive": "zulu19.32.13-ca-jdk19.0.2-linux_x64.tar.gz",
        "sha256": "4a994aded1d9b35258d543a59d4963d2687a1094a818b79a21f00273fbbc5bca",
        "strip_prefix": "zulu19.32.13-ca-jdk19.0.2-linux_x64",
        "urls": [
            "https://mirror.bazel.build/cdn.azul.com/zulu/bin/zulu19.32.13-ca-jdk19.0.2-linux_x64.tar.gz",
            "https://cdn.azul.com/zulu/bin/zulu19.32.13-ca-jdk19.0.2-linux_x64.tar.gz",
        ],
        "used_in": ["test_WORKSPACE_files"],
    },
    "remotejdk19_macos": {
        "aliases": [
            "remotejdk19_macos_for_testing",
            "openjdk19_darwin_archive",
        ],
        "archive": "zulu19.32.13-ca-jdk19.0.2-macosx_x64.tar.gz",
        "sha256": "2804575ae9ac63e39caa910e57610bf52b0f9e2d671928a98d18e2fcc9f62ac1",
        "strip_prefix": "zulu19.32.13-ca-jdk19.0.2-macosx_x64",
        "urls": [
            "https://mirror.bazel.build/cdn.azul.com/zulu/bin/zulu19.32.13-ca-jdk19.0.2-macosx_x64.tar.gz",
            "https://cdn.azul.com/zulu/bin/zulu19.32.13-ca-jdk19.0.2-macosx_x64.tar.gz",
        ],
        "used_in": ["test_WORKSPACE_files"],
    },
    "remotejdk19_macos_aarch64": {
        "aliases": [
            "remotejdk19_macos_aarch64_for_testing",
            "openjdk19_darwin_aarch64_archive",
        ],
        "archive": "zulu19.32.13-ca-jdk19.0.2-macosx_aarch64.tar.gz",
        "sha256": "177d058d968b2fbe7a5ff5eceb18cdc16f6376ce291004f1a3139e78b2fb6391",
        "strip_prefix": "zulu19.32.13-ca-jdk19.0.2-macosx_aarch64",
        "urls": [
            "https://mirror.bazel.build/cdn.azul.com/zulu/bin/zulu19.32.13-ca-jdk19.0.2-macosx_aarch64.tar.gz",
            "https://cdn.azul.com/zulu/bin/zulu19.32.13-ca-jdk19.0.2-macosx_aarch64.tar.gz",
        ],
        "used_in": ["test_WORKSPACE_files"],
    },
    "remotejdk19_win": {
        "aliases": [
            "remotejdk19_win_for_testing",
            "openjdk19_windows_archive",
        ],
        "archive": "zulu19.32.13-ca-jdk19.0.2-win_x64.zip",
        "sha256": "d6c768c5ec3252f936bd0562c25458f7c753c62835ca3e91166f975f7a5fe9f1",
        "strip_prefix": "zulu19.32.13-ca-jdk19.0.2-win_x64",
        "urls": [
            "https://mirror.bazel.build/cdn.azul.com/zulu/bin/zulu19.32.13-ca-jdk19.0.2-win_x64.zip",
            "https://cdn.azul.com/zulu/bin/zulu19.32.13-ca-jdk19.0.2-win_x64.zip",
        ],
        "used_in": ["test_WORKSPACE_files"],
    },
}

# Add aliased names
DEPS_BY_NAME = {}

def _create_index():
    for repo_name in DIST_DEPS:
        repo = DIST_DEPS[repo_name]
        DEPS_BY_NAME[repo_name] = repo
        aliases = repo.get("aliases")
        if aliases:
            for alias in aliases:
                DEPS_BY_NAME[alias] = repo

_create_index()

def _gen_workspace_stanza_impl(ctx):
    if ctx.attr.template and (ctx.attr.preamble or ctx.attr.postamble):
        fail("Can not use template with either preamble or postamble")
    if ctx.attr.use_maybe and ctx.attr.repo_clause:
        fail("Can not use use_maybe with repo_clause")

    if ctx.attr.use_maybe:
        repo_clause = """
maybe(
    http_archive,
    name = "{repo}",
    sha256 = "{sha256}",
    strip_prefix = {strip_prefix},
    urls = {urls},
)
"""
    elif ctx.attr.repo_clause:
        repo_clause = ctx.attr.repo_clause
    else:
        repo_clause = """
http_archive(
    name = "{repo}",
    sha256 = "{sha256}",
    strip_prefix = {strip_prefix},
    urls = {urls},
)
"""

    repo_stanzas = {}
    for repo in ctx.attr.repos:
        info = DEPS_BY_NAME[repo]
        strip_prefix = info.get("strip_prefix")
        if strip_prefix:
            strip_prefix = "\"%s\"" % strip_prefix
        else:
            strip_prefix = "None"

        repo_stanzas["{%s}" % repo] = repo_clause.format(
            repo = repo,
            sha256 = str(info["sha256"]),
            strip_prefix = strip_prefix,
            urls = info["urls"],
        )

    if ctx.attr.template:
        ctx.actions.expand_template(
            output = ctx.outputs.out,
            template = ctx.file.template,
            substitutions = repo_stanzas,
        )
    else:
        content = "\n".join([p.strip() for p in ctx.attr.preamble.strip().split("\n")])
        content += "\n"
        content += "".join(repo_stanzas.values())
        content += "\n"
        content += "\n".join([p.strip() for p in ctx.attr.postamble.strip().split("\n")])
        content += "\n"
        ctx.actions.write(ctx.outputs.out, content)

    return [DefaultInfo(files = depset([ctx.outputs.out]))]

gen_workspace_stanza = rule(
    attrs = {
        "repos": attr.string_list(doc = "Set of repos to include."),
        "out": attr.output(mandatory = True),
        "preamble": attr.string(doc = "Preamble."),
        "postamble": attr.string(doc = "Set of rules to follow repos."),
        "template": attr.label(
            doc = "Template WORKSPACE file. May not be used with preamble or postamble." +
                  "Repo stanzas can be included using the syntax '{repo name}'.",
            allow_single_file = True,
            mandatory = False,
        ),
        "use_maybe": attr.bool(doc = "Use maybe() invocation instead of http_archive."),
        "repo_clause": attr.string(doc = "Use a custom clause for each repository."),
    },
    doc = "Use specifications from DIST_DEPS to generate WORKSPACE http_archive stanzas or to" +
          "drop them into a template.",
    implementation = _gen_workspace_stanza_impl,
)<|MERGE_RESOLUTION|>--- conflicted
+++ resolved
@@ -703,23 +703,19 @@
         ],
         "used_in": ["test_WORKSPACE_files"],
     },
-<<<<<<< HEAD
-    "remotejdk18_linux_s390x": {
-        "aliases": [
-            "remotejdk18_linux_s390x_for_testing",
-            "openjdk18_linux_s390x_archive",
-        ],
-        "sha256": "06d0f71e59b0d7112303a2eb95b1c3701054c868100837e642c6204ea71c0e2f",
-        "strip_prefix": "jdk-18.0.2.1+1",
-        "urls": [
-            "https://github.com/adoptium/temurin18-binaries/releases/download/jdk-18.0.2.1+1/OpenJDK18U-jdk_s390x_linux_hotspot_18.0.2.1_1.tar.gz",
-        ],
-        "used_in": [],
-    },
-    "remotejdk18_linux": {
-=======
+    "remotejdk19_linux_s390x": {
+        "aliases": [
+            "remotejdk19_linux_s390x_for_testing",
+            "openjdk19_linux_s390x_archive",
+        ],
+        "sha256": "f2512f9a8e9847dd5d3557c39b485a8e7a1ef37b601dcbcb748d22e49f44815c",
+        "strip_prefix": "jdk-19.0.2+7",
+        "urls": [
+            "https://github.com/adoptium/temurin19-binaries/releases/download/jdk-19.0.2%2B7/OpenJDK19U-jdk_s390x_linux_hotspot_19.0.2_7.tar.gz",
+        ],
+        "used_in": ["test_WORKSPACE_files"],
+    },
     "remotejdk19_linux": {
->>>>>>> c4a60dff
         "aliases": [
             "remotejdk19_linux_for_testing",
             "openjdk19_linux_archive",
