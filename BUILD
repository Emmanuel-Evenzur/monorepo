# Bazel - Google's Build System

load("//tools/distributions:distribution_rules.bzl", "distrib_jar_filegroup")
load("//tools/python:private/defs.bzl", "py_binary")
load("@rules_pkg//:pkg.bzl", "pkg_tar")

package(default_visibility = ["//scripts/release:__pkg__"])

exports_files(["LICENSE"])

filegroup(
    name = "srcs",
    srcs = glob(
        ["*"],
        exclude = [
            "WORKSPACE",  # Needs to be filtered.
            "bazel-*",  # convenience symlinks
            "out",  # IntelliJ with setup-intellij.sh
            "output",  # output of compile.sh
            ".*",  # mainly .git* files
        ],
    ) + [
        "//:WORKSPACE.filtered",
        "//examples:srcs",
        "//scripts:srcs",
        "//site:srcs",
        "//src:srcs",
        "//tools:srcs",
        "//third_party:srcs",
    ] + glob([".bazelci/*"]) + [".bazelrc"],
    visibility = ["//src/test/shell/bazel:__pkg__"],
)

filegroup(
    name = "git",
    srcs = glob(
        [".git/**"],
        exclude = [".git/**/*[*"],  # gitk creates temp files with []
    ),
)

filegroup(
    name = "dummy",
    visibility = ["//visibility:public"],
)

filegroup(
    name = "workspace-file",
    srcs = [
        ":WORKSPACE",
        ":distdir.bzl",
        ":distdir_deps.bzl",
    ],
    visibility = [
        "//src/test/shell/bazel:__subpackages__",
    ],
)

filegroup(
    name = "changelog-file",
    srcs = [":CHANGELOG.md"],
    visibility = [
        "//scripts/packages:__subpackages__",
    ],
)

genrule(
    name = "filtered_WORKSPACE",
    srcs = ["WORKSPACE"],
    outs = ["WORKSPACE.filtered"],
    cmd = "\n".join([
        "cp $< $@",
        # Comment out the android repos if they exist.
        "sed -i.bak -e 's/^android_sdk_repository/# android_sdk_repository/' -e 's/^android_ndk_repository/# android_ndk_repository/' $@",
    ]),
)

pkg_tar(
    name = "bootstrap-jars",
    srcs = [
        "@com_google_protobuf//:protobuf_java",
        "@com_google_protobuf//:protobuf_java_util",
        "@com_google_protobuf//:protobuf_javalite",
    ],
    remap_paths = {
        "..": "derived/jars",
    },
    strip_prefix = ".",
    # Public but bazel-only visibility.
    visibility = ["//:__subpackages__"],
)

distrib_jar_filegroup(
    name = "bootstrap-derived-java-jars",
    srcs = glob(
        ["derived/jars/**/*.jar"],
        allow_empty = True,
    ),
    enable_distributions = ["debian"],
    visibility = ["//:__subpackages__"],
)

filegroup(
    name = "bootstrap-derived-java-srcs",
    srcs = glob(
        ["derived/**/*.java"],
        allow_empty = True,
    ),
    visibility = ["//:__subpackages__"],
)

# Additional generated files that are not Java sources (which could otherwise
# be included in //src:derived_java_sources).
filegroup(
    name = "generated_resources",
    srcs = [
        "//src/main/java/com/google/devtools/build/lib/bazel/rules:builtins_bzl.zip",
<<<<<<< HEAD
        "//src/main/java/com/google/devtools/build/lib/bazel/rules/java:workspace_with_jdk",
=======
        "//src/main/java/com/google/devtools/build/lib/bazel/rules/cpp:cc_configure.WORKSPACE",
>>>>>>> 9a1b1dab
    ],
)

pkg_tar(
    name = "bazel-srcs",
    srcs = [
        ":generated_resources",
        ":srcs",
    ],
    remap_paths = {
        "WORKSPACE.filtered": "WORKSPACE",
        # Rewrite paths coming from local repositories back into third_party.
        "../googleapis": "third_party/googleapis",
        "../remoteapis": "third_party/remoteapis",
    },
    strip_prefix = ".",
    # Public but bazel-only visibility.
    visibility = ["//:__subpackages__"],
)

pkg_tar(
    name = "platforms-srcs",
    srcs = ["@platforms//:srcs"],
    package_dir = "platforms",
    strip_prefix = ".",
    visibility = ["//:__subpackages__"],
)

py_binary(
    name = "combine_distfiles",
    srcs = ["combine_distfiles.py"],
    visibility = ["//visibility:private"],
    deps = ["//src:create_embedded_tools_lib"],
)

genrule(
    name = "bazel-distfile",
    srcs = [
        ":bazel-srcs",
        ":bootstrap-jars",
        ":platforms-srcs",
        "//src:derived_java_srcs",
        "//src/main/java/com/google/devtools/build/lib/skyframe/serialization/autocodec:bootstrap_autocodec.tar",
        "@additional_distfiles//:archives.tar",
    ],
    outs = ["bazel-distfile.zip"],
    cmd = "$(location :combine_distfiles) $@ $(SRCS)",
    tools = [":combine_distfiles"],
    # Public but bazel-only visibility.
    visibility = ["//:__subpackages__"],
)

genrule(
    name = "bazel-distfile-tar",
    srcs = [
        ":bazel-srcs",
        ":bootstrap-jars",
        ":platforms-srcs",
        "//src:derived_java_srcs",
        "//src/main/java/com/google/devtools/build/lib/skyframe/serialization/autocodec:bootstrap_autocodec.tar",
        "@additional_distfiles//:archives.tar",
    ],
    outs = ["bazel-distfile.tar"],
    cmd = "$(location :combine_distfiles_to_tar.sh) $@ $(SRCS)",
    tools = ["combine_distfiles_to_tar.sh"],
    # Public but bazel-only visibility.
    visibility = ["//:__subpackages__"],
)

# This is a workaround for fetching Bazel toolchains, for remote execution.
# See https://github.com/bazelbuild/bazel/issues/3246.
# Will be removed once toolchain fetching is supported.
filegroup(
    name = "dummy_toolchain_reference",
    srcs = ["@bazel_toolchains//configs/debian8_clang/0.2.0/bazel_0.9.0:empty"],
    visibility = ["//visibility:public"],
)

constraint_setting(name = "machine_size")

# A machine with "high cpu count".
constraint_value(
    name = "highcpu_machine",
    constraint_setting = ":machine_size",
    visibility = ["//visibility:public"],
)

platform(
    name = "default_host_platform",
    constraint_values = [
        ":highcpu_machine",
    ],
    parents = ["@local_config_platform//:host"],
)

REMOTE_PLATFORMS = ("rbe_ubuntu1604_java8", "rbe_ubuntu1804_java11")

[
    platform(
        name = platform_name + "_platform",
        parents = ["@" + platform_name + "//config:platform"],
        remote_execution_properties = """
            {PARENT_REMOTE_EXECUTION_PROPERTIES}
            properties: {
                name: "dockerNetwork"
                value: "standard"
            }
            properties: {
                name: "dockerPrivileged"
                value: "true"
            }
            """,
    )
    for platform_name in REMOTE_PLATFORMS
]

[
    # The highcpu RBE platform where heavy actions run on. In order to
    # use this platform add the highcpu_machine constraint to your target.
    platform(
        name = platform_name + "_highcpu_platform",
        constraint_values = [
            "//:highcpu_machine",
        ],
        parents = ["//:" + platform_name + "_platform"],
        remote_execution_properties = """
            {PARENT_REMOTE_EXECUTION_PROPERTIES}
            properties: {
                name: "gceMachineType"
                value: "n1-highcpu-32"
            }
            """,
    )
    for platform_name in REMOTE_PLATFORMS
]<|MERGE_RESOLUTION|>--- conflicted
+++ resolved
@@ -115,11 +115,8 @@
     name = "generated_resources",
     srcs = [
         "//src/main/java/com/google/devtools/build/lib/bazel/rules:builtins_bzl.zip",
-<<<<<<< HEAD
+        "//src/main/java/com/google/devtools/build/lib/bazel/rules/cpp:cc_configure.WORKSPACE",
         "//src/main/java/com/google/devtools/build/lib/bazel/rules/java:workspace_with_jdk",
-=======
-        "//src/main/java/com/google/devtools/build/lib/bazel/rules/cpp:cc_configure.WORKSPACE",
->>>>>>> 9a1b1dab
     ],
 )
 
